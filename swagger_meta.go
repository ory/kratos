// Ory Kratos
//
// Welcome to the Ory Kratos HTTP API documentation!
//
<<<<<<< HEAD
//     Schemes: http, https
//     Host:
//     BasePath: /
//     Version: latest
//
//     Consumes:
//     - application/json
//     - application/x-www-form-urlencoded
//
//     Produces:
//     - application/json
//
//     SecurityDefinitions:
//     oryAccessToken:
//          type: apiKey
//          name: Authorization
//          in: header
//
//     Extensions:
//     ---
//     x-request-id: string
//     x-forwarded-proto: string
//     ---
=======
//    Schemes: http, https
//    Host:
//    BasePath: /
//    Version: latest
//
//    Consumes:
//    - application/json
//    - application/x-www-form-urlencoded
//
//    Produces:
//    - application/json
//
//    SecurityDefinitions:
//    oryAccessToken:
//         type: apiKey
//         name: Authorization
//         in: header
//
//    Extensions:
//    ---
//    x-request-id: string
//    x-forwarded-proto: string
//    ---
>>>>>>> 39bb84dd
//
// swagger:meta
package main<|MERGE_RESOLUTION|>--- conflicted
+++ resolved
@@ -2,31 +2,6 @@
 //
 // Welcome to the Ory Kratos HTTP API documentation!
 //
-<<<<<<< HEAD
-//     Schemes: http, https
-//     Host:
-//     BasePath: /
-//     Version: latest
-//
-//     Consumes:
-//     - application/json
-//     - application/x-www-form-urlencoded
-//
-//     Produces:
-//     - application/json
-//
-//     SecurityDefinitions:
-//     oryAccessToken:
-//          type: apiKey
-//          name: Authorization
-//          in: header
-//
-//     Extensions:
-//     ---
-//     x-request-id: string
-//     x-forwarded-proto: string
-//     ---
-=======
 //    Schemes: http, https
 //    Host:
 //    BasePath: /
@@ -50,7 +25,6 @@
 //    x-request-id: string
 //    x-forwarded-proto: string
 //    ---
->>>>>>> 39bb84dd
 //
 // swagger:meta
 package main