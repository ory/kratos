{
  "$id": "https://github.com/ory/kratos/docs/config.schema.json",
  "$schema": "http://json-schema.org/draft-07/schema#",
  "title": "ORY Kratos Configuration",
  "type": "object",
  "definitions": {
    "selfServiceRedirectHook": {
      "type": "object",
      "properties": {
        "job": {
          "const": "redirect"
        },
        "config": {
          "type": "object",
          "properties": {
            "default_redirect_url": {
              "type": "string",
              "format": "uri"
            },
            "allow_user_defined_redirect": {
              "type": "boolean"
            }
          },
          "additionalItems": false,
          "required": [
            "default_redirect_url"
          ]
        }
      },
      "additionalItems": false,
      "required": [
        "job",
        "config"
      ]
    },
    "selfServiceSessionRevokerHook": {
      "type": "object",
      "properties": {
        "job": {
          "const": "revoke_active_sessions"
        }
      },
      "additionalItems": false,
      "required": [
        "job"
      ]
    },
    "selfServiceSessionIssuerHook": {
      "type": "object",
      "properties": {
        "job": {
          "const": "session"
        }
      },
      "additionalItems": false,
      "required": [
        "job"
      ]
    },
    "selfServiceOIDCProvider": {
      "type": "object",
      "properties": {
        "id": {
          "type": "string"
        },
        "provider": {
          "type": "string",
          "enum": [
            "github",
            "generic",
            "google"
          ]
        },
        "client_id": {
          "type": "string"
        },
        "client_secret": {
          "type": "string"
        },
        "issuer_url": {
          "type": "string",
          "format": "uri"
        },
        "auth_url": {
          "type": "string",
          "format": "uri"
        },
        "token_url": {
          "type": "string",
          "format": "uri"
        },
        "schema_url": {
          "type": "string",
          "format": "uri"
        },
        "scope": {
          "type": "array",
          "items": {
            "type": "string"
          }
        }
      },
      "additionalItems": false,
      "required": [
        "id",
        "provider",
        "client_id",
        "client_secret",
        "schema_url"
      ]
    },
    "selfServiceAfterLoginHooks": {
      "type": "array",
      "items": {
        "anyOf": [
          {
            "$ref": "#/definitions/selfServiceRedirectHook"
          },
          {
            "$ref": "#/definitions/selfServiceSessionIssuerHook"
          },
          {
            "$ref": "#/definitions/selfServiceSessionRevokerHook"
          }
        ]
      },
      "uniqueItems": true
    },
    "selfServiceAfterRegistrationHooks": {
      "type": "array",
      "items": {
        "anyOf": [
          {
            "$ref": "#/definitions/selfServiceRedirectHook"
          },
          {
            "$ref": "#/definitions/selfServiceSessionIssuerHook"
          }
        ]
      },
      "uniqueItems": true
    },
    "selfServiceAfterLogin": {
      "type": "object",
      "properties": {
        "password": {
          "$ref": "#/definitions/selfServiceAfterLoginHooks"
        },
        "oidc": {
          "$ref": "#/definitions/selfServiceAfterLoginHooks"
        }
      },
      "additionalItems": false
    },
    "selfServiceAfterRegistration": {
      "type": "object",
      "properties": {
        "password": {
          "$ref": "#/definitions/selfServiceAfterRegistrationHooks"
        },
        "oidc": {
          "$ref": "#/definitions/selfServiceAfterRegistrationHooks"
        }
      },
      "additionalItems": false
    },
    "selfServiceBefore": {
      "type": "array",
      "items": {
        "$ref": "#/definitions/selfServiceRedirectHook"
      },
      "uniqueItems": true
    }
  },
  "properties": {
    "selfservice": {
      "type": "object",
      "additionalItems": false,
      "required": [
        "logout"
      ],
      "properties": {
        "strategies": {
          "type": "object",
          "additionalItems": false,
          "properties": {
            "password": {
              "type": "object",
              "additionalItems": false,
              "properties": {
                "enabled": {
                  "type": "boolean"
                }
              }
            },
            "oidc": {
              "type": "object",
              "additionalItems": false,
              "properties": {
                "enabled": {
                  "type": "boolean"
                },
                "config": {
                  "type": "object",
                  "additionalItems": false,
                  "properties": {
                    "providers": {
                      "type": "array",
                      "items": {
                        "$ref": "#/definitions/selfServiceOIDCProvider"
                      }
                    }
                  }
                }
              }
            }
          }
        },
        "logout": {
          "type": "object",
          "properties": {
            "redirect_to": {
              "type": "string",
              "format": "uri"
            }
          },
          "additionalItems": false,
          "required": [
            "redirect_to"
          ]
        },
        "profile": {
          "type": "object",
          "properties": {
            "request_lifespan": {
              "type": "string",
              "pattern": "^[0-9]+(ns|us|ms|s|m|h)$",
              "default": "1h"
            }
          }
        },
        "login": {
          "type": "object",
          "properties": {
            "request_lifespan": {
              "type": "string",
              "pattern": "^[0-9]+(ns|us|ms|s|m|h)$",
              "default": "1h"
            },
            "before": {
              "$ref": "#/definitions/selfServiceBefore"
            },
            "after": {
              "$ref": "#/definitions/selfServiceAfterLogin"
            }
          },
          "additionalItems": false
        },
        "registration": {
          "type": "object",
          "additionalProperties": false,
          "properties": {
            "request_lifespan": {
              "type": "string",
              "pattern": "^[0-9]+(ns|us|ms|s|m|h)$",
              "default": "1h"
            },
            "before": {
              "type": "array",
              "items": {
                "$ref": "#/definitions/selfServiceRedirectHook"
              },
              "uniqueItems": true
            },
            "after": {
              "$ref": "#/definitions/selfServiceAfterRegistration"
            }
          }
        }
      }
    },
    "dsn": {
      "type": "string"
    },
    "courier": {
      "type": "object",
      "title": "Courier configuration",
      "description": "The courier is responsible for sending and delivering messages over email, sms, and other means.",
      "properties": {
        "template_override_path": {
          "type": "string",
          "title": "Override message templates",
          "description": "You can override certain or all message templates by pointing this key to the path where the templates are located."
        },
        "smtp": {
          "title": "SMTP Configuration",
          "description": "Configures outgoing emails using the SMTP protocol.",
          "type": "object",
          "properties": {
            "connection_uri": {
              "title": "SMTP connection string",
              "description": "This URI will be used to connect to the SMTP server.",
              "examples": [
                "smtps://foo:bar@my-mailserver:1234/"
              ],
              "type": "string",
              "format": "uri"
            },
            "from_address": {
              "title": "SMTP Sender Address",
              "description": "The recipient of an email will see this as the sender address.",
              "type": "string",
              "format": "email",
              "default": "no-reply@ory.kratos.sh"
            }
          },
          "required": [
            "connection_uri"
          ],
          "additionalProperties": false
        }
      },
      "required": [
        "smtp"
      ],
      "additionalProperties": false
    },
    "serve": {
      "type": "object",
      "properties": {
        "admin": {
          "type": "object",
          "properties": {
            "host": {
              "type": "string",
              "default": "0.0.0.0"
            },
            "port": {
              "type": "integer",
              "minimum": 1,
              "maximum": 65535,
<<<<<<< HEAD
=======
              "examples": [4434],
>>>>>>> 308aa133
              "default": 4434
            }
          },
          "additionalProperties": false
        },
        "public": {
          "type": "object",
          "properties": {
            "host": {
              "type": "string",
              "default": "0.0.0.0"
            },
            "port": {
              "type": "integer",
              "minimum": 1,
              "maximum": 65535,
<<<<<<< HEAD
=======
              "examples": [4433],
>>>>>>> 308aa133
              "default": 4433
            }
          },
          "additionalProperties": false
        }
      },
      "additionalProperties": false
    },
    "urls": {
      "type": "object",
      "properties": {
        "self": {
          "type": "object",
          "properties": {
            "public": {
              "type": "string",
              "format": "uri"
            },
            "admin": {
              "type": "string",
              "format": "uri"
            }
          },
          "additionalProperties": false
        },
        "mfa_ui": {
          "type": "string",
          "format": "uri"
        },
        "login_ui": {
          "type": "string",
          "format": "uri"
        },
        "profile_ui": {
          "type": "string",
          "format": "uri"
        },
        "default_return_to": {
          "type": "string",
          "format": "uri"
        },
        "registration_ui": {
          "type": "string",
          "format": "uri"
        },
        "error_ui": {
          "type": "string",
          "format": "uri"
        },
        "whitelisted_return_to_domains": {
          "type": "array",
          "items": {
            "type": "string",
            "format": "uri"
          },
          "uniqueItems": true
        }
      },
      "required": [
        "profile_ui",
        "mfa_ui",
        "login_ui",
        "registration_ui",
        "error_ui",
        "default_return_to"
      ],
      "additionalProperties": false
    },
    "log": {
      "type": "object",
      "properties": {
        "level": {
          "type": "string",
          "enum": [
            "trace",
            "debug",
            "info",
            "warning",
            "error",
            "fatal",
            "panic"
          ]
        },
        "format": {
          "type": "string",
          "enum": [
            "json",
            "text"
          ]
        }
      },
      "additionalProperties": false
    },
    "identity": {
      "type": "object",
      "properties": {
        "traits": {
          "type": "object",
          "properties": {
            "default_schema_url": {
              "type": "string",
              "format": "uri"
            },
            "schemas": {
              "type": "array",
              "items": {
                "type": "object",
                "properties": {
                  "id": {
                    "type": "string"
                  },
                  "url": {
                    "type": "string",
                    "format": "uri"
                  }
                },
                "not": {
                  "type": "object",
                  "properties": {
                    "id": {
                      "type": "string",
                      "pattern": "^default$"
                    }
                  },
                  "additionalProperties": true
                }
              }
            }
          },
          "required": [
            "default_schema_url"
          ],
          "additionalProperties": false
        }
      },
      "required": [
        "traits"
      ],
      "additionalProperties": false
    },
    "secrets": {
      "type": "object",
      "properties": {
        "session": {
          "type": "array",
          "items": {
            "type": "string",
            "minLength": 16
          },
          "uniqueItems": true
        }
      },
      "additionalProperties": false
    },
    "hashers": {
      "type": "object",
      "properties": {
        "argon2": {
          "type": "object",
          "properties": {
            "memory": {
              "type": "integer",
              "minimum": 16384
            },
            "iterations": {
              "type": "integer",
              "minimum": 1
            },
            "parallelism": {
              "type": "integer",
              "minimum": 1
            },
            "salt_length": {
              "type": "integer",
              "minimum": 16
            },
            "key_length": {
              "type": "integer",
              "minimum": 16
            }
          },
          "additionalProperties": false
        }
      },
      "additionalProperties": false
    }
  },
  "required": [
    "dsn",
    "identity",
    "selfservice",
    "courier"
  ],
  "additionalProperties": false
}<|MERGE_RESOLUTION|>--- conflicted
+++ resolved
@@ -339,10 +339,7 @@
               "type": "integer",
               "minimum": 1,
               "maximum": 65535,
-<<<<<<< HEAD
-=======
               "examples": [4434],
->>>>>>> 308aa133
               "default": 4434
             }
           },
@@ -359,10 +356,7 @@
               "type": "integer",
               "minimum": 1,
               "maximum": 65535,
-<<<<<<< HEAD
-=======
               "examples": [4433],
->>>>>>> 308aa133
               "default": 4433
             }
           },
