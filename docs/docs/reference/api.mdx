---
title: REST API
id: api
---

Welcome to the ORY Kratos HTTP API documentation!

import Tabs from '@theme/Tabs'
import TabItem from '@theme/TabItem'

:::info

You are viewing REST API documentation. This documentation is auto-generated
from a swagger specification which itself is generated from annotations in the
source code of the project. It is possible that this documentation includes bugs
and that code samples are incomplete or wrong.

If you find issues in the respective documentation, please do not edit the
Markdown files directly (as they are generated) but raise an issue on the
project's GitHub presence instead. This documentation will improve over time
with your help! If you have ideas how to improve this part of the documentation,
feel free to share them in a
[GitHub issue](https://github.com/ory/docs/issues/new) any time.

:::

## Authentication

- API Key (sessionToken)
  - Parameter Name: **Authorization**, in: header.

<a id="ory-kratos-health"></a>

## health

<a id="opIdisInstanceAlive"></a>

### Check alive status

```
GET /health/alive HTTP/1.1
Accept: application/json

```

This endpoint returns a 200 status code when the HTTP server is up running. This
status does currently not include checks whether the database connection is
working.

If the service supports TLS Edge Termination, this endpoint does not require the
`X-Forwarded-Proto` header to be set.

Be aware that if you are running multiple nodes of this service, the health
status will never refer to the cluster state, only to a single instance.

#### Responses

<a id="check-alive-status-responses"></a>

##### Overview

| Status | Meaning                                                                    | Description  | Schema                              |
| ------ | -------------------------------------------------------------------------- | ------------ | ----------------------------------- |
| 200    | [OK](https://tools.ietf.org/html/rfc7231#section-6.3.1)                    | healthStatus | [healthStatus](#schemahealthstatus) |
| 500    | [Internal Server Error](https://tools.ietf.org/html/rfc7231#section-6.6.1) | genericError | [genericError](#schemagenericerror) |

##### Examples

###### 200 response

```json
{
  "status": "string"
}
```

<aside class="success">This operation does not require authentication</aside>

#### Code samples

<Tabs groupId="code-samples" defaultValue="shell"
  values={[{label: 'Shell', value: 'shell'}, {label: 'Go', value: 'go'}, {label: 'Node', value: 'node'},
    {label: 'Java', value: 'java'}, {label: 'Python', value: 'python'}, {label: 'Ruby', value: 'ruby'}]}>
<TabItem value="shell">

```shell
curl -X GET /health/alive \
  -H 'Accept: application/json'
```

</TabItem>
<TabItem value="go">

```go
package main

import (
    "bytes"
    "net/http"
)

func main() {
    headers := map[string][]string{
        "Accept": []string{"application/json"},
    }

    var body []byte
    // body = ...

    req, err := http.NewRequest("GET", "/health/alive", bytes.NewBuffer(body))
    req.Header = headers

    client := &http.Client{}
    resp, err := client.Do(req)
    // ...
}
```

</TabItem>
<TabItem value="node">

```javascript
const fetch = require('node-fetch')

const headers = {
  Accept: 'application/json'
}

fetch('/health/alive', {
  method: 'GET',
  headers
})
  .then((r) => r.json())
  .then((body) => {
    console.log(body)
  })
```

</TabItem>
<TabItem value="java">

```java
// This sample needs improvement.
URL obj = new URL("/health/alive");

HttpURLConnection con = (HttpURLConnection) obj.openConnection();
con.setRequestMethod("GET");

int responseCode = con.getResponseCode();

BufferedReader in = new BufferedReader(
    new InputStreamReader(con.getInputStream())
);

String inputLine;
StringBuffer response = new StringBuffer();
while ((inputLine = in.readLine()) != null) {
    response.append(inputLine);
}
in.close();

System.out.println(response.toString());
```

</TabItem>
<TabItem value="python">

```python
import requests

headers = {
  'Accept': 'application/json'
}

r = requests.get(
  '/health/alive',
  params={},
  headers = headers)

print r.json()
```

</TabItem>
<TabItem value="ruby">

```ruby
require 'rest-client'
require 'json'

headers = {
  'Accept' => 'application/json'
}

result = RestClient.get '/health/alive',
  params: {}, headers: headers

p JSON.parse(result)
```

</TabItem>
</Tabs>

<a id="opIdisInstanceReady"></a>

### Check readiness status

```
GET /health/ready HTTP/1.1
Accept: application/json

```

This endpoint returns a 200 status code when the HTTP server is up running and
the environment dependencies (e.g. the database) are responsive as well.

If the service supports TLS Edge Termination, this endpoint does not require the
`X-Forwarded-Proto` header to be set.

Be aware that if you are running multiple nodes of this service, the health
status will never refer to the cluster state, only to a single instance.

#### Responses

<a id="check-readiness-status-responses"></a>

##### Overview

| Status | Meaning                                                                  | Description          | Schema                                              |
| ------ | ------------------------------------------------------------------------ | -------------------- | --------------------------------------------------- |
| 200    | [OK](https://tools.ietf.org/html/rfc7231#section-6.3.1)                  | healthStatus         | [healthStatus](#schemahealthstatus)                 |
| 503    | [Service Unavailable](https://tools.ietf.org/html/rfc7231#section-6.6.4) | healthNotReadyStatus | [healthNotReadyStatus](#schemahealthnotreadystatus) |

##### Examples

###### 200 response

```json
{
  "status": "string"
}
```

<aside class="success">This operation does not require authentication</aside>

#### Code samples

<Tabs groupId="code-samples" defaultValue="shell"
  values={[{label: 'Shell', value: 'shell'}, {label: 'Go', value: 'go'}, {label: 'Node', value: 'node'},
    {label: 'Java', value: 'java'}, {label: 'Python', value: 'python'}, {label: 'Ruby', value: 'ruby'}]}>
<TabItem value="shell">

```shell
curl -X GET /health/ready \
  -H 'Accept: application/json'
```

</TabItem>
<TabItem value="go">

```go
package main

import (
    "bytes"
    "net/http"
)

func main() {
    headers := map[string][]string{
        "Accept": []string{"application/json"},
    }

    var body []byte
    // body = ...

    req, err := http.NewRequest("GET", "/health/ready", bytes.NewBuffer(body))
    req.Header = headers

    client := &http.Client{}
    resp, err := client.Do(req)
    // ...
}
```

</TabItem>
<TabItem value="node">

```javascript
const fetch = require('node-fetch')

const headers = {
  Accept: 'application/json'
}

fetch('/health/ready', {
  method: 'GET',
  headers
})
  .then((r) => r.json())
  .then((body) => {
    console.log(body)
  })
```

</TabItem>
<TabItem value="java">

```java
// This sample needs improvement.
URL obj = new URL("/health/ready");

HttpURLConnection con = (HttpURLConnection) obj.openConnection();
con.setRequestMethod("GET");

int responseCode = con.getResponseCode();

BufferedReader in = new BufferedReader(
    new InputStreamReader(con.getInputStream())
);

String inputLine;
StringBuffer response = new StringBuffer();
while ((inputLine = in.readLine()) != null) {
    response.append(inputLine);
}
in.close();

System.out.println(response.toString());
```

</TabItem>
<TabItem value="python">

```python
import requests

headers = {
  'Accept': 'application/json'
}

r = requests.get(
  '/health/ready',
  params={},
  headers = headers)

print r.json()
```

</TabItem>
<TabItem value="ruby">

```ruby
require 'rest-client'
require 'json'

headers = {
  'Accept' => 'application/json'
}

result = RestClient.get '/health/ready',
  params: {}, headers: headers

p JSON.parse(result)
```

</TabItem>
</Tabs>

<a id="ory-kratos-administrative-endpoints"></a>

## Administrative Endpoints

<a id="opIdlistIdentities"></a>

### List Identities

```
GET /identities HTTP/1.1
Accept: application/json

```

Lists all identities. Does not support search at the moment.

Learn how identities work in
[ORY Kratos' User And Identity Model Documentation](https://www.ory.sh/docs/next/kratos/concepts/identity-user-model).

<a id="list-identities-parameters"></a>

#### Parameters

| Parameter | In    | Type           | Required | Description     |
| --------- | ----- | -------------- | -------- | --------------- |
| per_page  | query | integer(int64) | false    | Items per Page  |
| page      | query | integer(int64) | false    | Pagination Page |

##### Detailed descriptions

**per_page**: Items per Page

This is the number of items per page.

#### Responses

<a id="list-identities-responses"></a>

##### Overview

| Status | Meaning                                                                    | Description           | Schema                              |
| ------ | -------------------------------------------------------------------------- | --------------------- | ----------------------------------- |
| 200    | [OK](https://tools.ietf.org/html/rfc7231#section-6.3.1)                    | A list of identities. | Inline                              |
| 500    | [Internal Server Error](https://tools.ietf.org/html/rfc7231#section-6.6.1) | genericError          | [genericError](#schemagenericerror) |

<a id="list-identities-responseschema"></a>

##### Response Schema

Status Code **200**

| Name                   | Type                                                      | Required | Restrictions | Description                                                                                                       |
| ---------------------- | --------------------------------------------------------- | -------- | ------------ | ----------------------------------------------------------------------------------------------------------------- |
| _anonymous_            | [[Identity](#schemaidentity)]                             | false    | none         | none                                                                                                              |
| » id                   | [UUID](#schemauuid)(uuid4)                                | true     | none         | none                                                                                                              |
| » recovery_addresses   | [[RecoveryAddress](#schemarecoveryaddress)]               | false    | none         | RecoveryAddresses contains all the addresses that can be used to recover an identity.                             |
| »» id                  | [UUID](#schemauuid)(uuid4)                                | true     | none         | none                                                                                                              |
| »» value               | string                                                    | true     | none         | none                                                                                                              |
| »» via                 | [RecoveryAddressType](#schemarecoveryaddresstype)         | true     | none         | none                                                                                                              |
| » schema_id            | string                                                    | true     | none         | SchemaID is the ID of the JSON Schema to be used for validating the identity's traits.                            |
| » schema_url           | string                                                    | false    | none         | SchemaURL is the URL of the endpoint where the identity's traits schema can be fetched from.<br/><br/>format: url |
| » traits               | [Traits](#schematraits)                                   | true     | none         | none                                                                                                              |
| » verifiable_addresses | [[VerifiableAddress](#schemaverifiableaddress)]           | false    | none         | VerifiableAddresses contains all the addresses that can be verified by the user.                                  |
| »» id                  | [UUID](#schemauuid)(uuid4)                                | true     | none         | none                                                                                                              |
| »» status              | [VerifiableAddressStatus](#schemaverifiableaddressstatus) | true     | none         | none                                                                                                              |
| »» value               | string                                                    | true     | none         | none                                                                                                              |
| »» verified            | boolean                                                   | true     | none         | none                                                                                                              |
| »» verified_at         | [NullTime](#schemanulltime)(date-time)                    | false    | none         | none                                                                                                              |
| »» via                 | [VerifiableAddressType](#schemaverifiableaddresstype)     | true     | none         | none                                                                                                              |

##### Examples

###### 200 response

```json
[
  {
    "id": "string",
    "recovery_addresses": [
      {
        "id": "string",
        "value": "string",
        "via": "string"
      }
    ],
    "schema_id": "string",
    "schema_url": "string",
    "traits": {},
    "verifiable_addresses": [
      {
        "id": "string",
        "status": "string",
        "value": "string",
        "verified": true,
        "verified_at": "2019-08-24T14:15:22Z",
        "via": "string"
      }
    ]
  }
]
```

<aside class="success">This operation does not require authentication</aside>

#### Code samples

<Tabs groupId="code-samples" defaultValue="shell"
  values={[{label: 'Shell', value: 'shell'}, {label: 'Go', value: 'go'}, {label: 'Node', value: 'node'},
    {label: 'Java', value: 'java'}, {label: 'Python', value: 'python'}, {label: 'Ruby', value: 'ruby'}]}>
<TabItem value="shell">

```shell
curl -X GET /identities \
  -H 'Accept: application/json'
```

</TabItem>
<TabItem value="go">

```go
package main

import (
    "bytes"
    "net/http"
)

func main() {
    headers := map[string][]string{
        "Accept": []string{"application/json"},
    }

    var body []byte
    // body = ...

    req, err := http.NewRequest("GET", "/identities", bytes.NewBuffer(body))
    req.Header = headers

    client := &http.Client{}
    resp, err := client.Do(req)
    // ...
}
```

</TabItem>
<TabItem value="node">

```javascript
const fetch = require('node-fetch')

const headers = {
  Accept: 'application/json'
}

fetch('/identities', {
  method: 'GET',
  headers
})
  .then((r) => r.json())
  .then((body) => {
    console.log(body)
  })
```

</TabItem>
<TabItem value="java">

```java
// This sample needs improvement.
URL obj = new URL("/identities");

HttpURLConnection con = (HttpURLConnection) obj.openConnection();
con.setRequestMethod("GET");

int responseCode = con.getResponseCode();

BufferedReader in = new BufferedReader(
    new InputStreamReader(con.getInputStream())
);

String inputLine;
StringBuffer response = new StringBuffer();
while ((inputLine = in.readLine()) != null) {
    response.append(inputLine);
}
in.close();

System.out.println(response.toString());
```

</TabItem>
<TabItem value="python">

```python
import requests

headers = {
  'Accept': 'application/json'
}

r = requests.get(
  '/identities',
  params={},
  headers = headers)

print r.json()
```

</TabItem>
<TabItem value="ruby">

```ruby
require 'rest-client'
require 'json'

headers = {
  'Accept' => 'application/json'
}

result = RestClient.get '/identities',
  params: {}, headers: headers

p JSON.parse(result)
```

</TabItem>
</Tabs>

<a id="opIdcreateIdentity"></a>

### Create an Identity

```
POST /identities HTTP/1.1
Content-Type: application/json
Accept: application/json

```

This endpoint creates an identity. It is NOT possible to set an identity's
credentials (password, ...) using this method! A way to achieve that will be
introduced in the future.

Learn how identities work in
[ORY Kratos' User And Identity Model Documentation](https://www.ory.sh/docs/next/kratos/concepts/identity-user-model).

#### Request body

```json
{
  "schema_id": "string",
  "traits": {}
}
```

<a id="create-an-identity-parameters"></a>

#### Parameters

| Parameter | In   | Type                                    | Required | Description |
| --------- | ---- | --------------------------------------- | -------- | ----------- |
| body      | body | [CreateIdentity](#schemacreateidentity) | false    | none        |

#### Responses

<a id="create-an-identity-responses"></a>

##### Overview

| Status | Meaning                                                                    | Description        | Schema                              |
| ------ | -------------------------------------------------------------------------- | ------------------ | ----------------------------------- |
| 201    | [Created](https://tools.ietf.org/html/rfc7231#section-6.3.2)               | A single identity. | [Identity](#schemaidentity)         |
| 400    | [Bad Request](https://tools.ietf.org/html/rfc7231#section-6.5.1)           | genericError       | [genericError](#schemagenericerror) |
| 500    | [Internal Server Error](https://tools.ietf.org/html/rfc7231#section-6.6.1) | genericError       | [genericError](#schemagenericerror) |

##### Examples

###### 201 response

```json
{
  "id": "string",
  "recovery_addresses": [
    {
      "id": "string",
      "value": "string",
      "via": "string"
    }
  ],
  "schema_id": "string",
  "schema_url": "string",
  "traits": {},
  "verifiable_addresses": [
    {
      "id": "string",
      "status": "string",
      "value": "string",
      "verified": true,
      "verified_at": "2019-08-24T14:15:22Z",
      "via": "string"
    }
  ]
}
```

<aside class="success">This operation does not require authentication</aside>

#### Code samples

<Tabs groupId="code-samples" defaultValue="shell"
  values={[{label: 'Shell', value: 'shell'}, {label: 'Go', value: 'go'}, {label: 'Node', value: 'node'},
    {label: 'Java', value: 'java'}, {label: 'Python', value: 'python'}, {label: 'Ruby', value: 'ruby'}]}>
<TabItem value="shell">

```shell
curl -X POST /identities \
  -H 'Content-Type: application/json' \  -H 'Accept: application/json'
```

</TabItem>
<TabItem value="go">

```go
package main

import (
    "bytes"
    "net/http"
)

func main() {
    headers := map[string][]string{
        "Content-Type": []string{"application/json"},
        "Accept": []string{"application/json"},
    }

    var body []byte
    // body = ...

    req, err := http.NewRequest("POST", "/identities", bytes.NewBuffer(body))
    req.Header = headers

    client := &http.Client{}
    resp, err := client.Do(req)
    // ...
}
```

</TabItem>
<TabItem value="node">

```javascript
const fetch = require('node-fetch');
const input = '{
  "schema_id": "string",
  "traits": {}
}';
const headers = {
  'Content-Type': 'application/json',  'Accept': 'application/json'
}

fetch('/identities', {
  method: 'POST',
  body: input,
  headers
})
.then(r => r.json())
.then((body) => {
    console.log(body)
})
```

</TabItem>
<TabItem value="java">

```java
// This sample needs improvement.
URL obj = new URL("/identities");

HttpURLConnection con = (HttpURLConnection) obj.openConnection();
con.setRequestMethod("POST");

int responseCode = con.getResponseCode();

BufferedReader in = new BufferedReader(
    new InputStreamReader(con.getInputStream())
);

String inputLine;
StringBuffer response = new StringBuffer();
while ((inputLine = in.readLine()) != null) {
    response.append(inputLine);
}
in.close();

System.out.println(response.toString());
```

</TabItem>
<TabItem value="python">

```python
import requests

headers = {
  'Content-Type': 'application/json',
  'Accept': 'application/json'
}

r = requests.post(
  '/identities',
  params={},
  headers = headers)

print r.json()
```

</TabItem>
<TabItem value="ruby">

```ruby
require 'rest-client'
require 'json'

headers = {
  'Content-Type' => 'application/json',
  'Accept' => 'application/json'
}

result = RestClient.post '/identities',
  params: {}, headers: headers

p JSON.parse(result)
```

</TabItem>
</Tabs>

<a id="opIdgetIdentity"></a>

### Get an Identity

```
GET /identities/{id} HTTP/1.1
Accept: application/json

```

Learn how identities work in
[ORY Kratos' User And Identity Model Documentation](https://www.ory.sh/docs/next/kratos/concepts/identity-user-model).

<a id="get-an-identity-parameters"></a>

#### Parameters

| Parameter | In   | Type   | Required | Description                                          |
| --------- | ---- | ------ | -------- | ---------------------------------------------------- |
| id        | path | string | true     | ID must be set to the ID of identity you want to get |

#### Responses

<a id="get-an-identity-responses"></a>

##### Overview

| Status | Meaning                                                                    | Description        | Schema                              |
| ------ | -------------------------------------------------------------------------- | ------------------ | ----------------------------------- |
| 200    | [OK](https://tools.ietf.org/html/rfc7231#section-6.3.1)                    | A single identity. | [Identity](#schemaidentity)         |
| 400    | [Bad Request](https://tools.ietf.org/html/rfc7231#section-6.5.1)           | genericError       | [genericError](#schemagenericerror) |
| 500    | [Internal Server Error](https://tools.ietf.org/html/rfc7231#section-6.6.1) | genericError       | [genericError](#schemagenericerror) |

##### Examples

###### 200 response

```json
{
  "id": "string",
  "recovery_addresses": [
    {
      "id": "string",
      "value": "string",
      "via": "string"
    }
  ],
  "schema_id": "string",
  "schema_url": "string",
  "traits": {},
  "verifiable_addresses": [
    {
      "id": "string",
      "status": "string",
      "value": "string",
      "verified": true,
      "verified_at": "2019-08-24T14:15:22Z",
      "via": "string"
    }
  ]
}
```

<aside class="success">This operation does not require authentication</aside>

#### Code samples

<Tabs groupId="code-samples" defaultValue="shell"
  values={[{label: 'Shell', value: 'shell'}, {label: 'Go', value: 'go'}, {label: 'Node', value: 'node'},
    {label: 'Java', value: 'java'}, {label: 'Python', value: 'python'}, {label: 'Ruby', value: 'ruby'}]}>
<TabItem value="shell">

```shell
curl -X GET /identities/{id} \
  -H 'Accept: application/json'
```

</TabItem>
<TabItem value="go">

```go
package main

import (
    "bytes"
    "net/http"
)

func main() {
    headers := map[string][]string{
        "Accept": []string{"application/json"},
    }

    var body []byte
    // body = ...

    req, err := http.NewRequest("GET", "/identities/{id}", bytes.NewBuffer(body))
    req.Header = headers

    client := &http.Client{}
    resp, err := client.Do(req)
    // ...
}
```

</TabItem>
<TabItem value="node">

```javascript
const fetch = require('node-fetch')

const headers = {
  Accept: 'application/json'
}

fetch('/identities/{id}', {
  method: 'GET',
  headers
})
  .then((r) => r.json())
  .then((body) => {
    console.log(body)
  })
```

</TabItem>
<TabItem value="java">

```java
// This sample needs improvement.
URL obj = new URL("/identities/{id}");

HttpURLConnection con = (HttpURLConnection) obj.openConnection();
con.setRequestMethod("GET");

int responseCode = con.getResponseCode();

BufferedReader in = new BufferedReader(
    new InputStreamReader(con.getInputStream())
);

String inputLine;
StringBuffer response = new StringBuffer();
while ((inputLine = in.readLine()) != null) {
    response.append(inputLine);
}
in.close();

System.out.println(response.toString());
```

</TabItem>
<TabItem value="python">

```python
import requests

headers = {
  'Accept': 'application/json'
}

r = requests.get(
  '/identities/{id}',
  params={},
  headers = headers)

print r.json()
```

</TabItem>
<TabItem value="ruby">

```ruby
require 'rest-client'
require 'json'

headers = {
  'Accept' => 'application/json'
}

result = RestClient.get '/identities/{id}',
  params: {}, headers: headers

p JSON.parse(result)
```

</TabItem>
</Tabs>

<a id="opIdupdateIdentity"></a>

### Update an Identity

```
PUT /identities/{id} HTTP/1.1
Content-Type: application/json
Accept: application/json

```

This endpoint updates an identity. It is NOT possible to set an identity's
credentials (password, ...) using this method! A way to achieve that will be
introduced in the future.

The full identity payload (except credentials) is expected. This endpoint does
not support patching.

Learn how identities work in
[ORY Kratos' User And Identity Model Documentation](https://www.ory.sh/docs/next/kratos/concepts/identity-user-model).

#### Request body

```json
{
  "schema_id": "string",
  "traits": {}
}
```

<a id="update-an-identity-parameters"></a>

#### Parameters

| Parameter | In   | Type                                    | Required | Description                                             |
| --------- | ---- | --------------------------------------- | -------- | ------------------------------------------------------- |
| id        | path | string                                  | true     | ID must be set to the ID of identity you want to update |
| body      | body | [UpdateIdentity](#schemaupdateidentity) | false    | none                                                    |

#### Responses

<a id="update-an-identity-responses"></a>

##### Overview

| Status | Meaning                                                                    | Description        | Schema                              |
| ------ | -------------------------------------------------------------------------- | ------------------ | ----------------------------------- |
| 200    | [OK](https://tools.ietf.org/html/rfc7231#section-6.3.1)                    | A single identity. | [Identity](#schemaidentity)         |
| 400    | [Bad Request](https://tools.ietf.org/html/rfc7231#section-6.5.1)           | genericError       | [genericError](#schemagenericerror) |
| 404    | [Not Found](https://tools.ietf.org/html/rfc7231#section-6.5.4)             | genericError       | [genericError](#schemagenericerror) |
| 500    | [Internal Server Error](https://tools.ietf.org/html/rfc7231#section-6.6.1) | genericError       | [genericError](#schemagenericerror) |

##### Examples

###### 200 response

```json
{
  "id": "string",
  "recovery_addresses": [
    {
      "id": "string",
      "value": "string",
      "via": "string"
    }
  ],
  "schema_id": "string",
  "schema_url": "string",
  "traits": {},
  "verifiable_addresses": [
    {
      "id": "string",
      "status": "string",
      "value": "string",
      "verified": true,
      "verified_at": "2019-08-24T14:15:22Z",
      "via": "string"
    }
  ]
}
```

<aside class="success">This operation does not require authentication</aside>

#### Code samples

<Tabs groupId="code-samples" defaultValue="shell"
  values={[{label: 'Shell', value: 'shell'}, {label: 'Go', value: 'go'}, {label: 'Node', value: 'node'},
    {label: 'Java', value: 'java'}, {label: 'Python', value: 'python'}, {label: 'Ruby', value: 'ruby'}]}>
<TabItem value="shell">

```shell
curl -X PUT /identities/{id} \
  -H 'Content-Type: application/json' \  -H 'Accept: application/json'
```

</TabItem>
<TabItem value="go">

```go
package main

import (
    "bytes"
    "net/http"
)

func main() {
    headers := map[string][]string{
        "Content-Type": []string{"application/json"},
        "Accept": []string{"application/json"},
    }

    var body []byte
    // body = ...

    req, err := http.NewRequest("PUT", "/identities/{id}", bytes.NewBuffer(body))
    req.Header = headers

    client := &http.Client{}
    resp, err := client.Do(req)
    // ...
}
```

</TabItem>
<TabItem value="node">

```javascript
const fetch = require('node-fetch');
const input = '{
  "schema_id": "string",
  "traits": {}
}';
const headers = {
  'Content-Type': 'application/json',  'Accept': 'application/json'
}

fetch('/identities/{id}', {
  method: 'PUT',
  body: input,
  headers
})
.then(r => r.json())
.then((body) => {
    console.log(body)
})
```

</TabItem>
<TabItem value="java">

```java
// This sample needs improvement.
URL obj = new URL("/identities/{id}");

HttpURLConnection con = (HttpURLConnection) obj.openConnection();
con.setRequestMethod("PUT");

int responseCode = con.getResponseCode();

BufferedReader in = new BufferedReader(
    new InputStreamReader(con.getInputStream())
);

String inputLine;
StringBuffer response = new StringBuffer();
while ((inputLine = in.readLine()) != null) {
    response.append(inputLine);
}
in.close();

System.out.println(response.toString());
```

</TabItem>
<TabItem value="python">

```python
import requests

headers = {
  'Content-Type': 'application/json',
  'Accept': 'application/json'
}

r = requests.put(
  '/identities/{id}',
  params={},
  headers = headers)

print r.json()
```

</TabItem>
<TabItem value="ruby">

```ruby
require 'rest-client'
require 'json'

headers = {
  'Content-Type' => 'application/json',
  'Accept' => 'application/json'
}

result = RestClient.put '/identities/{id}',
  params: {}, headers: headers

p JSON.parse(result)
```

</TabItem>
</Tabs>

<a id="opIddeleteIdentity"></a>

### Delete an Identity

```
DELETE /identities/{id} HTTP/1.1
Accept: application/json

```

Calling this endpoint irrecoverably and permanently deletes the identity given
its ID. This action can not be undone. This endpoint returns 204 when the
identity was deleted or when the identity was not found, in which case it is
assumed that is has been deleted already.

Learn how identities work in
[ORY Kratos' User And Identity Model Documentation](https://www.ory.sh/docs/next/kratos/concepts/identity-user-model).

<a id="delete-an-identity-parameters"></a>

#### Parameters

| Parameter | In   | Type   | Required | Description              |
| --------- | ---- | ------ | -------- | ------------------------ |
| id        | path | string | true     | ID is the identity's ID. |

#### Responses

<a id="delete-an-identity-responses"></a>

##### Overview

| Status         | Meaning                                                                    | Description                                                                                                    | Schema                              |
| -------------- | -------------------------------------------------------------------------- | -------------------------------------------------------------------------------------------------------------- | ----------------------------------- |
| 204            | [No Content](https://tools.ietf.org/html/rfc7231#section-6.3.5)            | Empty responses are sent when, for example, resources are deleted. The HTTP status code for empty responses is |
| typically 201. | None                                                                       |
| 500            | [Internal Server Error](https://tools.ietf.org/html/rfc7231#section-6.6.1) | genericError                                                                                                   | [genericError](#schemagenericerror) |

##### Examples

###### 500 response

```json
{
  "error": {
    "code": 404,
    "debug": "The database adapter was unable to find the element",
    "details": {},
    "message": "string",
    "reason": "string",
    "request": "string",
    "status": "string"
  }
}
```

<aside class="success">This operation does not require authentication</aside>

#### Code samples

<Tabs groupId="code-samples" defaultValue="shell"
  values={[{label: 'Shell', value: 'shell'}, {label: 'Go', value: 'go'}, {label: 'Node', value: 'node'},
    {label: 'Java', value: 'java'}, {label: 'Python', value: 'python'}, {label: 'Ruby', value: 'ruby'}]}>
<TabItem value="shell">

```shell
curl -X DELETE /identities/{id} \
  -H 'Accept: application/json'
```

</TabItem>
<TabItem value="go">

```go
package main

import (
    "bytes"
    "net/http"
)

func main() {
    headers := map[string][]string{
        "Accept": []string{"application/json"},
    }

    var body []byte
    // body = ...

    req, err := http.NewRequest("DELETE", "/identities/{id}", bytes.NewBuffer(body))
    req.Header = headers

    client := &http.Client{}
    resp, err := client.Do(req)
    // ...
}
```

</TabItem>
<TabItem value="node">

```javascript
const fetch = require('node-fetch')

const headers = {
  Accept: 'application/json'
}

fetch('/identities/{id}', {
  method: 'DELETE',
  headers
})
  .then((r) => r.json())
  .then((body) => {
    console.log(body)
  })
```

</TabItem>
<TabItem value="java">

```java
// This sample needs improvement.
URL obj = new URL("/identities/{id}");

HttpURLConnection con = (HttpURLConnection) obj.openConnection();
con.setRequestMethod("DELETE");

int responseCode = con.getResponseCode();

BufferedReader in = new BufferedReader(
    new InputStreamReader(con.getInputStream())
);

String inputLine;
StringBuffer response = new StringBuffer();
while ((inputLine = in.readLine()) != null) {
    response.append(inputLine);
}
in.close();

System.out.println(response.toString());
```

</TabItem>
<TabItem value="python">

```python
import requests

headers = {
  'Accept': 'application/json'
}

r = requests.delete(
  '/identities/{id}',
  params={},
  headers = headers)

print r.json()
```

</TabItem>
<TabItem value="ruby">

```ruby
require 'rest-client'
require 'json'

headers = {
  'Accept' => 'application/json'
}

result = RestClient.delete '/identities/{id}',
  params: {}, headers: headers

p JSON.parse(result)
```

</TabItem>
</Tabs>

<a id="opIdprometheus"></a>

### Get snapshot metrics from the Hydra service. If you're using k8s, you can then add annotations to

your deployment like so:

```
GET /metrics/prometheus HTTP/1.1

```

```
metadata:
annotations:
prometheus.io/port: "4434"
prometheus.io/path: "/metrics/prometheus"
```

#### Responses

<a
  id="get-snapshot-metrics-from-the-hydra-service.-if-you're-using-k8s,-you-can-then-add-annotations-to
your-deployment-like-so:-responses"
></a>

##### Overview

| Status         | Meaning                                                 | Description                                                                                                    | Schema |
| -------------- | ------------------------------------------------------- | -------------------------------------------------------------------------------------------------------------- | ------ |
| 200            | [OK](https://tools.ietf.org/html/rfc7231#section-6.3.1) | Empty responses are sent when, for example, resources are deleted. The HTTP status code for empty responses is |
| typically 201. | None                                                    |

<aside class="success">This operation does not require authentication</aside>

#### Code samples

<Tabs groupId="code-samples" defaultValue="shell"
  values={[{label: 'Shell', value: 'shell'}, {label: 'Go', value: 'go'}, {label: 'Node', value: 'node'},
    {label: 'Java', value: 'java'}, {label: 'Python', value: 'python'}, {label: 'Ruby', value: 'ruby'}]}>
<TabItem value="shell">

```shell
curl -X GET /metrics/prometheus

```

</TabItem>
<TabItem value="go">

```go
package main

import (
    "bytes"
    "net/http"
)

func main() {

    var body []byte
    // body = ...

    req, err := http.NewRequest("GET", "/metrics/prometheus", bytes.NewBuffer(body))
    req.Header = headers

    client := &http.Client{}
    resp, err := client.Do(req)
    // ...
}
```

</TabItem>
<TabItem value="node">

```javascript
const fetch = require('node-fetch')

fetch('/metrics/prometheus', {
  method: 'GET'
})
  .then((r) => r.json())
  .then((body) => {
    console.log(body)
  })
```

</TabItem>
<TabItem value="java">

```java
// This sample needs improvement.
URL obj = new URL("/metrics/prometheus");

HttpURLConnection con = (HttpURLConnection) obj.openConnection();
con.setRequestMethod("GET");

int responseCode = con.getResponseCode();

BufferedReader in = new BufferedReader(
    new InputStreamReader(con.getInputStream())
);

String inputLine;
StringBuffer response = new StringBuffer();
while ((inputLine = in.readLine()) != null) {
    response.append(inputLine);
}
in.close();

System.out.println(response.toString());
```

</TabItem>
<TabItem value="python">

```python
import requests

r = requests.get(
  '/metrics/prometheus',
  params={)

print r.json()
```

</TabItem>
<TabItem value="ruby">

```ruby
require 'rest-client'
require 'json'

result = RestClient.get '/metrics/prometheus',
  params: {}

p JSON.parse(result)
```

</TabItem>
</Tabs>

<a id="opIdcreateRecoveryLink"></a>

### Create a Recovery Link

```
POST /recovery/link HTTP/1.1
Content-Type: application/json
Accept: application/json

```

This endpoint creates a recovery link which should be given to the user in order
for them to recover (or activate) their account.

#### Request body

```json
{
  "expires_in": "string",
  "identity_id": "string"
}
```

<a id="create-a-recovery-link-parameters"></a>

#### Parameters

| Parameter | In   | Type                                            | Required | Description |
| --------- | ---- | ----------------------------------------------- | -------- | ----------- |
| body      | body | [CreateRecoveryLink](#schemacreaterecoverylink) | false    | none        |

#### Responses

<a id="create-a-recovery-link-responses"></a>

##### Overview

| Status | Meaning                                                                    | Description  | Schema                              |
| ------ | -------------------------------------------------------------------------- | ------------ | ----------------------------------- |
| 200    | [OK](https://tools.ietf.org/html/rfc7231#section-6.3.1)                    | recoveryLink | [recoveryLink](#schemarecoverylink) |
| 400    | [Bad Request](https://tools.ietf.org/html/rfc7231#section-6.5.1)           | genericError | [genericError](#schemagenericerror) |
| 404    | [Not Found](https://tools.ietf.org/html/rfc7231#section-6.5.4)             | genericError | [genericError](#schemagenericerror) |
| 500    | [Internal Server Error](https://tools.ietf.org/html/rfc7231#section-6.6.1) | genericError | [genericError](#schemagenericerror) |

##### Examples

###### 200 response

```json
{
  "expires_at": "2019-08-24T14:15:22Z",
  "recovery_link": "string"
}
```

<aside class="success">This operation does not require authentication</aside>

#### Code samples

<Tabs groupId="code-samples" defaultValue="shell"
  values={[{label: 'Shell', value: 'shell'}, {label: 'Go', value: 'go'}, {label: 'Node', value: 'node'},
    {label: 'Java', value: 'java'}, {label: 'Python', value: 'python'}, {label: 'Ruby', value: 'ruby'}]}>
<TabItem value="shell">

```shell
curl -X POST /recovery/link \
  -H 'Content-Type: application/json' \  -H 'Accept: application/json'
```

</TabItem>
<TabItem value="go">

```go
package main

import (
    "bytes"
    "net/http"
)

func main() {
    headers := map[string][]string{
        "Content-Type": []string{"application/json"},
        "Accept": []string{"application/json"},
    }

    var body []byte
    // body = ...

    req, err := http.NewRequest("POST", "/recovery/link", bytes.NewBuffer(body))
    req.Header = headers

    client := &http.Client{}
    resp, err := client.Do(req)
    // ...
}
```

</TabItem>
<TabItem value="node">

```javascript
const fetch = require('node-fetch');
const input = '{
  "expires_in": "string",
  "identity_id": "string"
}';
const headers = {
  'Content-Type': 'application/json',  'Accept': 'application/json'
}

fetch('/recovery/link', {
  method: 'POST',
  body: input,
  headers
})
.then(r => r.json())
.then((body) => {
    console.log(body)
})
```

</TabItem>
<TabItem value="java">

```java
// This sample needs improvement.
URL obj = new URL("/recovery/link");

HttpURLConnection con = (HttpURLConnection) obj.openConnection();
con.setRequestMethod("POST");

int responseCode = con.getResponseCode();

BufferedReader in = new BufferedReader(
    new InputStreamReader(con.getInputStream())
);

String inputLine;
StringBuffer response = new StringBuffer();
while ((inputLine = in.readLine()) != null) {
    response.append(inputLine);
}
in.close();

System.out.println(response.toString());
```

</TabItem>
<TabItem value="python">

```python
import requests

headers = {
  'Content-Type': 'application/json',
  'Accept': 'application/json'
}

r = requests.post(
  '/recovery/link',
  params={},
  headers = headers)

print r.json()
```

</TabItem>
<TabItem value="ruby">

```ruby
require 'rest-client'
require 'json'

headers = {
  'Content-Type' => 'application/json',
  'Accept' => 'application/json'
}

result = RestClient.post '/recovery/link',
  params: {}, headers: headers

p JSON.parse(result)
```

</TabItem>
</Tabs>

<a id="ory-kratos-public-endpoints"></a>

## Public Endpoints

<a id="opIdgetSchema"></a>

### getSchema

```
GET /schemas/{id} HTTP/1.1
Accept: application/json

```

Get a Traits Schema Definition

<a id="getschema-parameters"></a>

#### Parameters

| Parameter | In   | Type   | Required | Description                                        |
| --------- | ---- | ------ | -------- | -------------------------------------------------- |
| id        | path | string | true     | ID must be set to the ID of schema you want to get |

#### Responses

<a id="getschema-responses"></a>

##### Overview

| Status | Meaning                                                                    | Description                    | Schema                              |
| ------ | -------------------------------------------------------------------------- | ------------------------------ | ----------------------------------- |
| 200    | [OK](https://tools.ietf.org/html/rfc7231#section-6.3.1)                    | The raw identity traits schema | Inline                              |
| 404    | [Not Found](https://tools.ietf.org/html/rfc7231#section-6.5.4)             | genericError                   | [genericError](#schemagenericerror) |
| 500    | [Internal Server Error](https://tools.ietf.org/html/rfc7231#section-6.6.1) | genericError                   | [genericError](#schemagenericerror) |

<a id="getschema-responseschema"></a>

##### Response Schema

##### Examples

###### 200 response

```json
{}
```

<aside class="success">This operation does not require authentication</aside>

#### Code samples

<Tabs groupId="code-samples" defaultValue="shell"
  values={[{label: 'Shell', value: 'shell'}, {label: 'Go', value: 'go'}, {label: 'Node', value: 'node'},
    {label: 'Java', value: 'java'}, {label: 'Python', value: 'python'}, {label: 'Ruby', value: 'ruby'}]}>
<TabItem value="shell">

```shell
curl -X GET /schemas/{id} \
  -H 'Accept: application/json'
```

</TabItem>
<TabItem value="go">

```go
package main

import (
    "bytes"
    "net/http"
)

func main() {
    headers := map[string][]string{
        "Accept": []string{"application/json"},
    }

    var body []byte
    // body = ...

    req, err := http.NewRequest("GET", "/schemas/{id}", bytes.NewBuffer(body))
    req.Header = headers

    client := &http.Client{}
    resp, err := client.Do(req)
    // ...
}
```

</TabItem>
<TabItem value="node">

```javascript
const fetch = require('node-fetch')

const headers = {
  Accept: 'application/json'
}

fetch('/schemas/{id}', {
  method: 'GET',
  headers
})
  .then((r) => r.json())
  .then((body) => {
    console.log(body)
  })
```

</TabItem>
<TabItem value="java">

```java
// This sample needs improvement.
URL obj = new URL("/schemas/{id}");

HttpURLConnection con = (HttpURLConnection) obj.openConnection();
con.setRequestMethod("GET");

int responseCode = con.getResponseCode();

BufferedReader in = new BufferedReader(
    new InputStreamReader(con.getInputStream())
);

String inputLine;
StringBuffer response = new StringBuffer();
while ((inputLine = in.readLine()) != null) {
    response.append(inputLine);
}
in.close();

System.out.println(response.toString());
```

</TabItem>
<TabItem value="python">

```python
import requests

headers = {
  'Accept': 'application/json'
}

r = requests.get(
  '/schemas/{id}',
  params={},
  headers = headers)

print r.json()
```

</TabItem>
<TabItem value="ruby">

```ruby
require 'rest-client'
require 'json'

headers = {
  'Accept' => 'application/json'
}

result = RestClient.get '/schemas/{id}',
  params: {}, headers: headers

p JSON.parse(result)
```

</TabItem>
</Tabs>

<a id="opIdinitializeSelfServiceBrowserLogoutFlow"></a>

### Initialize Browser-Based Logout User Flow

```
GET /self-service/browser/flows/logout HTTP/1.1
Accept: application/json

```

This endpoint initializes a logout flow.

<<<<<<< HEAD
> This endpoint is NOT INTENDED for API clients and only works
> with browsers (Chrome, Firefox, ...).
=======
> This endpoint is NOT INTENDED for API clients and only works with browsers
> (Chrome, Firefox, ...).
>>>>>>> e81593fa

On successful logout, the browser will be redirected (HTTP 302 Found) to
`urls.default_return_to`.

More information can be found at
[ORY Kratos User Logout Documentation](https://www.ory.sh/docs/next/kratos/self-service/flows/user-logout).

#### Responses

<a id="initialize-browser-based-logout-user-flow-responses"></a>

##### Overview

| Status         | Meaning                                                                    | Description                                                                                                    | Schema                              |
| -------------- | -------------------------------------------------------------------------- | -------------------------------------------------------------------------------------------------------------- | ----------------------------------- |
| 302            | [Found](https://tools.ietf.org/html/rfc7231#section-6.4.3)                 | Empty responses are sent when, for example, resources are deleted. The HTTP status code for empty responses is |
| typically 201. | None                                                                       |
| 500            | [Internal Server Error](https://tools.ietf.org/html/rfc7231#section-6.6.1) | genericError                                                                                                   | [genericError](#schemagenericerror) |

##### Examples

###### 500 response

```json
{
  "error": {
    "code": 404,
    "debug": "The database adapter was unable to find the element",
    "details": {},
    "message": "string",
    "reason": "string",
    "request": "string",
    "status": "string"
  }
}
```

<aside class="success">This operation does not require authentication</aside>

#### Code samples

<Tabs groupId="code-samples" defaultValue="shell"
  values={[{label: 'Shell', value: 'shell'}, {label: 'Go', value: 'go'}, {label: 'Node', value: 'node'},
    {label: 'Java', value: 'java'}, {label: 'Python', value: 'python'}, {label: 'Ruby', value: 'ruby'}]}>
<TabItem value="shell">

```shell
curl -X GET /self-service/browser/flows/logout \
  -H 'Accept: application/json'
```

</TabItem>
<TabItem value="go">

```go
package main

import (
    "bytes"
    "net/http"
)

func main() {
    headers := map[string][]string{
        "Accept": []string{"application/json"},
    }

    var body []byte
    // body = ...

    req, err := http.NewRequest("GET", "/self-service/browser/flows/logout", bytes.NewBuffer(body))
    req.Header = headers

    client := &http.Client{}
    resp, err := client.Do(req)
    // ...
}
```

</TabItem>
<TabItem value="node">

```javascript
const fetch = require('node-fetch')

const headers = {
  Accept: 'application/json'
}

fetch('/self-service/browser/flows/logout', {
  method: 'GET',
  headers
})
  .then((r) => r.json())
  .then((body) => {
    console.log(body)
  })
```

</TabItem>
<TabItem value="java">

```java
// This sample needs improvement.
URL obj = new URL("/self-service/browser/flows/logout");

HttpURLConnection con = (HttpURLConnection) obj.openConnection();
con.setRequestMethod("GET");

int responseCode = con.getResponseCode();

BufferedReader in = new BufferedReader(
    new InputStreamReader(con.getInputStream())
);

String inputLine;
StringBuffer response = new StringBuffer();
while ((inputLine = in.readLine()) != null) {
    response.append(inputLine);
}
in.close();

System.out.println(response.toString());
```

</TabItem>
<TabItem value="python">

```python
import requests

headers = {
  'Accept': 'application/json'
}

r = requests.get(
  '/self-service/browser/flows/logout',
  params={},
  headers = headers)

print r.json()
```

</TabItem>
<TabItem value="ruby">

```ruby
require 'rest-client'
require 'json'

headers = {
  'Accept' => 'application/json'
}

result = RestClient.get '/self-service/browser/flows/logout',
  params: {}, headers: headers

p JSON.parse(result)
```

</TabItem>
</Tabs>

<a id="opIdcompleteSelfServiceBrowserSettingsOIDCSettingsFlow"></a>

### Complete the Browser-Based Settings Flow for the OpenID Connect Strategy

```
POST /self-service/browser/flows/registration/strategies/oidc/settings/connections HTTP/1.1
Accept: application/json

```

This endpoint completes a browser-based settings flow. This is usually achieved
by POSTing data to this endpoint.

> This endpoint is NOT INTENDED for API clients and only works with browsers
> (Chrome, Firefox, ...) and HTML Forms.

More information can be found at
[ORY Kratos User Settings & Profile Management Documentation](../self-service/flows/user-settings).

#### Responses

<a id="complete-the-browser-based-settings-flow-for-the-openid-connect-strategy-responses"></a>

##### Overview

| Status         | Meaning                                                                    | Description                                                                                                    | Schema                              |
| -------------- | -------------------------------------------------------------------------- | -------------------------------------------------------------------------------------------------------------- | ----------------------------------- |
| 302            | [Found](https://tools.ietf.org/html/rfc7231#section-6.4.3)                 | Empty responses are sent when, for example, resources are deleted. The HTTP status code for empty responses is |
| typically 201. | None                                                                       |
| 500            | [Internal Server Error](https://tools.ietf.org/html/rfc7231#section-6.6.1) | genericError                                                                                                   | [genericError](#schemagenericerror) |

##### Examples

###### 500 response

```json
{
  "error": {
    "code": 404,
    "debug": "The database adapter was unable to find the element",
    "details": {},
    "message": "string",
    "reason": "string",
    "request": "string",
    "status": "string"
  }
}
```

<aside class="success">This operation does not require authentication</aside>

#### Code samples

<Tabs groupId="code-samples" defaultValue="shell"
  values={[{label: 'Shell', value: 'shell'}, {label: 'Go', value: 'go'}, {label: 'Node', value: 'node'},
    {label: 'Java', value: 'java'}, {label: 'Python', value: 'python'}, {label: 'Ruby', value: 'ruby'}]}>
<TabItem value="shell">

```shell
curl -X POST /self-service/browser/flows/registration/strategies/oidc/settings/connections \
  -H 'Accept: application/json'
```

</TabItem>
<TabItem value="go">

```go
package main

import (
    "bytes"
    "net/http"
)

func main() {
    headers := map[string][]string{
        "Accept": []string{"application/json"},
    }

    var body []byte
    // body = ...

    req, err := http.NewRequest("POST", "/self-service/browser/flows/registration/strategies/oidc/settings/connections", bytes.NewBuffer(body))
    req.Header = headers

    client := &http.Client{}
    resp, err := client.Do(req)
    // ...
}
```

</TabItem>
<TabItem value="node">

```javascript
const fetch = require('node-fetch')

const headers = {
  Accept: 'application/json'
}

fetch(
  '/self-service/browser/flows/registration/strategies/oidc/settings/connections',
  {
    method: 'POST',
    headers
  }
)
  .then((r) => r.json())
  .then((body) => {
    console.log(body)
  })
```

</TabItem>
<TabItem value="java">

```java
// This sample needs improvement.
URL obj = new URL("/self-service/browser/flows/registration/strategies/oidc/settings/connections");

HttpURLConnection con = (HttpURLConnection) obj.openConnection();
con.setRequestMethod("POST");

int responseCode = con.getResponseCode();

BufferedReader in = new BufferedReader(
    new InputStreamReader(con.getInputStream())
);

String inputLine;
StringBuffer response = new StringBuffer();
while ((inputLine = in.readLine()) != null) {
    response.append(inputLine);
}
in.close();

System.out.println(response.toString());
```

</TabItem>
<TabItem value="python">

```python
import requests

headers = {
  'Accept': 'application/json'
}

r = requests.post(
  '/self-service/browser/flows/registration/strategies/oidc/settings/connections',
  params={},
  headers = headers)

print r.json()
```

</TabItem>
<TabItem value="ruby">

```ruby
require 'rest-client'
require 'json'

headers = {
  'Accept' => 'application/json'
}

result = RestClient.post '/self-service/browser/flows/registration/strategies/oidc/settings/connections',
  params: {}, headers: headers

p JSON.parse(result)
```

</TabItem>
</Tabs>

<a id="opIdgetSelfServiceError"></a>

### Get User-Facing Self-Service Errors

```
GET /self-service/errors?error=string HTTP/1.1
Accept: application/json

```

This endpoint returns the error associated with a user-facing self service
errors.

This endpoint supports stub values to help you implement the error UI:

`?error=stub:500` - returns a stub 500 (Internal Server Error) error.

More information can be found at
[ORY Kratos User User Facing Error Documentation](https://www.ory.sh/docs/kratos/self-service/flows/user-facing-errors).

<a id="get-user-facing-self-service-errors-parameters"></a>

#### Parameters

| Parameter | In    | Type   | Required | Description                 |
| --------- | ----- | ------ | -------- | --------------------------- |
| error     | query | string | true     | Error is the container's ID |

#### Responses

<a id="get-user-facing-self-service-errors-responses"></a>

##### Overview

| Status | Meaning                                                                    | Description                | Schema                                  |
| ------ | -------------------------------------------------------------------------- | -------------------------- | --------------------------------------- |
| 200    | [OK](https://tools.ietf.org/html/rfc7231#section-6.3.1)                    | User-facing error response | [errorContainer](#schemaerrorcontainer) |
| 403    | [Forbidden](https://tools.ietf.org/html/rfc7231#section-6.5.3)             | genericError               | [genericError](#schemagenericerror)     |
| 404    | [Not Found](https://tools.ietf.org/html/rfc7231#section-6.5.4)             | genericError               | [genericError](#schemagenericerror)     |
| 500    | [Internal Server Error](https://tools.ietf.org/html/rfc7231#section-6.6.1) | genericError               | [genericError](#schemagenericerror)     |

##### Examples

###### 200 response

```json
{
  "errors": {},
  "id": "string"
}
```

<aside class="success">This operation does not require authentication</aside>

#### Code samples

<Tabs groupId="code-samples" defaultValue="shell"
  values={[{label: 'Shell', value: 'shell'}, {label: 'Go', value: 'go'}, {label: 'Node', value: 'node'},
    {label: 'Java', value: 'java'}, {label: 'Python', value: 'python'}, {label: 'Ruby', value: 'ruby'}]}>
<TabItem value="shell">

```shell
curl -X GET /self-service/errors?error=string \
  -H 'Accept: application/json'
```

</TabItem>
<TabItem value="go">

```go
package main

import (
    "bytes"
    "net/http"
)

func main() {
    headers := map[string][]string{
        "Accept": []string{"application/json"},
    }

    var body []byte
    // body = ...

    req, err := http.NewRequest("GET", "/self-service/errors", bytes.NewBuffer(body))
    req.Header = headers

    client := &http.Client{}
    resp, err := client.Do(req)
    // ...
}
```

</TabItem>
<TabItem value="node">

```javascript
const fetch = require('node-fetch')

const headers = {
  Accept: 'application/json'
}

fetch('/self-service/errors?error=string', {
  method: 'GET',
  headers
})
  .then((r) => r.json())
  .then((body) => {
    console.log(body)
  })
```

</TabItem>
<TabItem value="java">

```java
// This sample needs improvement.
URL obj = new URL("/self-service/errors?error=string");

HttpURLConnection con = (HttpURLConnection) obj.openConnection();
con.setRequestMethod("GET");

int responseCode = con.getResponseCode();

BufferedReader in = new BufferedReader(
    new InputStreamReader(con.getInputStream())
);

String inputLine;
StringBuffer response = new StringBuffer();
while ((inputLine = in.readLine()) != null) {
    response.append(inputLine);
}
in.close();

System.out.println(response.toString());
```

</TabItem>
<TabItem value="python">

```python
import requests

headers = {
  'Accept': 'application/json'
}

r = requests.get(
  '/self-service/errors',
  params={
    'error': 'string'},
  headers = headers)

print r.json()
```

</TabItem>
<TabItem value="ruby">

```ruby
require 'rest-client'
require 'json'

headers = {
  'Accept' => 'application/json'
}

result = RestClient.get '/self-service/errors',
  params: {
    'error' => 'string'}, headers: headers

p JSON.parse(result)
```

</TabItem>
</Tabs>

<a id="opIdinitializeSelfServiceLoginViaAPIFlow"></a>

### Initialize Login Flow for API clients

```
GET /self-service/login/api HTTP/1.1
Accept: application/json

```

This endpoint initiates a login flow for API clients such as mobile devices,
smart TVs, and so on.

If a valid provided session cookie or session token is provided, a 400 Bad
Request error will be returned unless the URL query parameter `?refresh=true` is
set.

To fetch an existing login flow call `/self-service/login/flows?flow=<flow_id>`.

:::warning

You MUST NOT use this endpoint in client-side (Single Page Apps, ReactJS,
AngularJS) nor server-side (Java Server Pages, NodeJS, PHP, Golang, ...) browser
applications. Using this endpoint in these applications will make you vulnerable
to a variety of CSRF attacks, including CSRF login attacks.

This endpoint MUST ONLY be used in scenarios such as native mobile apps (React
Native, Objective C, Swift, Java, ...).

:::

More information can be found at
[ORY Kratos User Login and User Registration Documentation](https://www.ory.sh/docs/next/kratos/self-service/flows/user-login-user-registration).

<a id="initialize-login-flow-for-api-clients-parameters"></a>

#### Parameters

| Parameter | In    | Type    | Required | Description             |
| --------- | ----- | ------- | -------- | ----------------------- |
| refresh   | query | boolean | false    | Refresh a login session |

##### Detailed descriptions

**refresh**: Refresh a login session

If set to true, this will refresh an existing login session by asking the user
to sign in again. This will reset the authenticated_at time of the session.

#### Responses

<a id="initialize-login-flow-for-api-clients-responses"></a>

##### Overview

| Status | Meaning                                                                    | Description  | Schema                              |
| ------ | -------------------------------------------------------------------------- | ------------ | ----------------------------------- |
| 200    | [OK](https://tools.ietf.org/html/rfc7231#section-6.3.1)                    | loginFlow    | [loginFlow](#schemaloginflow)       |
| 400    | [Bad Request](https://tools.ietf.org/html/rfc7231#section-6.5.1)           | genericError | [genericError](#schemagenericerror) |
| 500    | [Internal Server Error](https://tools.ietf.org/html/rfc7231#section-6.6.1) | genericError | [genericError](#schemagenericerror) |

##### Examples

###### 200 response

```json
{
  "active": "string",
  "expires_at": "2019-08-24T14:15:22Z",
  "forced": true,
  "id": "string",
  "issued_at": "2019-08-24T14:15:22Z",
  "messages": [
    {
      "context": {},
      "id": 0,
      "text": "string",
      "type": "string"
    }
  ],
  "methods": {
    "property1": {
      "config": {
        "action": "string",
        "fields": [
          {
            "disabled": true,
            "messages": [
              {
                "context": {},
                "id": 0,
                "text": "string",
                "type": "string"
              }
            ],
            "name": "string",
            "pattern": "string",
            "required": true,
            "type": "string",
            "value": {}
          }
        ],
        "messages": [
          {
            "context": {},
            "id": 0,
            "text": "string",
            "type": "string"
          }
        ],
        "method": "string",
        "providers": [
          {
            "disabled": true,
            "messages": [
              {
                "context": {},
                "id": 0,
                "text": "string",
                "type": "string"
              }
            ],
            "name": "string",
            "pattern": "string",
            "required": true,
            "type": "string",
            "value": {}
          }
        ]
      },
      "method": "string"
    },
    "property2": {
      "config": {
        "action": "string",
        "fields": [
          {
            "disabled": true,
            "messages": [
              {
                "context": {},
                "id": 0,
                "text": "string",
                "type": "string"
              }
            ],
            "name": "string",
            "pattern": "string",
            "required": true,
            "type": "string",
            "value": {}
          }
        ],
        "messages": [
          {
            "context": {},
            "id": 0,
            "text": "string",
            "type": "string"
          }
        ],
        "method": "string",
        "providers": [
          {
            "disabled": true,
            "messages": [
              {
                "context": {},
                "id": 0,
                "text": "string",
                "type": "string"
              }
            ],
            "name": "string",
            "pattern": "string",
            "required": true,
            "type": "string",
            "value": {}
          }
        ]
      },
      "method": "string"
    }
  },
  "request_url": "string",
  "type": "string"
}
```

<aside class="success">This operation does not require authentication</aside>

#### Code samples

<Tabs groupId="code-samples" defaultValue="shell"
  values={[{label: 'Shell', value: 'shell'}, {label: 'Go', value: 'go'}, {label: 'Node', value: 'node'},
    {label: 'Java', value: 'java'}, {label: 'Python', value: 'python'}, {label: 'Ruby', value: 'ruby'}]}>
<TabItem value="shell">

```shell
curl -X GET /self-service/login/api \
  -H 'Accept: application/json'
```

</TabItem>
<TabItem value="go">

```go
package main

import (
    "bytes"
    "net/http"
)

func main() {
    headers := map[string][]string{
        "Accept": []string{"application/json"},
    }

    var body []byte
    // body = ...

    req, err := http.NewRequest("GET", "/self-service/login/api", bytes.NewBuffer(body))
    req.Header = headers

    client := &http.Client{}
    resp, err := client.Do(req)
    // ...
}
```

</TabItem>
<TabItem value="node">

```javascript
const fetch = require('node-fetch')

const headers = {
  Accept: 'application/json'
}

fetch('/self-service/login/api', {
  method: 'GET',
  headers
})
  .then((r) => r.json())
  .then((body) => {
    console.log(body)
  })
```

</TabItem>
<TabItem value="java">

```java
// This sample needs improvement.
URL obj = new URL("/self-service/login/api");

HttpURLConnection con = (HttpURLConnection) obj.openConnection();
con.setRequestMethod("GET");

int responseCode = con.getResponseCode();

BufferedReader in = new BufferedReader(
    new InputStreamReader(con.getInputStream())
);

String inputLine;
StringBuffer response = new StringBuffer();
while ((inputLine = in.readLine()) != null) {
    response.append(inputLine);
}
in.close();

System.out.println(response.toString());
```

</TabItem>
<TabItem value="python">

```python
import requests

headers = {
  'Accept': 'application/json'
}

r = requests.get(
  '/self-service/login/api',
  params={},
  headers = headers)

print r.json()
```

</TabItem>
<TabItem value="ruby">

```ruby
require 'rest-client'
require 'json'

headers = {
  'Accept' => 'application/json'
}

result = RestClient.get '/self-service/login/api',
  params: {}, headers: headers

p JSON.parse(result)
```

</TabItem>
</Tabs>

<a id="opIdinitializeSelfServiceLoginViaBrowserFlow"></a>

### Initialize Login Flow for browsers

```
GET /self-service/login/browser HTTP/1.1
Accept: application/json

```

This endpoint initializes a browser-based user login flow. Once initialized, the
browser will be redirected to `selfservice.flows.login.ui_url` with the flow ID
set as the query parameter `?flow=`. If a valid user session exists already, the
browser will be redirected to `urls.default_redirect_url` unless the query
parameter `?refresh=true` was set.

This endpoint is NOT INTENDED for API clients and only works with browsers
(Chrome, Firefox, ...).

More information can be found at
[ORY Kratos User Login and User Registration Documentation](https://www.ory.sh/docs/next/kratos/self-service/flows/user-login-user-registration).

#### Responses

<a id="initialize-login-flow-for-browsers-responses"></a>

##### Overview

| Status         | Meaning                                                                    | Description                                                                                                    | Schema                              |
| -------------- | -------------------------------------------------------------------------- | -------------------------------------------------------------------------------------------------------------- | ----------------------------------- |
| 302            | [Found](https://tools.ietf.org/html/rfc7231#section-6.4.3)                 | Empty responses are sent when, for example, resources are deleted. The HTTP status code for empty responses is |
| typically 201. | None                                                                       |
| 500            | [Internal Server Error](https://tools.ietf.org/html/rfc7231#section-6.6.1) | genericError                                                                                                   | [genericError](#schemagenericerror) |

##### Examples

###### 500 response

```json
{
  "error": {
    "code": 404,
    "debug": "The database adapter was unable to find the element",
    "details": {},
    "message": "string",
    "reason": "string",
    "request": "string",
    "status": "string"
  }
}
```

<aside class="success">This operation does not require authentication</aside>

#### Code samples

<Tabs groupId="code-samples" defaultValue="shell"
  values={[{label: 'Shell', value: 'shell'}, {label: 'Go', value: 'go'}, {label: 'Node', value: 'node'},
    {label: 'Java', value: 'java'}, {label: 'Python', value: 'python'}, {label: 'Ruby', value: 'ruby'}]}>
<TabItem value="shell">

```shell
curl -X GET /self-service/login/browser \
  -H 'Accept: application/json'
```

</TabItem>
<TabItem value="go">

```go
package main

import (
    "bytes"
    "net/http"
)

func main() {
    headers := map[string][]string{
        "Accept": []string{"application/json"},
    }

    var body []byte
    // body = ...

    req, err := http.NewRequest("GET", "/self-service/login/browser", bytes.NewBuffer(body))
    req.Header = headers

    client := &http.Client{}
    resp, err := client.Do(req)
    // ...
}
```

</TabItem>
<TabItem value="node">

```javascript
const fetch = require('node-fetch')

const headers = {
  Accept: 'application/json'
}

fetch('/self-service/login/browser', {
  method: 'GET',
  headers
})
  .then((r) => r.json())
  .then((body) => {
    console.log(body)
  })
```

</TabItem>
<TabItem value="java">

```java
// This sample needs improvement.
URL obj = new URL("/self-service/login/browser");

HttpURLConnection con = (HttpURLConnection) obj.openConnection();
con.setRequestMethod("GET");

int responseCode = con.getResponseCode();

BufferedReader in = new BufferedReader(
    new InputStreamReader(con.getInputStream())
);

String inputLine;
StringBuffer response = new StringBuffer();
while ((inputLine = in.readLine()) != null) {
    response.append(inputLine);
}
in.close();

System.out.println(response.toString());
```

</TabItem>
<TabItem value="python">

```python
import requests

headers = {
  'Accept': 'application/json'
}

r = requests.get(
  '/self-service/login/browser',
  params={},
  headers = headers)

print r.json()
```

</TabItem>
<TabItem value="ruby">

```ruby
require 'rest-client'
require 'json'

headers = {
  'Accept' => 'application/json'
}

result = RestClient.get '/self-service/login/browser',
  params: {}, headers: headers

p JSON.parse(result)
```

</TabItem>
</Tabs>

<a id="opIdgetSelfServiceLoginFlow"></a>

### Get Login Flow

```
GET /self-service/login/flows?id=string HTTP/1.1
Accept: application/json

```

This endpoint returns a login flow's context with, for example, error details
and other information.

More information can be found at
[ORY Kratos User Login and User Registration Documentation](https://www.ory.sh/docs/next/kratos/self-service/flows/user-login-user-registration).

<a id="get-login-flow-parameters"></a>

#### Parameters

| Parameter | In    | Type   | Required | Description       |
| --------- | ----- | ------ | -------- | ----------------- |
| id        | query | string | true     | The Login Flow ID |

##### Detailed descriptions

**id**: The Login Flow ID

The value for this parameter comes from `flow` URL Query parameter sent to your
application (e.g. `/login?flow=abcde`).

#### Responses

<a id="get-login-flow-responses"></a>

##### Overview

| Status | Meaning                                                                    | Description  | Schema                              |
| ------ | -------------------------------------------------------------------------- | ------------ | ----------------------------------- |
| 200    | [OK](https://tools.ietf.org/html/rfc7231#section-6.3.1)                    | loginFlow    | [loginFlow](#schemaloginflow)       |
| 403    | [Forbidden](https://tools.ietf.org/html/rfc7231#section-6.5.3)             | genericError | [genericError](#schemagenericerror) |
| 404    | [Not Found](https://tools.ietf.org/html/rfc7231#section-6.5.4)             | genericError | [genericError](#schemagenericerror) |
| 410    | [Gone](https://tools.ietf.org/html/rfc7231#section-6.5.9)                  | genericError | [genericError](#schemagenericerror) |
| 500    | [Internal Server Error](https://tools.ietf.org/html/rfc7231#section-6.6.1) | genericError | [genericError](#schemagenericerror) |

##### Examples

###### 200 response

```json
{
  "active": "string",
  "expires_at": "2019-08-24T14:15:22Z",
  "forced": true,
  "id": "string",
  "issued_at": "2019-08-24T14:15:22Z",
  "messages": [
    {
      "context": {},
      "id": 0,
      "text": "string",
      "type": "string"
    }
  ],
  "methods": {
    "property1": {
      "config": {
        "action": "string",
        "fields": [
          {
            "disabled": true,
            "messages": [
              {
                "context": {},
                "id": 0,
                "text": "string",
                "type": "string"
              }
            ],
            "name": "string",
            "pattern": "string",
            "required": true,
            "type": "string",
            "value": {}
          }
        ],
        "messages": [
          {
            "context": {},
            "id": 0,
            "text": "string",
            "type": "string"
          }
        ],
        "method": "string",
        "providers": [
          {
            "disabled": true,
            "messages": [
              {
                "context": {},
                "id": 0,
                "text": "string",
                "type": "string"
              }
            ],
            "name": "string",
            "pattern": "string",
            "required": true,
            "type": "string",
            "value": {}
          }
        ]
      },
      "method": "string"
    },
    "property2": {
      "config": {
        "action": "string",
        "fields": [
          {
            "disabled": true,
            "messages": [
              {
                "context": {},
                "id": 0,
                "text": "string",
                "type": "string"
              }
            ],
            "name": "string",
            "pattern": "string",
            "required": true,
            "type": "string",
            "value": {}
          }
        ],
        "messages": [
          {
            "context": {},
            "id": 0,
            "text": "string",
            "type": "string"
          }
        ],
        "method": "string",
        "providers": [
          {
            "disabled": true,
            "messages": [
              {
                "context": {},
                "id": 0,
                "text": "string",
                "type": "string"
              }
            ],
            "name": "string",
            "pattern": "string",
            "required": true,
            "type": "string",
            "value": {}
          }
        ]
      },
      "method": "string"
    }
  },
  "request_url": "string",
  "type": "string"
}
```

<aside class="success">This operation does not require authentication</aside>

#### Code samples

<Tabs groupId="code-samples" defaultValue="shell"
  values={[{label: 'Shell', value: 'shell'}, {label: 'Go', value: 'go'}, {label: 'Node', value: 'node'},
    {label: 'Java', value: 'java'}, {label: 'Python', value: 'python'}, {label: 'Ruby', value: 'ruby'}]}>
<TabItem value="shell">

```shell
curl -X GET /self-service/login/flows?id=string \
  -H 'Accept: application/json'
```

</TabItem>
<TabItem value="go">

```go
package main

import (
    "bytes"
    "net/http"
)

func main() {
    headers := map[string][]string{
        "Accept": []string{"application/json"},
    }

    var body []byte
    // body = ...

    req, err := http.NewRequest("GET", "/self-service/login/flows", bytes.NewBuffer(body))
    req.Header = headers

    client := &http.Client{}
    resp, err := client.Do(req)
    // ...
}
```

</TabItem>
<TabItem value="node">

```javascript
const fetch = require('node-fetch')

const headers = {
  Accept: 'application/json'
}

fetch('/self-service/login/flows?id=string', {
  method: 'GET',
  headers
})
  .then((r) => r.json())
  .then((body) => {
    console.log(body)
  })
```

</TabItem>
<TabItem value="java">

```java
// This sample needs improvement.
URL obj = new URL("/self-service/login/flows?id=string");

HttpURLConnection con = (HttpURLConnection) obj.openConnection();
con.setRequestMethod("GET");

int responseCode = con.getResponseCode();

BufferedReader in = new BufferedReader(
    new InputStreamReader(con.getInputStream())
);

String inputLine;
StringBuffer response = new StringBuffer();
while ((inputLine = in.readLine()) != null) {
    response.append(inputLine);
}
in.close();

System.out.println(response.toString());
```

</TabItem>
<TabItem value="python">

```python
import requests

headers = {
  'Accept': 'application/json'
}

r = requests.get(
  '/self-service/login/flows',
  params={
    'id': 'string'},
  headers = headers)

print r.json()
```

</TabItem>
<TabItem value="ruby">

```ruby
require 'rest-client'
require 'json'

headers = {
  'Accept' => 'application/json'
}

result = RestClient.get '/self-service/login/flows',
  params: {
    'id' => 'string'}, headers: headers

p JSON.parse(result)
```

</TabItem>
</Tabs>

<a id="opIdcompleteSelfServiceLoginFlowWithPasswordMethod"></a>

### Complete Login Flow with Username/Email Password Method

```
POST /self-service/login/methods/password?flow=string HTTP/1.1
Accept: application/json

```

Use this endpoint to complete a login flow by sending an identity's identifier
and password. This endpoint behaves differently for API and browser flows.

API flows expect `application/json` to be sent in the body and responds with
HTTP 200 and a application/json body with the session token on success; HTTP 302
redirect to a fresh login flow if the original flow expired with the appropriate
error messages set; HTTP 400 on form validation errors.

Browser flows expect `application/x-www-form-urlencoded` to be sent in the body
and responds with a HTTP 302 redirect to the post/after login URL or the
`return_to` value if it was set and if the login succeeded; a HTTP 302 redirect
to the login UI URL with the flow ID containing the validation errors otherwise.

More information can be found at
[ORY Kratos User Login and User Registration Documentation](https://www.ory.sh/docs/next/kratos/self-service/flows/user-login-user-registration).

<a id="complete-login-flow-with-username/email-password-method-parameters"></a>

#### Parameters

| Parameter  | In    | Type   | Required | Description                                                           |
| ---------- | ----- | ------ | -------- | --------------------------------------------------------------------- |
| password   | query | string | false    | The user's password.                                                  |
| identifier | query | string | false    | Identifier is the email or username of the user trying to log in.     |
| csrf_token | query | string | false    | Sending the anti-csrf token is only required for browser login flows. |
| flow       | query | string | true     | The Flow ID                                                           |

#### Responses

<a id="complete-login-flow-with-username/email-password-method-responses"></a>

##### Overview

| Status         | Meaning                                                                    | Description                                                                                                    | Schema                                            |
| -------------- | -------------------------------------------------------------------------- | -------------------------------------------------------------------------------------------------------------- | ------------------------------------------------- |
| 200            | [OK](https://tools.ietf.org/html/rfc7231#section-6.3.1)                    | loginViaApiResponse                                                                                            | [loginViaApiResponse](#schemaloginviaapiresponse) |
| 302            | [Found](https://tools.ietf.org/html/rfc7231#section-6.4.3)                 | Empty responses are sent when, for example, resources are deleted. The HTTP status code for empty responses is |
| typically 201. | None                                                                       |
| 400            | [Bad Request](https://tools.ietf.org/html/rfc7231#section-6.5.1)           | loginFlow                                                                                                      | [loginFlow](#schemaloginflow)                     |
| 500            | [Internal Server Error](https://tools.ietf.org/html/rfc7231#section-6.6.1) | genericError                                                                                                   | [genericError](#schemagenericerror)               |

##### Examples

###### 200 response

```json
{
  "session": {
    "active": true,
    "authenticated_at": "2019-08-24T14:15:22Z",
    "expires_at": "2019-08-24T14:15:22Z",
    "id": "string",
    "identity": {
      "id": "string",
      "recovery_addresses": [
        {
          "id": "string",
          "value": "string",
          "via": "string"
        }
      ],
      "schema_id": "string",
      "schema_url": "string",
      "traits": {},
      "verifiable_addresses": [
        {
          "id": "string",
          "status": "string",
          "value": "string",
          "verified": true,
          "verified_at": "2019-08-24T14:15:22Z",
          "via": "string"
        }
      ]
    },
    "issued_at": "2019-08-24T14:15:22Z"
  },
  "session_token": "string"
}
```

<aside class="success">This operation does not require authentication</aside>

#### Code samples

<Tabs groupId="code-samples" defaultValue="shell"
  values={[{label: 'Shell', value: 'shell'}, {label: 'Go', value: 'go'}, {label: 'Node', value: 'node'},
    {label: 'Java', value: 'java'}, {label: 'Python', value: 'python'}, {label: 'Ruby', value: 'ruby'}]}>
<TabItem value="shell">

```shell
curl -X POST /self-service/login/methods/password?flow=string \
  -H 'Accept: application/json'
```

</TabItem>
<TabItem value="go">

```go
package main

import (
    "bytes"
    "net/http"
)

func main() {
    headers := map[string][]string{
        "Accept": []string{"application/json"},
    }

    var body []byte
    // body = ...

    req, err := http.NewRequest("POST", "/self-service/login/methods/password", bytes.NewBuffer(body))
    req.Header = headers

    client := &http.Client{}
    resp, err := client.Do(req)
    // ...
}
```

</TabItem>
<TabItem value="node">

```javascript
const fetch = require('node-fetch')

const headers = {
  Accept: 'application/json'
}

fetch('/self-service/login/methods/password?flow=string', {
  method: 'POST',
  headers
})
  .then((r) => r.json())
  .then((body) => {
    console.log(body)
  })
```

</TabItem>
<TabItem value="java">

```java
// This sample needs improvement.
URL obj = new URL("/self-service/login/methods/password?flow=string");

HttpURLConnection con = (HttpURLConnection) obj.openConnection();
con.setRequestMethod("POST");

int responseCode = con.getResponseCode();

BufferedReader in = new BufferedReader(
    new InputStreamReader(con.getInputStream())
);

String inputLine;
StringBuffer response = new StringBuffer();
while ((inputLine = in.readLine()) != null) {
    response.append(inputLine);
}
in.close();

System.out.println(response.toString());
```

</TabItem>
<TabItem value="python">

```python
import requests

headers = {
  'Accept': 'application/json'
}

r = requests.post(
  '/self-service/login/methods/password',
  params={
    'flow': 'string'},
  headers = headers)

print r.json()
```

</TabItem>
<TabItem value="ruby">

```ruby
require 'rest-client'
require 'json'

headers = {
  'Accept' => 'application/json'
}

result = RestClient.post '/self-service/login/methods/password',
  params: {
    'flow' => 'string'}, headers: headers

p JSON.parse(result)
```

</TabItem>
</Tabs>

<a id="opIdinitializeSelfServiceRecoveryViaAPIFlow"></a>

### Initialize Recovery Flow for API Clients

```
GET /self-service/recovery/api HTTP/1.1
Accept: application/json

```

This endpoint initiates a recovery flow for API clients such as mobile devices,
smart TVs, and so on.

If a valid provided session cookie or session token is provided, a 400 Bad
Request error.

To fetch an existing recovery flow call
`/self-service/recovery/flows?flow=<flow_id>`.

:::warning

You MUST NOT use this endpoint in client-side (Single Page Apps, ReactJS,
AngularJS) nor server-side (Java Server Pages, NodeJS, PHP, Golang, ...) browser
applications. Using this endpoint in these applications will make you vulnerable
to a variety of CSRF attacks.

This endpoint MUST ONLY be used in scenarios such as native mobile apps (React
Native, Objective C, Swift, Java, ...).

:::

More information can be found at
[ORY Kratos Account Recovery Documentation](../self-service/flows/account-recovery.mdx).

#### Responses

<a id="initialize-recovery-flow-for-api-clients-responses"></a>

##### Overview

| Status | Meaning                                                                    | Description  | Schema                              |
| ------ | -------------------------------------------------------------------------- | ------------ | ----------------------------------- |
| 200    | [OK](https://tools.ietf.org/html/rfc7231#section-6.3.1)                    | recoveryFlow | [recoveryFlow](#schemarecoveryflow) |
| 400    | [Bad Request](https://tools.ietf.org/html/rfc7231#section-6.5.1)           | genericError | [genericError](#schemagenericerror) |
| 500    | [Internal Server Error](https://tools.ietf.org/html/rfc7231#section-6.6.1) | genericError | [genericError](#schemagenericerror) |

##### Examples

###### 200 response

```json
{
  "active": "string",
  "expires_at": "2019-08-24T14:15:22Z",
  "id": "string",
  "issued_at": "2019-08-24T14:15:22Z",
  "messages": [
    {
      "context": {},
      "id": 0,
      "text": "string",
      "type": "string"
    }
  ],
  "methods": {
    "property1": {
      "config": {
        "action": "string",
        "fields": [
          {
            "disabled": true,
            "messages": [
              {
                "context": {},
                "id": 0,
                "text": "string",
                "type": "string"
              }
            ],
            "name": "string",
            "pattern": "string",
            "required": true,
            "type": "string",
            "value": {}
          }
        ],
        "messages": [
          {
            "context": {},
            "id": 0,
            "text": "string",
            "type": "string"
          }
        ],
        "method": "string"
      },
      "method": "string"
    },
    "property2": {
      "config": {
        "action": "string",
        "fields": [
          {
            "disabled": true,
            "messages": [
              {
                "context": {},
                "id": 0,
                "text": "string",
                "type": "string"
              }
            ],
            "name": "string",
            "pattern": "string",
            "required": true,
            "type": "string",
            "value": {}
          }
        ],
        "messages": [
          {
            "context": {},
            "id": 0,
            "text": "string",
            "type": "string"
          }
        ],
        "method": "string"
      },
      "method": "string"
    }
  },
  "request_url": "string",
  "state": "string",
  "type": "string"
}
```

<aside class="success">This operation does not require authentication</aside>

#### Code samples

<Tabs groupId="code-samples" defaultValue="shell"
  values={[{label: 'Shell', value: 'shell'}, {label: 'Go', value: 'go'}, {label: 'Node', value: 'node'},
    {label: 'Java', value: 'java'}, {label: 'Python', value: 'python'}, {label: 'Ruby', value: 'ruby'}]}>
<TabItem value="shell">

```shell
curl -X GET /self-service/recovery/api \
  -H 'Accept: application/json'
```

</TabItem>
<TabItem value="go">

```go
package main

import (
    "bytes"
    "net/http"
)

func main() {
    headers := map[string][]string{
        "Accept": []string{"application/json"},
    }

    var body []byte
    // body = ...

    req, err := http.NewRequest("GET", "/self-service/recovery/api", bytes.NewBuffer(body))
    req.Header = headers

    client := &http.Client{}
    resp, err := client.Do(req)
    // ...
}
```

</TabItem>
<TabItem value="node">

```javascript
const fetch = require('node-fetch')

const headers = {
  Accept: 'application/json'
}

fetch('/self-service/recovery/api', {
  method: 'GET',
  headers
})
  .then((r) => r.json())
  .then((body) => {
    console.log(body)
  })
```

</TabItem>
<TabItem value="java">

```java
// This sample needs improvement.
URL obj = new URL("/self-service/recovery/api");

HttpURLConnection con = (HttpURLConnection) obj.openConnection();
con.setRequestMethod("GET");

int responseCode = con.getResponseCode();

BufferedReader in = new BufferedReader(
    new InputStreamReader(con.getInputStream())
);

String inputLine;
StringBuffer response = new StringBuffer();
while ((inputLine = in.readLine()) != null) {
    response.append(inputLine);
}
in.close();

System.out.println(response.toString());
```

</TabItem>
<TabItem value="python">

```python
import requests

headers = {
  'Accept': 'application/json'
}

r = requests.get(
  '/self-service/recovery/api',
  params={},
  headers = headers)

print r.json()
```

</TabItem>
<TabItem value="ruby">

```ruby
require 'rest-client'
require 'json'

headers = {
  'Accept' => 'application/json'
}

result = RestClient.get '/self-service/recovery/api',
  params: {}, headers: headers

p JSON.parse(result)
```

</TabItem>
</Tabs>

<a id="opIdinitializeSelfServiceRecoveryViaBrowserFlow"></a>

### Initialize Recovery Flow for Browser Clients

```
GET /self-service/recovery/browser HTTP/1.1
Accept: application/json

```

This endpoint initializes a browser-based account recovery flow. Once
initialized, the browser will be redirected to
`selfservice.flows.recovery.ui_url` with the flow ID set as the query parameter
`?flow=`. If a valid user session exists, the browser is returned to the
configured return URL.

This endpoint is NOT INTENDED for API clients and only works with browsers
(Chrome, Firefox, ...).

More information can be found at
[ORY Kratos Account Recovery Documentation](../self-service/flows/account-recovery.mdx).

#### Responses

<a id="initialize-recovery-flow-for-browser-clients-responses"></a>

##### Overview

| Status         | Meaning                                                                    | Description                                                                                                    | Schema                              |
| -------------- | -------------------------------------------------------------------------- | -------------------------------------------------------------------------------------------------------------- | ----------------------------------- |
| 302            | [Found](https://tools.ietf.org/html/rfc7231#section-6.4.3)                 | Empty responses are sent when, for example, resources are deleted. The HTTP status code for empty responses is |
| typically 201. | None                                                                       |
| 500            | [Internal Server Error](https://tools.ietf.org/html/rfc7231#section-6.6.1) | genericError                                                                                                   | [genericError](#schemagenericerror) |

##### Examples

###### 500 response

```json
{
  "error": {
    "code": 404,
    "debug": "The database adapter was unable to find the element",
    "details": {},
    "message": "string",
    "reason": "string",
    "request": "string",
    "status": "string"
  }
}
```

<aside class="success">This operation does not require authentication</aside>

#### Code samples

<Tabs groupId="code-samples" defaultValue="shell"
  values={[{label: 'Shell', value: 'shell'}, {label: 'Go', value: 'go'}, {label: 'Node', value: 'node'},
    {label: 'Java', value: 'java'}, {label: 'Python', value: 'python'}, {label: 'Ruby', value: 'ruby'}]}>
<TabItem value="shell">

```shell
curl -X GET /self-service/recovery/browser \
  -H 'Accept: application/json'
```

</TabItem>
<TabItem value="go">

```go
package main

import (
    "bytes"
    "net/http"
)

func main() {
    headers := map[string][]string{
        "Accept": []string{"application/json"},
    }

    var body []byte
    // body = ...

    req, err := http.NewRequest("GET", "/self-service/recovery/browser", bytes.NewBuffer(body))
    req.Header = headers

    client := &http.Client{}
    resp, err := client.Do(req)
    // ...
}
```

</TabItem>
<TabItem value="node">

```javascript
const fetch = require('node-fetch')

const headers = {
  Accept: 'application/json'
}

fetch('/self-service/recovery/browser', {
  method: 'GET',
  headers
})
  .then((r) => r.json())
  .then((body) => {
    console.log(body)
  })
```

</TabItem>
<TabItem value="java">

```java
// This sample needs improvement.
URL obj = new URL("/self-service/recovery/browser");

HttpURLConnection con = (HttpURLConnection) obj.openConnection();
con.setRequestMethod("GET");

int responseCode = con.getResponseCode();

BufferedReader in = new BufferedReader(
    new InputStreamReader(con.getInputStream())
);

String inputLine;
StringBuffer response = new StringBuffer();
while ((inputLine = in.readLine()) != null) {
    response.append(inputLine);
}
in.close();

System.out.println(response.toString());
```

</TabItem>
<TabItem value="python">

```python
import requests

headers = {
  'Accept': 'application/json'
}

r = requests.get(
  '/self-service/recovery/browser',
  params={},
  headers = headers)

print r.json()
```

</TabItem>
<TabItem value="ruby">

```ruby
require 'rest-client'
require 'json'

headers = {
  'Accept' => 'application/json'
}

result = RestClient.get '/self-service/recovery/browser',
  params: {}, headers: headers

p JSON.parse(result)
```

</TabItem>
</Tabs>

<a id="opIdgetSelfServiceRecoveryFlow"></a>

### Get information about a recovery flow

```
GET /self-service/recovery/flows?id=string HTTP/1.1
Accept: application/json

```

This endpoint returns a recovery flow's context with, for example, error details
and other information.

More information can be found at
[ORY Kratos Account Recovery Documentation](../self-service/flows/account-recovery.mdx).

<a id="get-information-about-a-recovery-flow-parameters"></a>

#### Parameters

| Parameter | In    | Type   | Required | Description |
| --------- | ----- | ------ | -------- | ----------- |
| id        | query | string | true     | The Flow ID |

##### Detailed descriptions

**id**: The Flow ID

The value for this parameter comes from `request` URL Query parameter sent to
your application (e.g. `/recovery?flow=abcde`).

#### Responses

<a id="get-information-about-a-recovery-flow-responses"></a>

##### Overview

| Status | Meaning                                                                    | Description  | Schema                              |
| ------ | -------------------------------------------------------------------------- | ------------ | ----------------------------------- |
| 200    | [OK](https://tools.ietf.org/html/rfc7231#section-6.3.1)                    | recoveryFlow | [recoveryFlow](#schemarecoveryflow) |
| 404    | [Not Found](https://tools.ietf.org/html/rfc7231#section-6.5.4)             | genericError | [genericError](#schemagenericerror) |
| 410    | [Gone](https://tools.ietf.org/html/rfc7231#section-6.5.9)                  | genericError | [genericError](#schemagenericerror) |
| 500    | [Internal Server Error](https://tools.ietf.org/html/rfc7231#section-6.6.1) | genericError | [genericError](#schemagenericerror) |

##### Examples

###### 200 response

```json
{
  "active": "string",
  "expires_at": "2019-08-24T14:15:22Z",
  "id": "string",
  "issued_at": "2019-08-24T14:15:22Z",
  "messages": [
    {
      "context": {},
      "id": 0,
      "text": "string",
      "type": "string"
    }
  ],
  "methods": {
    "property1": {
      "config": {
        "action": "string",
        "fields": [
          {
            "disabled": true,
            "messages": [
              {
                "context": {},
                "id": 0,
                "text": "string",
                "type": "string"
              }
            ],
            "name": "string",
            "pattern": "string",
            "required": true,
            "type": "string",
            "value": {}
          }
        ],
        "messages": [
          {
            "context": {},
            "id": 0,
            "text": "string",
            "type": "string"
          }
        ],
        "method": "string"
      },
      "method": "string"
    },
    "property2": {
      "config": {
        "action": "string",
        "fields": [
          {
            "disabled": true,
            "messages": [
              {
                "context": {},
                "id": 0,
                "text": "string",
                "type": "string"
              }
            ],
            "name": "string",
            "pattern": "string",
            "required": true,
            "type": "string",
            "value": {}
          }
        ],
        "messages": [
          {
            "context": {},
            "id": 0,
            "text": "string",
            "type": "string"
          }
        ],
        "method": "string"
      },
      "method": "string"
    }
  },
  "request_url": "string",
  "state": "string",
  "type": "string"
}
```

<aside class="success">This operation does not require authentication</aside>

#### Code samples

<Tabs groupId="code-samples" defaultValue="shell"
  values={[{label: 'Shell', value: 'shell'}, {label: 'Go', value: 'go'}, {label: 'Node', value: 'node'},
    {label: 'Java', value: 'java'}, {label: 'Python', value: 'python'}, {label: 'Ruby', value: 'ruby'}]}>
<TabItem value="shell">

```shell
curl -X GET /self-service/recovery/flows?id=string \
  -H 'Accept: application/json'
```

</TabItem>
<TabItem value="go">

```go
package main

import (
    "bytes"
    "net/http"
)

func main() {
    headers := map[string][]string{
        "Accept": []string{"application/json"},
    }

    var body []byte
    // body = ...

    req, err := http.NewRequest("GET", "/self-service/recovery/flows", bytes.NewBuffer(body))
    req.Header = headers

    client := &http.Client{}
    resp, err := client.Do(req)
    // ...
}
```

</TabItem>
<TabItem value="node">

```javascript
const fetch = require('node-fetch')

const headers = {
  Accept: 'application/json'
}

fetch('/self-service/recovery/flows?id=string', {
  method: 'GET',
  headers
})
  .then((r) => r.json())
  .then((body) => {
    console.log(body)
  })
```

</TabItem>
<TabItem value="java">

```java
// This sample needs improvement.
URL obj = new URL("/self-service/recovery/flows?id=string");

HttpURLConnection con = (HttpURLConnection) obj.openConnection();
con.setRequestMethod("GET");

int responseCode = con.getResponseCode();

BufferedReader in = new BufferedReader(
    new InputStreamReader(con.getInputStream())
);

String inputLine;
StringBuffer response = new StringBuffer();
while ((inputLine = in.readLine()) != null) {
    response.append(inputLine);
}
in.close();

System.out.println(response.toString());
```

</TabItem>
<TabItem value="python">

```python
import requests

headers = {
  'Accept': 'application/json'
}

r = requests.get(
  '/self-service/recovery/flows',
  params={
    'id': 'string'},
  headers = headers)

print r.json()
```

</TabItem>
<TabItem value="ruby">

```ruby
require 'rest-client'
require 'json'

headers = {
  'Accept' => 'application/json'
}

result = RestClient.get '/self-service/recovery/flows',
  params: {
    'id' => 'string'}, headers: headers

p JSON.parse(result)
```

</TabItem>
</Tabs>

<a id="opIdcompleteSelfServiceRecoveryFlowWithLinkMethod"></a>

### Complete Recovery Flow with Link Method

```
POST /self-service/recovery/methods/link HTTP/1.1
Content-Type: application/json
Accept: application/json

```

Use this endpoint to complete a recovery flow using the link method. This
endpoint behaves differently for API and browser flows and has several states:

`choose_method` expects `flow` (in the URL query) and `email` (in the body) to
be sent and works with API- and Browser-initiated flows. For API clients it
either returns a HTTP 200 OK when the form is valid and HTTP 400 OK when the
form is invalid and a HTTP 302 Found redirect with a fresh recovery flow if the
flow was otherwise invalid (e.g. expired). For Browser clients it returns a HTTP
302 Found redirect to the Recovery UI URL with the Recovery Flow ID appended.
`sent_email` is the success state after `choose_method` and allows the user to
request another recovery email. It works for both API and Browser-initiated
flows and returns the same responses as the flow in `choose_method` state.
`passed_challenge` expects a `token` to be sent in the URL query and given the
nature of the flow ("sending a recovery link") does not have any API
capabilities. The server responds with a HTTP 302 Found redirect either to the
Settings UI URL (if the link was valid) and instructs the user to update their
password, or a redirect to the Recover UI URL with a new Recovery Flow ID which
contains an error message that the recovery link was invalid.

More information can be found at
[ORY Kratos Account Recovery Documentation](../self-service/flows/account-recovery.mdx).

#### Request body

```json
{
  "csrf_token": "string",
  "email": "string"
}
```

```yaml
csrf_token: string
email: string
```

<a id="complete-recovery-flow-with-link-method-parameters"></a>

#### Parameters

| Parameter | In    | Type                                                                                                  | Required | Description    |
| --------- | ----- | ----------------------------------------------------------------------------------------------------- | -------- | -------------- |
| token     | query | string                                                                                                | false    | Recovery Token |
| flow      | query | string                                                                                                | false    | The Flow ID    |
| body      | body  | [completeSelfServiceRecoveryFlowWithLinkMethod](#schemacompleteselfservicerecoveryflowwithlinkmethod) | false    | none           |

##### Detailed descriptions

**token**: Recovery Token

The recovery token which completes the recovery request. If the token is invalid
(e.g. expired) an error will be shown to the end-user.

**flow**: The Flow ID

format: uuid

#### Responses

<a id="complete-recovery-flow-with-link-method-responses"></a>

##### Overview

| Status         | Meaning                                                                    | Description                                                                                                    | Schema                              |
| -------------- | -------------------------------------------------------------------------- | -------------------------------------------------------------------------------------------------------------- | ----------------------------------- |
| 302            | [Found](https://tools.ietf.org/html/rfc7231#section-6.4.3)                 | Empty responses are sent when, for example, resources are deleted. The HTTP status code for empty responses is |
| typically 201. | None                                                                       |
| 400            | [Bad Request](https://tools.ietf.org/html/rfc7231#section-6.5.1)           | recoveryFlow                                                                                                   | [recoveryFlow](#schemarecoveryflow) |
| 500            | [Internal Server Error](https://tools.ietf.org/html/rfc7231#section-6.6.1) | genericError                                                                                                   | [genericError](#schemagenericerror) |

##### Examples

###### 400 response

```json
{
  "active": "string",
  "expires_at": "2019-08-24T14:15:22Z",
  "id": "string",
  "issued_at": "2019-08-24T14:15:22Z",
  "messages": [
    {
      "context": {},
      "id": 0,
      "text": "string",
      "type": "string"
    }
  ],
  "methods": {
    "property1": {
      "config": {
        "action": "string",
        "fields": [
          {
            "disabled": true,
            "messages": [
              {
                "context": {},
                "id": 0,
                "text": "string",
                "type": "string"
              }
            ],
            "name": "string",
            "pattern": "string",
            "required": true,
            "type": "string",
            "value": {}
          }
        ],
        "messages": [
          {
            "context": {},
            "id": 0,
            "text": "string",
            "type": "string"
          }
        ],
        "method": "string"
      },
      "method": "string"
    },
    "property2": {
      "config": {
        "action": "string",
        "fields": [
          {
            "disabled": true,
            "messages": [
              {
                "context": {},
                "id": 0,
                "text": "string",
                "type": "string"
              }
            ],
            "name": "string",
            "pattern": "string",
            "required": true,
            "type": "string",
            "value": {}
          }
        ],
        "messages": [
          {
            "context": {},
            "id": 0,
            "text": "string",
            "type": "string"
          }
        ],
        "method": "string"
      },
      "method": "string"
    }
  },
  "request_url": "string",
  "state": "string",
  "type": "string"
}
```

<aside class="success">This operation does not require authentication</aside>

#### Code samples

<Tabs groupId="code-samples" defaultValue="shell"
  values={[{label: 'Shell', value: 'shell'}, {label: 'Go', value: 'go'}, {label: 'Node', value: 'node'},
    {label: 'Java', value: 'java'}, {label: 'Python', value: 'python'}, {label: 'Ruby', value: 'ruby'}]}>
<TabItem value="shell">

```shell
curl -X POST /self-service/recovery/methods/link \
  -H 'Content-Type: application/json' \  -H 'Accept: application/json'
```

</TabItem>
<TabItem value="go">

```go
package main

import (
    "bytes"
    "net/http"
)

func main() {
    headers := map[string][]string{
        "Content-Type": []string{"application/json"},
        "Accept": []string{"application/json"},
    }

    var body []byte
    // body = ...

    req, err := http.NewRequest("POST", "/self-service/recovery/methods/link", bytes.NewBuffer(body))
    req.Header = headers

    client := &http.Client{}
    resp, err := client.Do(req)
    // ...
}
```

</TabItem>
<TabItem value="node">

```javascript
const fetch = require('node-fetch');
const input = '{
  "csrf_token": "string",
  "email": "string"
}';
const headers = {
  'Content-Type': 'application/json',  'Accept': 'application/json'
}

fetch('/self-service/recovery/methods/link', {
  method: 'POST',
  body: input,
  headers
})
.then(r => r.json())
.then((body) => {
    console.log(body)
})
```

</TabItem>
<TabItem value="java">

```java
// This sample needs improvement.
URL obj = new URL("/self-service/recovery/methods/link");

HttpURLConnection con = (HttpURLConnection) obj.openConnection();
con.setRequestMethod("POST");

int responseCode = con.getResponseCode();

BufferedReader in = new BufferedReader(
    new InputStreamReader(con.getInputStream())
);

String inputLine;
StringBuffer response = new StringBuffer();
while ((inputLine = in.readLine()) != null) {
    response.append(inputLine);
}
in.close();

System.out.println(response.toString());
```

</TabItem>
<TabItem value="python">

```python
import requests

headers = {
  'Content-Type': 'application/json',
  'Accept': 'application/json'
}

r = requests.post(
  '/self-service/recovery/methods/link',
  params={},
  headers = headers)

print r.json()
```

</TabItem>
<TabItem value="ruby">

```ruby
require 'rest-client'
require 'json'

headers = {
  'Content-Type' => 'application/json',
  'Accept' => 'application/json'
}

result = RestClient.post '/self-service/recovery/methods/link',
  params: {}, headers: headers

p JSON.parse(result)
```

</TabItem>
</Tabs>

<a id="opIdinitializeSelfServiceRegistrationViaAPIFlow"></a>

### Initialize Registration Flow for API clients

```
GET /self-service/registration/api HTTP/1.1
Accept: application/json

```

This endpoint initiates a registration flow for API clients such as mobile
devices, smart TVs, and so on.

If a valid provided session cookie or session token is provided, a 400 Bad
Request error will be returned unless the URL query parameter `?refresh=true` is
set.

To fetch an existing registration flow call
`/self-service/registration/flows?flow=<flow_id>`.

:::warning

You MUST NOT use this endpoint in client-side (Single Page Apps, ReactJS,
AngularJS) nor server-side (Java Server Pages, NodeJS, PHP, Golang, ...) browser
applications. Using this endpoint in these applications will make you vulnerable
to a variety of CSRF attacks.

This endpoint MUST ONLY be used in scenarios such as native mobile apps (React
Native, Objective C, Swift, Java, ...).

:::

More information can be found at
[ORY Kratos User Login and User Registration Documentation](https://www.ory.sh/docs/next/kratos/self-service/flows/user-login-user-registration).

#### Responses

<a id="initialize-registration-flow-for-api-clients-responses"></a>

##### Overview

| Status | Meaning                                                                    | Description      | Schema                                      |
| ------ | -------------------------------------------------------------------------- | ---------------- | ------------------------------------------- |
| 200    | [OK](https://tools.ietf.org/html/rfc7231#section-6.3.1)                    | registrationFlow | [registrationFlow](#schemaregistrationflow) |
| 400    | [Bad Request](https://tools.ietf.org/html/rfc7231#section-6.5.1)           | genericError     | [genericError](#schemagenericerror)         |
| 500    | [Internal Server Error](https://tools.ietf.org/html/rfc7231#section-6.6.1) | genericError     | [genericError](#schemagenericerror)         |

##### Examples

###### 200 response

```json
{
  "active": "string",
  "expires_at": "2019-08-24T14:15:22Z",
  "id": "string",
  "issued_at": "2019-08-24T14:15:22Z",
  "messages": [
    {
      "context": {},
      "id": 0,
      "text": "string",
      "type": "string"
    }
  ],
  "methods": {
    "property1": {
      "config": {
        "action": "string",
        "fields": [
          {
            "disabled": true,
            "messages": [
              {
                "context": {},
                "id": 0,
                "text": "string",
                "type": "string"
              }
            ],
            "name": "string",
            "pattern": "string",
            "required": true,
            "type": "string",
            "value": {}
          }
        ],
        "messages": [
          {
            "context": {},
            "id": 0,
            "text": "string",
            "type": "string"
          }
        ],
        "method": "string",
        "providers": [
          {
            "disabled": true,
            "messages": [
              {
                "context": {},
                "id": 0,
                "text": "string",
                "type": "string"
              }
            ],
            "name": "string",
            "pattern": "string",
            "required": true,
            "type": "string",
            "value": {}
          }
        ]
      },
      "method": "string"
    },
    "property2": {
      "config": {
        "action": "string",
        "fields": [
          {
            "disabled": true,
            "messages": [
              {
                "context": {},
                "id": 0,
                "text": "string",
                "type": "string"
              }
            ],
            "name": "string",
            "pattern": "string",
            "required": true,
            "type": "string",
            "value": {}
          }
        ],
        "messages": [
          {
            "context": {},
            "id": 0,
            "text": "string",
            "type": "string"
          }
        ],
        "method": "string",
        "providers": [
          {
            "disabled": true,
            "messages": [
              {
                "context": {},
                "id": 0,
                "text": "string",
                "type": "string"
              }
            ],
            "name": "string",
            "pattern": "string",
            "required": true,
            "type": "string",
            "value": {}
          }
        ]
      },
      "method": "string"
    }
  },
  "request_url": "string",
  "type": "string"
}
```

<aside class="success">This operation does not require authentication</aside>

#### Code samples

<Tabs groupId="code-samples" defaultValue="shell"
  values={[{label: 'Shell', value: 'shell'}, {label: 'Go', value: 'go'}, {label: 'Node', value: 'node'},
    {label: 'Java', value: 'java'}, {label: 'Python', value: 'python'}, {label: 'Ruby', value: 'ruby'}]}>
<TabItem value="shell">

```shell
curl -X GET /self-service/registration/api \
  -H 'Accept: application/json'
```

</TabItem>
<TabItem value="go">

```go
package main

import (
    "bytes"
    "net/http"
)

func main() {
    headers := map[string][]string{
        "Accept": []string{"application/json"},
    }

    var body []byte
    // body = ...

    req, err := http.NewRequest("GET", "/self-service/registration/api", bytes.NewBuffer(body))
    req.Header = headers

    client := &http.Client{}
    resp, err := client.Do(req)
    // ...
}
```

</TabItem>
<TabItem value="node">

```javascript
const fetch = require('node-fetch')

const headers = {
  Accept: 'application/json'
}

fetch('/self-service/registration/api', {
  method: 'GET',
  headers
})
  .then((r) => r.json())
  .then((body) => {
    console.log(body)
  })
```

</TabItem>
<TabItem value="java">

```java
// This sample needs improvement.
URL obj = new URL("/self-service/registration/api");

HttpURLConnection con = (HttpURLConnection) obj.openConnection();
con.setRequestMethod("GET");

int responseCode = con.getResponseCode();

BufferedReader in = new BufferedReader(
    new InputStreamReader(con.getInputStream())
);

String inputLine;
StringBuffer response = new StringBuffer();
while ((inputLine = in.readLine()) != null) {
    response.append(inputLine);
}
in.close();

System.out.println(response.toString());
```

</TabItem>
<TabItem value="python">

```python
import requests

headers = {
  'Accept': 'application/json'
}

r = requests.get(
  '/self-service/registration/api',
  params={},
  headers = headers)

print r.json()
```

</TabItem>
<TabItem value="ruby">

```ruby
require 'rest-client'
require 'json'

headers = {
  'Accept' => 'application/json'
}

result = RestClient.get '/self-service/registration/api',
  params: {}, headers: headers

p JSON.parse(result)
```

</TabItem>
</Tabs>

<a id="opIdinitializeSelfServiceRegistrationViaBrowserFlow"></a>

### Initialize Registration Flow for browsers

```
GET /self-service/registration/browser HTTP/1.1
Accept: application/json

```

This endpoint initializes a browser-based user registration flow. Once
initialized, the browser will be redirected to
`selfservice.flows.registration.ui_url` with the flow ID set as the query
parameter `?flow=`. If a valid user session exists already, the browser will be
redirected to `urls.default_redirect_url` unless the query parameter
`?refresh=true` was set.

:::note

This endpoint is NOT INTENDED for API clients and only works with browsers
(Chrome, Firefox, ...).

:::

More information can be found at
[ORY Kratos User Login and User Registration Documentation](https://www.ory.sh/docs/next/kratos/self-service/flows/user-login-user-registration).

#### Responses

<a id="initialize-registration-flow-for-browsers-responses"></a>

##### Overview

| Status         | Meaning                                                                    | Description                                                                                                    | Schema                              |
| -------------- | -------------------------------------------------------------------------- | -------------------------------------------------------------------------------------------------------------- | ----------------------------------- |
| 302            | [Found](https://tools.ietf.org/html/rfc7231#section-6.4.3)                 | Empty responses are sent when, for example, resources are deleted. The HTTP status code for empty responses is |
| typically 201. | None                                                                       |
| 500            | [Internal Server Error](https://tools.ietf.org/html/rfc7231#section-6.6.1) | genericError                                                                                                   | [genericError](#schemagenericerror) |

##### Examples

###### 500 response

```json
{
  "error": {
    "code": 404,
    "debug": "The database adapter was unable to find the element",
    "details": {},
    "message": "string",
    "reason": "string",
    "request": "string",
    "status": "string"
  }
}
```

<aside class="success">This operation does not require authentication</aside>

#### Code samples

<Tabs groupId="code-samples" defaultValue="shell"
  values={[{label: 'Shell', value: 'shell'}, {label: 'Go', value: 'go'}, {label: 'Node', value: 'node'},
    {label: 'Java', value: 'java'}, {label: 'Python', value: 'python'}, {label: 'Ruby', value: 'ruby'}]}>
<TabItem value="shell">

```shell
curl -X GET /self-service/registration/browser \
  -H 'Accept: application/json'
```

</TabItem>
<TabItem value="go">

```go
package main

import (
    "bytes"
    "net/http"
)

func main() {
    headers := map[string][]string{
        "Accept": []string{"application/json"},
    }

    var body []byte
    // body = ...

    req, err := http.NewRequest("GET", "/self-service/registration/browser", bytes.NewBuffer(body))
    req.Header = headers

    client := &http.Client{}
    resp, err := client.Do(req)
    // ...
}
```

</TabItem>
<TabItem value="node">

```javascript
const fetch = require('node-fetch')

const headers = {
  Accept: 'application/json'
}

fetch('/self-service/registration/browser', {
  method: 'GET',
  headers
})
  .then((r) => r.json())
  .then((body) => {
    console.log(body)
  })
```

</TabItem>
<TabItem value="java">

```java
// This sample needs improvement.
URL obj = new URL("/self-service/registration/browser");

HttpURLConnection con = (HttpURLConnection) obj.openConnection();
con.setRequestMethod("GET");

int responseCode = con.getResponseCode();

BufferedReader in = new BufferedReader(
    new InputStreamReader(con.getInputStream())
);

String inputLine;
StringBuffer response = new StringBuffer();
while ((inputLine = in.readLine()) != null) {
    response.append(inputLine);
}
in.close();

System.out.println(response.toString());
```

</TabItem>
<TabItem value="python">

```python
import requests

headers = {
  'Accept': 'application/json'
}

r = requests.get(
  '/self-service/registration/browser',
  params={},
  headers = headers)

print r.json()
```

</TabItem>
<TabItem value="ruby">

```ruby
require 'rest-client'
require 'json'

headers = {
  'Accept' => 'application/json'
}

result = RestClient.get '/self-service/registration/browser',
  params: {}, headers: headers

p JSON.parse(result)
```

</TabItem>
</Tabs>

<a id="opIdgetSelfServiceRegistrationFlow"></a>

### Get Registration Flow

```
GET /self-service/registration/flows?id=string HTTP/1.1
Accept: application/json

```

This endpoint returns a registration flow's context with, for example, error
details and other information.

More information can be found at
[ORY Kratos User Login and User Registration Documentation](https://www.ory.sh/docs/next/kratos/self-service/flows/user-login-user-registration).

<a id="get-registration-flow-parameters"></a>

#### Parameters

| Parameter | In    | Type   | Required | Description              |
| --------- | ----- | ------ | -------- | ------------------------ |
| id        | query | string | true     | The Registration Flow ID |

##### Detailed descriptions

**id**: The Registration Flow ID

The value for this parameter comes from `flow` URL Query parameter sent to your
application (e.g. `/registration?flow=abcde`).

#### Responses

<a id="get-registration-flow-responses"></a>

##### Overview

| Status | Meaning                                                                    | Description      | Schema                                      |
| ------ | -------------------------------------------------------------------------- | ---------------- | ------------------------------------------- |
| 200    | [OK](https://tools.ietf.org/html/rfc7231#section-6.3.1)                    | registrationFlow | [registrationFlow](#schemaregistrationflow) |
| 403    | [Forbidden](https://tools.ietf.org/html/rfc7231#section-6.5.3)             | genericError     | [genericError](#schemagenericerror)         |
| 404    | [Not Found](https://tools.ietf.org/html/rfc7231#section-6.5.4)             | genericError     | [genericError](#schemagenericerror)         |
| 410    | [Gone](https://tools.ietf.org/html/rfc7231#section-6.5.9)                  | genericError     | [genericError](#schemagenericerror)         |
| 500    | [Internal Server Error](https://tools.ietf.org/html/rfc7231#section-6.6.1) | genericError     | [genericError](#schemagenericerror)         |

##### Examples

###### 200 response

```json
{
  "active": "string",
  "expires_at": "2019-08-24T14:15:22Z",
  "id": "string",
  "issued_at": "2019-08-24T14:15:22Z",
  "messages": [
    {
      "context": {},
      "id": 0,
      "text": "string",
      "type": "string"
    }
  ],
  "methods": {
    "property1": {
      "config": {
        "action": "string",
        "fields": [
          {
            "disabled": true,
            "messages": [
              {
                "context": {},
                "id": 0,
                "text": "string",
                "type": "string"
              }
            ],
            "name": "string",
            "pattern": "string",
            "required": true,
            "type": "string",
            "value": {}
          }
        ],
        "messages": [
          {
            "context": {},
            "id": 0,
            "text": "string",
            "type": "string"
          }
        ],
        "method": "string",
        "providers": [
          {
            "disabled": true,
            "messages": [
              {
                "context": {},
                "id": 0,
                "text": "string",
                "type": "string"
              }
            ],
            "name": "string",
            "pattern": "string",
            "required": true,
            "type": "string",
            "value": {}
          }
        ]
      },
      "method": "string"
    },
    "property2": {
      "config": {
        "action": "string",
        "fields": [
          {
            "disabled": true,
            "messages": [
              {
                "context": {},
                "id": 0,
                "text": "string",
                "type": "string"
              }
            ],
            "name": "string",
            "pattern": "string",
            "required": true,
            "type": "string",
            "value": {}
          }
        ],
        "messages": [
          {
            "context": {},
            "id": 0,
            "text": "string",
            "type": "string"
          }
        ],
        "method": "string",
        "providers": [
          {
            "disabled": true,
            "messages": [
              {
                "context": {},
                "id": 0,
                "text": "string",
                "type": "string"
              }
            ],
            "name": "string",
            "pattern": "string",
            "required": true,
            "type": "string",
            "value": {}
          }
        ]
      },
      "method": "string"
    }
  },
  "request_url": "string",
  "type": "string"
}
```

<aside class="success">This operation does not require authentication</aside>

#### Code samples

<Tabs groupId="code-samples" defaultValue="shell"
  values={[{label: 'Shell', value: 'shell'}, {label: 'Go', value: 'go'}, {label: 'Node', value: 'node'},
    {label: 'Java', value: 'java'}, {label: 'Python', value: 'python'}, {label: 'Ruby', value: 'ruby'}]}>
<TabItem value="shell">

```shell
curl -X GET /self-service/registration/flows?id=string \
  -H 'Accept: application/json'
```

</TabItem>
<TabItem value="go">

```go
package main

import (
    "bytes"
    "net/http"
)

func main() {
    headers := map[string][]string{
        "Accept": []string{"application/json"},
    }

    var body []byte
    // body = ...

    req, err := http.NewRequest("GET", "/self-service/registration/flows", bytes.NewBuffer(body))
    req.Header = headers

    client := &http.Client{}
    resp, err := client.Do(req)
    // ...
}
```

</TabItem>
<TabItem value="node">

```javascript
const fetch = require('node-fetch')

const headers = {
  Accept: 'application/json'
}

fetch('/self-service/registration/flows?id=string', {
  method: 'GET',
  headers
})
  .then((r) => r.json())
  .then((body) => {
    console.log(body)
  })
```

</TabItem>
<TabItem value="java">

```java
// This sample needs improvement.
URL obj = new URL("/self-service/registration/flows?id=string");

HttpURLConnection con = (HttpURLConnection) obj.openConnection();
con.setRequestMethod("GET");

int responseCode = con.getResponseCode();

BufferedReader in = new BufferedReader(
    new InputStreamReader(con.getInputStream())
);

String inputLine;
StringBuffer response = new StringBuffer();
while ((inputLine = in.readLine()) != null) {
    response.append(inputLine);
}
in.close();

System.out.println(response.toString());
```

</TabItem>
<TabItem value="python">

```python
import requests

headers = {
  'Accept': 'application/json'
}

r = requests.get(
  '/self-service/registration/flows',
  params={
    'id': 'string'},
  headers = headers)

print r.json()
```

</TabItem>
<TabItem value="ruby">

```ruby
require 'rest-client'
require 'json'

headers = {
  'Accept' => 'application/json'
}

result = RestClient.get '/self-service/registration/flows',
  params: {
    'id' => 'string'}, headers: headers

p JSON.parse(result)
```

</TabItem>
</Tabs>

<a id="opIdcompleteSelfServiceRegistrationFlowWithPasswordMethod"></a>

### Complete Registration Flow with Username/Email Password Method

```
POST /self-service/registration/methods/password HTTP/1.1
Content-Type: application/json
Accept: application/json

```

Use this endpoint to complete a registration flow by sending an identity's
traits and password. This endpoint behaves differently for API and browser
flows.

API flows expect `application/json` to be sent in the body and respond with HTTP
200 and a application/json body with the created identity success - if the
session hook is configured the `session` and `session_token` will also be
included; HTTP 302 redirect to a fresh registration flow if the original flow
expired with the appropriate error messages set; HTTP 400 on form validation
errors.

Browser flows expect `application/x-www-form-urlencoded` to be sent in the body
and responds with a HTTP 302 redirect to the post/after registration URL or the
`return_to` value if it was set and if the registration succeeded; a HTTP 302
redirect to the registration UI URL with the flow ID containing the validation
errors otherwise.

More information can be found at
[ORY Kratos User Login and User Registration Documentation](https://www.ory.sh/docs/next/kratos/self-service/flows/user-login-user-registration).

#### Request body

```json
{}
```

```yaml
{}
```

<a id="complete-registration-flow-with-username/email-password-method-parameters"></a>

#### Parameters

| Parameter | In    | Type   | Required | Description      |
| --------- | ----- | ------ | -------- | ---------------- |
| flow      | query | string | false    | Flow is flow ID. |
| body      | body  | object | false    | none             |

#### Responses

<a id="complete-registration-flow-with-username/email-password-method-responses"></a>

##### Overview

| Status         | Meaning                                                                    | Description                                                                                                    | Schema                                                          |
| -------------- | -------------------------------------------------------------------------- | -------------------------------------------------------------------------------------------------------------- | --------------------------------------------------------------- |
| 200            | [OK](https://tools.ietf.org/html/rfc7231#section-6.3.1)                    | registrationViaApiResponse                                                                                     | [registrationViaApiResponse](#schemaregistrationviaapiresponse) |
| 302            | [Found](https://tools.ietf.org/html/rfc7231#section-6.4.3)                 | Empty responses are sent when, for example, resources are deleted. The HTTP status code for empty responses is |
| typically 201. | None                                                                       |
| 400            | [Bad Request](https://tools.ietf.org/html/rfc7231#section-6.5.1)           | registrationFlow                                                                                               | [registrationFlow](#schemaregistrationflow)                     |
| 500            | [Internal Server Error](https://tools.ietf.org/html/rfc7231#section-6.6.1) | genericError                                                                                                   | [genericError](#schemagenericerror)                             |

##### Examples

###### 200 response

```json
{
  "identity": {
    "id": "string",
    "recovery_addresses": [
      {
        "id": "string",
        "value": "string",
        "via": "string"
      }
    ],
    "schema_id": "string",
    "schema_url": "string",
    "traits": {},
    "verifiable_addresses": [
      {
        "id": "string",
        "status": "string",
        "value": "string",
        "verified": true,
        "verified_at": "2019-08-24T14:15:22Z",
        "via": "string"
      }
    ]
  },
  "session": {
    "active": true,
    "authenticated_at": "2019-08-24T14:15:22Z",
    "expires_at": "2019-08-24T14:15:22Z",
    "id": "string",
    "identity": {
      "id": "string",
      "recovery_addresses": [
        {
          "id": "string",
          "value": "string",
          "via": "string"
        }
      ],
      "schema_id": "string",
      "schema_url": "string",
      "traits": {},
      "verifiable_addresses": [
        {
          "id": "string",
          "status": "string",
          "value": "string",
          "verified": true,
          "verified_at": "2019-08-24T14:15:22Z",
          "via": "string"
        }
      ]
    },
    "issued_at": "2019-08-24T14:15:22Z"
  },
  "session_token": "string"
}
```

<aside class="success">This operation does not require authentication</aside>

#### Code samples

<Tabs groupId="code-samples" defaultValue="shell"
  values={[{label: 'Shell', value: 'shell'}, {label: 'Go', value: 'go'}, {label: 'Node', value: 'node'},
    {label: 'Java', value: 'java'}, {label: 'Python', value: 'python'}, {label: 'Ruby', value: 'ruby'}]}>
<TabItem value="shell">

```shell
curl -X POST /self-service/registration/methods/password \
  -H 'Content-Type: application/json' \  -H 'Accept: application/json'
```

</TabItem>
<TabItem value="go">

```go
package main

import (
    "bytes"
    "net/http"
)

func main() {
    headers := map[string][]string{
        "Content-Type": []string{"application/json"},
        "Accept": []string{"application/json"},
    }

    var body []byte
    // body = ...

    req, err := http.NewRequest("POST", "/self-service/registration/methods/password", bytes.NewBuffer(body))
    req.Header = headers

    client := &http.Client{}
    resp, err := client.Do(req)
    // ...
}
```

</TabItem>
<TabItem value="node">

```javascript
const fetch = require('node-fetch')
const input = '{}'
const headers = {
  'Content-Type': 'application/json',
  Accept: 'application/json'
}

fetch('/self-service/registration/methods/password', {
  method: 'POST',
  body: input,
  headers
})
  .then((r) => r.json())
  .then((body) => {
    console.log(body)
  })
```

</TabItem>
<TabItem value="java">

```java
// This sample needs improvement.
URL obj = new URL("/self-service/registration/methods/password");

HttpURLConnection con = (HttpURLConnection) obj.openConnection();
con.setRequestMethod("POST");

int responseCode = con.getResponseCode();

BufferedReader in = new BufferedReader(
    new InputStreamReader(con.getInputStream())
);

String inputLine;
StringBuffer response = new StringBuffer();
while ((inputLine = in.readLine()) != null) {
    response.append(inputLine);
}
in.close();

System.out.println(response.toString());
```

</TabItem>
<TabItem value="python">

```python
import requests

headers = {
  'Content-Type': 'application/json',
  'Accept': 'application/json'
}

r = requests.post(
  '/self-service/registration/methods/password',
  params={},
  headers = headers)

print r.json()
```

</TabItem>
<TabItem value="ruby">

```ruby
require 'rest-client'
require 'json'

headers = {
  'Content-Type' => 'application/json',
  'Accept' => 'application/json'
}

result = RestClient.post '/self-service/registration/methods/password',
  params: {}, headers: headers

p JSON.parse(result)
```

</TabItem>
</Tabs>

<a id="opIdinitializeSelfServiceSettingsViaAPIFlow"></a>

### Initialize Settings Flow for API Clients

```
GET /self-service/settings/api HTTP/1.1
Accept: application/json

```

This endpoint initiates a settings flow for API clients such as mobile devices,
smart TVs, and so on. You must provide a valid ORY Kratos Session Token for this
endpoint to respond with HTTP 200 OK.

To fetch an existing settings flow call
`/self-service/settings/flows?flow=<flow_id>`.

:::warning

You MUST NOT use this endpoint in client-side (Single Page Apps, ReactJS,
AngularJS) nor server-side (Java Server Pages, NodeJS, PHP, Golang, ...) browser
applications. Using this endpoint in these applications will make you vulnerable
to a variety of CSRF attacks.

This endpoint MUST ONLY be used in scenarios such as native mobile apps (React
Native, Objective C, Swift, Java, ...).

:::

More information can be found at
[ORY Kratos User Settings & Profile Management Documentation](../self-service/flows/user-settings).

#### Responses

<a id="initialize-settings-flow-for-api-clients-responses"></a>

##### Overview

| Status | Meaning                                                                    | Description  | Schema                              |
| ------ | -------------------------------------------------------------------------- | ------------ | ----------------------------------- |
| 200    | [OK](https://tools.ietf.org/html/rfc7231#section-6.3.1)                    | settingsFlow | [settingsFlow](#schemasettingsflow) |
| 400    | [Bad Request](https://tools.ietf.org/html/rfc7231#section-6.5.1)           | genericError | [genericError](#schemagenericerror) |
| 500    | [Internal Server Error](https://tools.ietf.org/html/rfc7231#section-6.6.1) | genericError | [genericError](#schemagenericerror) |

##### Examples

###### 200 response

```json
{
  "active": "string",
  "expires_at": "2019-08-24T14:15:22Z",
  "id": "string",
  "identity": {
    "id": "string",
    "recovery_addresses": [
      {
        "id": "string",
        "value": "string",
        "via": "string"
      }
    ],
    "schema_id": "string",
    "schema_url": "string",
    "traits": {},
    "verifiable_addresses": [
      {
        "id": "string",
        "status": "string",
        "value": "string",
        "verified": true,
        "verified_at": "2019-08-24T14:15:22Z",
        "via": "string"
      }
    ]
  },
  "issued_at": "2019-08-24T14:15:22Z",
  "messages": [
    {
      "context": {},
      "id": 0,
      "text": "string",
      "type": "string"
    }
  ],
  "methods": {
    "property1": {
      "config": {
        "action": "string",
        "fields": [
          {
            "disabled": true,
            "messages": [
              {
                "context": {},
                "id": 0,
                "text": "string",
                "type": "string"
              }
            ],
            "name": "string",
            "pattern": "string",
            "required": true,
            "type": "string",
            "value": {}
          }
        ],
        "messages": [
          {
            "context": {},
            "id": 0,
            "text": "string",
            "type": "string"
          }
        ],
        "method": "string"
      },
      "method": "string"
    },
    "property2": {
      "config": {
        "action": "string",
        "fields": [
          {
            "disabled": true,
            "messages": [
              {
                "context": {},
                "id": 0,
                "text": "string",
                "type": "string"
              }
            ],
            "name": "string",
            "pattern": "string",
            "required": true,
            "type": "string",
            "value": {}
          }
        ],
        "messages": [
          {
            "context": {},
            "id": 0,
            "text": "string",
            "type": "string"
          }
        ],
        "method": "string"
      },
      "method": "string"
    }
  },
  "request_url": "string",
  "state": "string",
  "type": "string"
}
```

<aside class="warning">
  To perform this operation, you must be authenticated by means of one of the
  following methods: sessionToken
</aside>

#### Code samples

<Tabs groupId="code-samples" defaultValue="shell"
  values={[{label: 'Shell', value: 'shell'}, {label: 'Go', value: 'go'}, {label: 'Node', value: 'node'},
    {label: 'Java', value: 'java'}, {label: 'Python', value: 'python'}, {label: 'Ruby', value: 'ruby'}]}>
<TabItem value="shell">

```shell
curl -X GET /self-service/settings/api \
  -H 'Accept: application/json' \  -H 'Authorization: API_KEY'
```

</TabItem>
<TabItem value="go">

```go
package main

import (
    "bytes"
    "net/http"
)

func main() {
    headers := map[string][]string{
        "Accept": []string{"application/json"},
        "Authorization": []string{"API_KEY"},
    }

    var body []byte
    // body = ...

    req, err := http.NewRequest("GET", "/self-service/settings/api", bytes.NewBuffer(body))
    req.Header = headers

    client := &http.Client{}
    resp, err := client.Do(req)
    // ...
}
```

</TabItem>
<TabItem value="node">

```javascript
const fetch = require('node-fetch')

const headers = {
  Accept: 'application/json',
  Authorization: 'API_KEY'
}

fetch('/self-service/settings/api', {
  method: 'GET',
  headers
})
  .then((r) => r.json())
  .then((body) => {
    console.log(body)
  })
```

</TabItem>
<TabItem value="java">

```java
// This sample needs improvement.
URL obj = new URL("/self-service/settings/api");

HttpURLConnection con = (HttpURLConnection) obj.openConnection();
con.setRequestMethod("GET");

int responseCode = con.getResponseCode();

BufferedReader in = new BufferedReader(
    new InputStreamReader(con.getInputStream())
);

String inputLine;
StringBuffer response = new StringBuffer();
while ((inputLine = in.readLine()) != null) {
    response.append(inputLine);
}
in.close();

System.out.println(response.toString());
```

</TabItem>
<TabItem value="python">

```python
import requests

headers = {
  'Accept': 'application/json',
  'Authorization': 'API_KEY'
}

r = requests.get(
  '/self-service/settings/api',
  params={},
  headers = headers)

print r.json()
```

</TabItem>
<TabItem value="ruby">

```ruby
require 'rest-client'
require 'json'

headers = {
  'Accept' => 'application/json',
  'Authorization' => 'API_KEY'
}

result = RestClient.get '/self-service/settings/api',
  params: {}, headers: headers

p JSON.parse(result)
```

</TabItem>
</Tabs>

<a id="opIdinitializeSelfServiceSettingsViaBrowserFlow"></a>

### Initialize Settings Flow for Browsers

```
GET /self-service/settings/browser/flows HTTP/1.1
Accept: application/json

```

This endpoint initializes a browser-based user settings flow. Once initialized,
the browser will be redirected to `selfservice.flows.settings.ui_url` with the
flow ID set as the query parameter `?flow=`. If no valid ORY Kratos Session
Cookie is included in the request, a login flow will be initialized.

:::note

This endpoint is NOT INTENDED for API clients and only works with browsers
(Chrome, Firefox, ...).

:::

More information can be found at
[ORY Kratos User Settings & Profile Management Documentation](../self-service/flows/user-settings).

#### Responses

<a id="initialize-settings-flow-for-browsers-responses"></a>

##### Overview

| Status         | Meaning                                                                    | Description                                                                                                    | Schema                              |
| -------------- | -------------------------------------------------------------------------- | -------------------------------------------------------------------------------------------------------------- | ----------------------------------- |
| 302            | [Found](https://tools.ietf.org/html/rfc7231#section-6.4.3)                 | Empty responses are sent when, for example, resources are deleted. The HTTP status code for empty responses is |
| typically 201. | None                                                                       |
| 500            | [Internal Server Error](https://tools.ietf.org/html/rfc7231#section-6.6.1) | genericError                                                                                                   | [genericError](#schemagenericerror) |

##### Examples

###### 500 response

```json
{
  "error": {
    "code": 404,
    "debug": "The database adapter was unable to find the element",
    "details": {},
    "message": "string",
    "reason": "string",
    "request": "string",
    "status": "string"
  }
}
```

<aside class="warning">
  To perform this operation, you must be authenticated by means of one of the
  following methods: sessionToken
</aside>

#### Code samples

<Tabs groupId="code-samples" defaultValue="shell"
  values={[{label: 'Shell', value: 'shell'}, {label: 'Go', value: 'go'}, {label: 'Node', value: 'node'},
    {label: 'Java', value: 'java'}, {label: 'Python', value: 'python'}, {label: 'Ruby', value: 'ruby'}]}>
<TabItem value="shell">

```shell
curl -X GET /self-service/settings/browser/flows \
  -H 'Accept: application/json' \  -H 'Authorization: API_KEY'
```

</TabItem>
<TabItem value="go">

```go
package main

import (
    "bytes"
    "net/http"
)

func main() {
    headers := map[string][]string{
        "Accept": []string{"application/json"},
        "Authorization": []string{"API_KEY"},
    }

    var body []byte
    // body = ...

    req, err := http.NewRequest("GET", "/self-service/settings/browser/flows", bytes.NewBuffer(body))
    req.Header = headers

    client := &http.Client{}
    resp, err := client.Do(req)
    // ...
}
```

</TabItem>
<TabItem value="node">

```javascript
const fetch = require('node-fetch')

const headers = {
  Accept: 'application/json',
  Authorization: 'API_KEY'
}

fetch('/self-service/settings/browser/flows', {
  method: 'GET',
  headers
})
  .then((r) => r.json())
  .then((body) => {
    console.log(body)
  })
```

</TabItem>
<TabItem value="java">

```java
// This sample needs improvement.
URL obj = new URL("/self-service/settings/browser/flows");

HttpURLConnection con = (HttpURLConnection) obj.openConnection();
con.setRequestMethod("GET");

int responseCode = con.getResponseCode();

BufferedReader in = new BufferedReader(
    new InputStreamReader(con.getInputStream())
);

String inputLine;
StringBuffer response = new StringBuffer();
while ((inputLine = in.readLine()) != null) {
    response.append(inputLine);
}
in.close();

System.out.println(response.toString());
```

</TabItem>
<TabItem value="python">

```python
import requests

headers = {
  'Accept': 'application/json',
  'Authorization': 'API_KEY'
}

r = requests.get(
  '/self-service/settings/browser/flows',
  params={},
  headers = headers)

print r.json()
```

</TabItem>
<TabItem value="ruby">

```ruby
require 'rest-client'
require 'json'

headers = {
  'Accept' => 'application/json',
  'Authorization' => 'API_KEY'
}

result = RestClient.get '/self-service/settings/browser/flows',
  params: {}, headers: headers

p JSON.parse(result)
```

</TabItem>
</Tabs>

<a id="opIdgetSelfServiceSettingsFlow"></a>

### Get Settings Flow

```
GET /self-service/settings/flows?id=string HTTP/1.1
Accept: application/json

```

When accessing this endpoint through ORY Kratos' Public API you must ensure that
either the ORY Kratos Session Cookie or the ORY Kratos Session Token are set.
The public endpoint does not return 404 status codes but instead 403 or 500 to
improve data privacy.

You can access this endpoint without credentials when using ORY Kratos' Admin
API.

More information can be found at
[ORY Kratos User Settings & Profile Management Documentation](../self-service/flows/user-settings).

<a id="get-settings-flow-parameters"></a>

#### Parameters

| Parameter | In    | Type   | Required | Description                |
| --------- | ----- | ------ | -------- | -------------------------- |
| id        | query | string | true     | ID is the Settings Flow ID |

##### Detailed descriptions

**id**: ID is the Settings Flow ID

The value for this parameter comes from `flow` URL Query parameter sent to your
application (e.g. `/settings?flow=abcde`).

#### Responses

<a id="get-settings-flow-responses"></a>

##### Overview

| Status | Meaning                                                                    | Description  | Schema                              |
| ------ | -------------------------------------------------------------------------- | ------------ | ----------------------------------- |
| 200    | [OK](https://tools.ietf.org/html/rfc7231#section-6.3.1)                    | settingsFlow | [settingsFlow](#schemasettingsflow) |
| 403    | [Forbidden](https://tools.ietf.org/html/rfc7231#section-6.5.3)             | genericError | [genericError](#schemagenericerror) |
| 404    | [Not Found](https://tools.ietf.org/html/rfc7231#section-6.5.4)             | genericError | [genericError](#schemagenericerror) |
| 410    | [Gone](https://tools.ietf.org/html/rfc7231#section-6.5.9)                  | genericError | [genericError](#schemagenericerror) |
| 500    | [Internal Server Error](https://tools.ietf.org/html/rfc7231#section-6.6.1) | genericError | [genericError](#schemagenericerror) |

##### Examples

###### 200 response

```json
{
  "active": "string",
  "expires_at": "2019-08-24T14:15:22Z",
  "id": "string",
  "identity": {
    "id": "string",
    "recovery_addresses": [
      {
        "id": "string",
        "value": "string",
        "via": "string"
      }
    ],
    "schema_id": "string",
    "schema_url": "string",
    "traits": {},
    "verifiable_addresses": [
      {
        "id": "string",
        "status": "string",
        "value": "string",
        "verified": true,
        "verified_at": "2019-08-24T14:15:22Z",
        "via": "string"
      }
    ]
  },
  "issued_at": "2019-08-24T14:15:22Z",
  "messages": [
    {
      "context": {},
      "id": 0,
      "text": "string",
      "type": "string"
    }
  ],
  "methods": {
    "property1": {
      "config": {
        "action": "string",
        "fields": [
          {
            "disabled": true,
            "messages": [
              {
                "context": {},
                "id": 0,
                "text": "string",
                "type": "string"
              }
            ],
            "name": "string",
            "pattern": "string",
            "required": true,
            "type": "string",
            "value": {}
          }
        ],
        "messages": [
          {
            "context": {},
            "id": 0,
            "text": "string",
            "type": "string"
          }
        ],
        "method": "string"
      },
      "method": "string"
    },
    "property2": {
      "config": {
        "action": "string",
        "fields": [
          {
            "disabled": true,
            "messages": [
              {
                "context": {},
                "id": 0,
                "text": "string",
                "type": "string"
              }
            ],
            "name": "string",
            "pattern": "string",
            "required": true,
            "type": "string",
            "value": {}
          }
        ],
        "messages": [
          {
            "context": {},
            "id": 0,
            "text": "string",
            "type": "string"
          }
        ],
        "method": "string"
      },
      "method": "string"
    }
  },
  "request_url": "string",
  "state": "string",
  "type": "string"
}
```

<aside class="warning">
  To perform this operation, you must be authenticated by means of one of the
  following methods: sessionToken
</aside>

#### Code samples

<Tabs groupId="code-samples" defaultValue="shell"
  values={[{label: 'Shell', value: 'shell'}, {label: 'Go', value: 'go'}, {label: 'Node', value: 'node'},
    {label: 'Java', value: 'java'}, {label: 'Python', value: 'python'}, {label: 'Ruby', value: 'ruby'}]}>
<TabItem value="shell">

```shell
curl -X GET /self-service/settings/flows?id=string \
  -H 'Accept: application/json' \  -H 'Authorization: API_KEY'
```

</TabItem>
<TabItem value="go">

```go
package main

import (
    "bytes"
    "net/http"
)

func main() {
    headers := map[string][]string{
        "Accept": []string{"application/json"},
        "Authorization": []string{"API_KEY"},
    }

    var body []byte
    // body = ...

    req, err := http.NewRequest("GET", "/self-service/settings/flows", bytes.NewBuffer(body))
    req.Header = headers

    client := &http.Client{}
    resp, err := client.Do(req)
    // ...
}
```

</TabItem>
<TabItem value="node">

```javascript
const fetch = require('node-fetch')

const headers = {
  Accept: 'application/json',
  Authorization: 'API_KEY'
}

fetch('/self-service/settings/flows?id=string', {
  method: 'GET',
  headers
})
  .then((r) => r.json())
  .then((body) => {
    console.log(body)
  })
```

</TabItem>
<TabItem value="java">

```java
// This sample needs improvement.
URL obj = new URL("/self-service/settings/flows?id=string");

HttpURLConnection con = (HttpURLConnection) obj.openConnection();
con.setRequestMethod("GET");

int responseCode = con.getResponseCode();

BufferedReader in = new BufferedReader(
    new InputStreamReader(con.getInputStream())
);

String inputLine;
StringBuffer response = new StringBuffer();
while ((inputLine = in.readLine()) != null) {
    response.append(inputLine);
}
in.close();

System.out.println(response.toString());
```

</TabItem>
<TabItem value="python">

```python
import requests

headers = {
  'Accept': 'application/json',
  'Authorization': 'API_KEY'
}

r = requests.get(
  '/self-service/settings/flows',
  params={
    'id': 'string'},
  headers = headers)

print r.json()
```

</TabItem>
<TabItem value="ruby">

```ruby
require 'rest-client'
require 'json'

headers = {
  'Accept' => 'application/json',
  'Authorization' => 'API_KEY'
}

result = RestClient.get '/self-service/settings/flows',
  params: {
    'id' => 'string'}, headers: headers

p JSON.parse(result)
```

</TabItem>
</Tabs>

<a id="opIdcompleteSelfServiceSettingsFlowWithPasswordMethod"></a>

### Complete Settings Flow with Username/Email Password Method

```
POST /self-service/settings/methods/password HTTP/1.1
Content-Type: application/json
Accept: application/json

```

Use this endpoint to complete a settings flow by sending an identity's updated
password. This endpoint behaves differently for API and browser flows.

API-initiated flows expect `application/json` to be sent in the body and respond
with HTTP 200 and an application/json body with the session token on success;
HTTP 302 redirect to a fresh settings flow if the original flow expired with the
appropriate error messages set; HTTP 400 on form validation errors. HTTP 401
when the endpoint is called without a valid session token. HTTP 403 when
`selfservice.flows.settings.privileged_session_max_age` was reached. Implies
that the user needs to re-authenticate.

Browser flows expect `application/x-www-form-urlencoded` to be sent in the body
and responds with a HTTP 302 redirect to the post/after settings URL or the
`return_to` value if it was set and if the flow succeeded; a HTTP 302 redirect
to the Settings UI URL with the flow ID containing the validation errors
otherwise. a HTTP 302 redirect to the login endpoint when
`selfservice.flows.settings.privileged_session_max_age` was reached.

More information can be found at
[ORY Kratos User Settings & Profile Management Documentation](../self-service/flows/user-settings).

#### Request body

```json
{
  "csrf_token": "string",
  "password": "string"
}
```

```yaml
csrf_token: string
password: string
```

<a id="complete-settings-flow-with-username/email-password-method-parameters"></a>

#### Parameters

| Parameter | In    | Type                                                                                                          | Required | Description      |
| --------- | ----- | ------------------------------------------------------------------------------------------------------------- | -------- | ---------------- |
| flow      | query | string                                                                                                        | false    | Flow is flow ID. |
| body      | body  | [CompleteSelfServiceSettingsFlowWithPasswordMethod](#schemacompleteselfservicesettingsflowwithpasswordmethod) | false    | none             |

#### Responses

<a id="complete-settings-flow-with-username/email-password-method-responses"></a>

##### Overview

| Status         | Meaning                                                                    | Description                                                                                                    | Schema                                                  |
| -------------- | -------------------------------------------------------------------------- | -------------------------------------------------------------------------------------------------------------- | ------------------------------------------------------- |
| 200            | [OK](https://tools.ietf.org/html/rfc7231#section-6.3.1)                    | settingsViaApiResponse                                                                                         | [settingsViaApiResponse](#schemasettingsviaapiresponse) |
| 302            | [Found](https://tools.ietf.org/html/rfc7231#section-6.4.3)                 | Empty responses are sent when, for example, resources are deleted. The HTTP status code for empty responses is |
| typically 201. | None                                                                       |
| 400            | [Bad Request](https://tools.ietf.org/html/rfc7231#section-6.5.1)           | settingsFlow                                                                                                   | [settingsFlow](#schemasettingsflow)                     |
| 401            | [Unauthorized](https://tools.ietf.org/html/rfc7235#section-3.1)            | genericError                                                                                                   | [genericError](#schemagenericerror)                     |
| 403            | [Forbidden](https://tools.ietf.org/html/rfc7231#section-6.5.3)             | genericError                                                                                                   | [genericError](#schemagenericerror)                     |
| 500            | [Internal Server Error](https://tools.ietf.org/html/rfc7231#section-6.6.1) | genericError                                                                                                   | [genericError](#schemagenericerror)                     |

##### Examples

###### 200 response

```json
{
  "flow": {
    "active": "string",
    "expires_at": "2019-08-24T14:15:22Z",
    "id": "string",
    "identity": {
      "id": "string",
      "recovery_addresses": [
        {
          "id": "string",
          "value": "string",
          "via": "string"
        }
      ],
      "schema_id": "string",
      "schema_url": "string",
      "traits": {},
      "verifiable_addresses": [
        {
          "id": "string",
          "status": "string",
          "value": "string",
          "verified": true,
          "verified_at": "2019-08-24T14:15:22Z",
          "via": "string"
        }
      ]
    },
    "issued_at": "2019-08-24T14:15:22Z",
    "messages": [
      {
        "context": {},
        "id": 0,
        "text": "string",
        "type": "string"
      }
    ],
    "methods": {
      "property1": {
        "config": {
          "action": "string",
          "fields": [
            {
              "disabled": true,
              "messages": [
                {
                  "context": {},
                  "id": 0,
                  "text": "string",
                  "type": "string"
                }
              ],
              "name": "string",
              "pattern": "string",
              "required": true,
              "type": "string",
              "value": {}
            }
          ],
          "messages": [
            {
              "context": {},
              "id": 0,
              "text": "string",
              "type": "string"
            }
          ],
          "method": "string"
        },
        "method": "string"
      },
      "property2": {
        "config": {
          "action": "string",
          "fields": [
            {
              "disabled": true,
              "messages": [
                {
                  "context": {},
                  "id": 0,
                  "text": "string",
                  "type": "string"
                }
              ],
              "name": "string",
              "pattern": "string",
              "required": true,
              "type": "string",
              "value": {}
            }
          ],
          "messages": [
            {
              "context": {},
              "id": 0,
              "text": "string",
              "type": "string"
            }
          ],
          "method": "string"
        },
        "method": "string"
      }
    },
    "request_url": "string",
    "state": "string",
    "type": "string"
  },
  "identity": {
    "id": "string",
    "recovery_addresses": [
      {
        "id": "string",
        "value": "string",
        "via": "string"
      }
    ],
    "schema_id": "string",
    "schema_url": "string",
    "traits": {},
    "verifiable_addresses": [
      {
        "id": "string",
        "status": "string",
        "value": "string",
        "verified": true,
        "verified_at": "2019-08-24T14:15:22Z",
        "via": "string"
      }
    ]
  }
}
```

<aside class="warning">
  To perform this operation, you must be authenticated by means of one of the
  following methods: sessionToken
</aside>

#### Code samples

<Tabs groupId="code-samples" defaultValue="shell"
  values={[{label: 'Shell', value: 'shell'}, {label: 'Go', value: 'go'}, {label: 'Node', value: 'node'},
    {label: 'Java', value: 'java'}, {label: 'Python', value: 'python'}, {label: 'Ruby', value: 'ruby'}]}>
<TabItem value="shell">

```shell
curl -X POST /self-service/settings/methods/password \
  -H 'Content-Type: application/json' \  -H 'Accept: application/json' \  -H 'Authorization: API_KEY'
```

</TabItem>
<TabItem value="go">

```go
package main

import (
    "bytes"
    "net/http"
)

func main() {
    headers := map[string][]string{
        "Content-Type": []string{"application/json"},
        "Accept": []string{"application/json"},
        "Authorization": []string{"API_KEY"},
    }

    var body []byte
    // body = ...

    req, err := http.NewRequest("POST", "/self-service/settings/methods/password", bytes.NewBuffer(body))
    req.Header = headers

    client := &http.Client{}
    resp, err := client.Do(req)
    // ...
}
```

</TabItem>
<TabItem value="node">

```javascript
const fetch = require('node-fetch');
const input = '{
  "csrf_token": "string",
  "password": "string"
}';
const headers = {
  'Content-Type': 'application/json',  'Accept': 'application/json',  'Authorization': 'API_KEY'
}

fetch('/self-service/settings/methods/password', {
  method: 'POST',
  body: input,
  headers
})
.then(r => r.json())
.then((body) => {
    console.log(body)
})
```

</TabItem>
<TabItem value="java">

```java
// This sample needs improvement.
URL obj = new URL("/self-service/settings/methods/password");

HttpURLConnection con = (HttpURLConnection) obj.openConnection();
con.setRequestMethod("POST");

int responseCode = con.getResponseCode();

BufferedReader in = new BufferedReader(
    new InputStreamReader(con.getInputStream())
);

String inputLine;
StringBuffer response = new StringBuffer();
while ((inputLine = in.readLine()) != null) {
    response.append(inputLine);
}
in.close();

System.out.println(response.toString());
```

</TabItem>
<TabItem value="python">

```python
import requests

headers = {
  'Content-Type': 'application/json',
  'Accept': 'application/json',
  'Authorization': 'API_KEY'
}

r = requests.post(
  '/self-service/settings/methods/password',
  params={},
  headers = headers)

print r.json()
```

</TabItem>
<TabItem value="ruby">

```ruby
require 'rest-client'
require 'json'

headers = {
  'Content-Type' => 'application/json',
  'Accept' => 'application/json',
  'Authorization' => 'API_KEY'
}

result = RestClient.post '/self-service/settings/methods/password',
  params: {}, headers: headers

p JSON.parse(result)
```

</TabItem>
</Tabs>

<a id="opIdcompleteSelfServiceSettingsFlowWithProfileMethod"></a>

### Complete Settings Flow with Profile Method

```
POST /self-service/settings/methods/profile HTTP/1.1
Accept: application/json

```

Use this endpoint to complete a settings flow by sending an identity's updated
traits. This endpoint behaves differently for API and browser flows.

API-initiated flows expect `application/json` to be sent in the body and respond
with HTTP 200 and an application/json body with the session token on success;
HTTP 302 redirect to a fresh settings flow if the original flow expired with the
appropriate error messages set; HTTP 400 on form validation errors. HTTP 401
when the endpoint is called without a valid session token. HTTP 403 when
`selfservice.flows.settings.privileged_session_max_age` was reached and a
sensitive field was updated (e.g. recovery email). Implies that the user needs
to re-authenticate.

Browser flows expect `application/x-www-form-urlencoded` to be sent in the body
and responds with a HTTP 302 redirect to the post/after settings URL or the
`return_to` value if it was set and if the flow succeeded; a HTTP 302 redirect
to the settings UI URL with the flow ID containing the validation errors
otherwise. a HTTP 302 redirect to the login endpoint when
`selfservice.flows.settings.privileged_session_max_age` was reached.

More information can be found at
[ORY Kratos User Settings & Profile Management Documentation](../self-service/flows/user-settings).

#### Responses

<a id="complete-settings-flow-with-profile-method-responses"></a>

##### Overview

| Status         | Meaning                                                                    | Description                                                                                                    | Schema                              |
| -------------- | -------------------------------------------------------------------------- | -------------------------------------------------------------------------------------------------------------- | ----------------------------------- |
| 200            | [OK](https://tools.ietf.org/html/rfc7231#section-6.3.1)                    | settingsFlow                                                                                                   | [settingsFlow](#schemasettingsflow) |
| 302            | [Found](https://tools.ietf.org/html/rfc7231#section-6.4.3)                 | Empty responses are sent when, for example, resources are deleted. The HTTP status code for empty responses is |
| typically 201. | None                                                                       |
| 400            | [Bad Request](https://tools.ietf.org/html/rfc7231#section-6.5.1)           | settingsFlow                                                                                                   | [settingsFlow](#schemasettingsflow) |
| 401            | [Unauthorized](https://tools.ietf.org/html/rfc7235#section-3.1)            | genericError                                                                                                   | [genericError](#schemagenericerror) |
| 403            | [Forbidden](https://tools.ietf.org/html/rfc7231#section-6.5.3)             | genericError                                                                                                   | [genericError](#schemagenericerror) |
| 500            | [Internal Server Error](https://tools.ietf.org/html/rfc7231#section-6.6.1) | genericError                                                                                                   | [genericError](#schemagenericerror) |

##### Examples

###### 200 response

```json
{
  "active": "string",
  "expires_at": "2019-08-24T14:15:22Z",
  "id": "string",
  "identity": {
    "id": "string",
    "recovery_addresses": [
      {
        "id": "string",
        "value": "string",
        "via": "string"
      }
    ],
    "schema_id": "string",
    "schema_url": "string",
    "traits": {},
    "verifiable_addresses": [
      {
        "id": "string",
        "status": "string",
        "value": "string",
        "verified": true,
        "verified_at": "2019-08-24T14:15:22Z",
        "via": "string"
      }
    ]
  },
  "issued_at": "2019-08-24T14:15:22Z",
  "messages": [
    {
      "context": {},
      "id": 0,
      "text": "string",
      "type": "string"
    }
  ],
  "methods": {
    "property1": {
      "config": {
        "action": "string",
        "fields": [
          {
            "disabled": true,
            "messages": [
              {
                "context": {},
                "id": 0,
                "text": "string",
                "type": "string"
              }
            ],
            "name": "string",
            "pattern": "string",
            "required": true,
            "type": "string",
            "value": {}
          }
        ],
        "messages": [
          {
            "context": {},
            "id": 0,
            "text": "string",
            "type": "string"
          }
        ],
        "method": "string"
      },
      "method": "string"
    },
    "property2": {
      "config": {
        "action": "string",
        "fields": [
          {
            "disabled": true,
            "messages": [
              {
                "context": {},
                "id": 0,
                "text": "string",
                "type": "string"
              }
            ],
            "name": "string",
            "pattern": "string",
            "required": true,
            "type": "string",
            "value": {}
          }
        ],
        "messages": [
          {
            "context": {},
            "id": 0,
            "text": "string",
            "type": "string"
          }
        ],
        "method": "string"
      },
      "method": "string"
    }
  },
  "request_url": "string",
  "state": "string",
  "type": "string"
}
```

<aside class="warning">
  To perform this operation, you must be authenticated by means of one of the
  following methods: sessionToken
</aside>

#### Code samples

<Tabs groupId="code-samples" defaultValue="shell"
  values={[{label: 'Shell', value: 'shell'}, {label: 'Go', value: 'go'}, {label: 'Node', value: 'node'},
    {label: 'Java', value: 'java'}, {label: 'Python', value: 'python'}, {label: 'Ruby', value: 'ruby'}]}>
<TabItem value="shell">

```shell
curl -X POST /self-service/settings/methods/profile \
  -H 'Accept: application/json' \  -H 'Authorization: API_KEY'
```

</TabItem>
<TabItem value="go">

```go
package main

import (
    "bytes"
    "net/http"
)

func main() {
    headers := map[string][]string{
        "Accept": []string{"application/json"},
        "Authorization": []string{"API_KEY"},
    }

    var body []byte
    // body = ...

    req, err := http.NewRequest("POST", "/self-service/settings/methods/profile", bytes.NewBuffer(body))
    req.Header = headers

    client := &http.Client{}
    resp, err := client.Do(req)
    // ...
}
```

</TabItem>
<TabItem value="node">

```javascript
const fetch = require('node-fetch')

const headers = {
  Accept: 'application/json',
  Authorization: 'API_KEY'
}

fetch('/self-service/settings/methods/profile', {
  method: 'POST',
  headers
})
  .then((r) => r.json())
  .then((body) => {
    console.log(body)
  })
```

</TabItem>
<TabItem value="java">

```java
// This sample needs improvement.
URL obj = new URL("/self-service/settings/methods/profile");

HttpURLConnection con = (HttpURLConnection) obj.openConnection();
con.setRequestMethod("POST");

int responseCode = con.getResponseCode();

BufferedReader in = new BufferedReader(
    new InputStreamReader(con.getInputStream())
);

String inputLine;
StringBuffer response = new StringBuffer();
while ((inputLine = in.readLine()) != null) {
    response.append(inputLine);
}
in.close();

System.out.println(response.toString());
```

</TabItem>
<TabItem value="python">

```python
import requests

headers = {
  'Accept': 'application/json',
  'Authorization': 'API_KEY'
}

r = requests.post(
  '/self-service/settings/methods/profile',
  params={},
  headers = headers)

print r.json()
```

</TabItem>
<TabItem value="ruby">

```ruby
require 'rest-client'
require 'json'

headers = {
  'Accept' => 'application/json',
  'Authorization' => 'API_KEY'
}

result = RestClient.post '/self-service/settings/methods/profile',
  params: {}, headers: headers

p JSON.parse(result)
```

</TabItem>
</Tabs>

<a id="opIdinitializeSelfServiceVerificationViaAPIFlow"></a>

### Initialize Verification Flow for API Clients

```
GET /self-service/verification/api HTTP/1.1
Accept: application/json

```

This endpoint initiates a verification flow for API clients such as mobile
devices, smart TVs, and so on.

To fetch an existing verification flow call
`/self-service/verification/flows?flow=<flow_id>`.

:::warning

You MUST NOT use this endpoint in client-side (Single Page Apps, ReactJS,
AngularJS) nor server-side (Java Server Pages, NodeJS, PHP, Golang, ...) browser
applications. Using this endpoint in these applications will make you vulnerable
to a variety of CSRF attacks.

This endpoint MUST ONLY be used in scenarios such as native mobile apps (React
Native, Objective C, Swift, Java, ...).

:::

More information can be found at
[ORY Kratos Email and Phone Verification Documentation](https://www.ory.sh/docs/kratos/selfservice/flows/verify-email-account-activation).

#### Responses

<a id="initialize-verification-flow-for-api-clients-responses"></a>

##### Overview

| Status | Meaning                                                                    | Description      | Schema                                      |
| ------ | -------------------------------------------------------------------------- | ---------------- | ------------------------------------------- |
| 200    | [OK](https://tools.ietf.org/html/rfc7231#section-6.3.1)                    | verificationFlow | [verificationFlow](#schemaverificationflow) |
| 400    | [Bad Request](https://tools.ietf.org/html/rfc7231#section-6.5.1)           | genericError     | [genericError](#schemagenericerror)         |
| 500    | [Internal Server Error](https://tools.ietf.org/html/rfc7231#section-6.6.1) | genericError     | [genericError](#schemagenericerror)         |

##### Examples

###### 200 response

```json
{
  "active": "string",
  "expires_at": "2019-08-24T14:15:22Z",
  "id": "string",
  "issued_at": "2019-08-24T14:15:22Z",
  "messages": [
    {
      "context": {},
      "id": 0,
      "text": "string",
      "type": "string"
    }
  ],
  "methods": {
    "property1": {
      "config": {
        "action": "string",
        "fields": [
          {
            "disabled": true,
            "messages": [
              {
                "context": {},
                "id": 0,
                "text": "string",
                "type": "string"
              }
            ],
            "name": "string",
            "pattern": "string",
            "required": true,
            "type": "string",
            "value": {}
          }
        ],
        "messages": [
          {
            "context": {},
            "id": 0,
            "text": "string",
            "type": "string"
          }
        ],
        "method": "string"
      },
      "method": "string"
    },
    "property2": {
      "config": {
        "action": "string",
        "fields": [
          {
            "disabled": true,
            "messages": [
              {
                "context": {},
                "id": 0,
                "text": "string",
                "type": "string"
              }
            ],
            "name": "string",
            "pattern": "string",
            "required": true,
            "type": "string",
            "value": {}
          }
        ],
        "messages": [
          {
            "context": {},
            "id": 0,
            "text": "string",
            "type": "string"
          }
        ],
        "method": "string"
      },
      "method": "string"
    }
  },
  "request_url": "string",
  "state": "string",
  "type": "string"
}
```

<aside class="success">This operation does not require authentication</aside>

#### Code samples

<Tabs groupId="code-samples" defaultValue="shell"
  values={[{label: 'Shell', value: 'shell'}, {label: 'Go', value: 'go'}, {label: 'Node', value: 'node'},
    {label: 'Java', value: 'java'}, {label: 'Python', value: 'python'}, {label: 'Ruby', value: 'ruby'}]}>
<TabItem value="shell">

```shell
curl -X GET /self-service/verification/api \
  -H 'Accept: application/json'
```

</TabItem>
<TabItem value="go">

```go
package main

import (
    "bytes"
    "net/http"
)

func main() {
    headers := map[string][]string{
        "Accept": []string{"application/json"},
    }

    var body []byte
    // body = ...

    req, err := http.NewRequest("GET", "/self-service/verification/api", bytes.NewBuffer(body))
    req.Header = headers

    client := &http.Client{}
    resp, err := client.Do(req)
    // ...
}
```

</TabItem>
<TabItem value="node">

```javascript
const fetch = require('node-fetch')

const headers = {
  Accept: 'application/json'
}

fetch('/self-service/verification/api', {
  method: 'GET',
  headers
})
  .then((r) => r.json())
  .then((body) => {
    console.log(body)
  })
```

</TabItem>
<TabItem value="java">

```java
// This sample needs improvement.
URL obj = new URL("/self-service/verification/api");

HttpURLConnection con = (HttpURLConnection) obj.openConnection();
con.setRequestMethod("GET");

int responseCode = con.getResponseCode();

BufferedReader in = new BufferedReader(
    new InputStreamReader(con.getInputStream())
);

String inputLine;
StringBuffer response = new StringBuffer();
while ((inputLine = in.readLine()) != null) {
    response.append(inputLine);
}
in.close();

System.out.println(response.toString());
```

</TabItem>
<TabItem value="python">

```python
import requests

headers = {
  'Accept': 'application/json'
}

r = requests.get(
  '/self-service/verification/api',
  params={},
  headers = headers)

print r.json()
```

</TabItem>
<TabItem value="ruby">

```ruby
require 'rest-client'
require 'json'

headers = {
  'Accept' => 'application/json'
}

result = RestClient.get '/self-service/verification/api',
  params: {}, headers: headers

p JSON.parse(result)
```

</TabItem>
</Tabs>

<a id="opIdinitializeSelfServiceVerificationViaBrowserFlow"></a>

### Initialize Verification Flow for Browser Clients

```
GET /self-service/verification/browser HTTP/1.1
Accept: application/json

```

This endpoint initializes a browser-based account verification flow. Once
initialized, the browser will be redirected to
`selfservice.flows.verification.ui_url` with the flow ID set as the query
parameter `?flow=`.

This endpoint is NOT INTENDED for API clients and only works with browsers
(Chrome, Firefox, ...).

More information can be found at
[ORY Kratos Email and Phone Verification Documentation](https://www.ory.sh/docs/kratos/selfservice/flows/verify-email-account-activation).

#### Responses

<a id="initialize-verification-flow-for-browser-clients-responses"></a>

##### Overview

| Status         | Meaning                                                                    | Description                                                                                                    | Schema                              |
| -------------- | -------------------------------------------------------------------------- | -------------------------------------------------------------------------------------------------------------- | ----------------------------------- |
| 302            | [Found](https://tools.ietf.org/html/rfc7231#section-6.4.3)                 | Empty responses are sent when, for example, resources are deleted. The HTTP status code for empty responses is |
| typically 201. | None                                                                       |
| 500            | [Internal Server Error](https://tools.ietf.org/html/rfc7231#section-6.6.1) | genericError                                                                                                   | [genericError](#schemagenericerror) |

##### Examples

###### 500 response

```json
{
  "error": {
    "code": 404,
    "debug": "The database adapter was unable to find the element",
    "details": {},
    "message": "string",
    "reason": "string",
    "request": "string",
    "status": "string"
  }
}
```

<aside class="success">This operation does not require authentication</aside>

#### Code samples

<Tabs groupId="code-samples" defaultValue="shell"
  values={[{label: 'Shell', value: 'shell'}, {label: 'Go', value: 'go'}, {label: 'Node', value: 'node'},
    {label: 'Java', value: 'java'}, {label: 'Python', value: 'python'}, {label: 'Ruby', value: 'ruby'}]}>
<TabItem value="shell">

```shell
curl -X GET /self-service/verification/browser \
  -H 'Accept: application/json'
```

</TabItem>
<TabItem value="go">

```go
package main

import (
    "bytes"
    "net/http"
)

func main() {
    headers := map[string][]string{
        "Accept": []string{"application/json"},
    }

    var body []byte
    // body = ...

    req, err := http.NewRequest("GET", "/self-service/verification/browser", bytes.NewBuffer(body))
    req.Header = headers

    client := &http.Client{}
    resp, err := client.Do(req)
    // ...
}
```

</TabItem>
<TabItem value="node">

```javascript
const fetch = require('node-fetch')

const headers = {
  Accept: 'application/json'
}

fetch('/self-service/verification/browser', {
  method: 'GET',
  headers
})
  .then((r) => r.json())
  .then((body) => {
    console.log(body)
  })
```

</TabItem>
<TabItem value="java">

```java
// This sample needs improvement.
URL obj = new URL("/self-service/verification/browser");

HttpURLConnection con = (HttpURLConnection) obj.openConnection();
con.setRequestMethod("GET");

int responseCode = con.getResponseCode();

BufferedReader in = new BufferedReader(
    new InputStreamReader(con.getInputStream())
);

String inputLine;
StringBuffer response = new StringBuffer();
while ((inputLine = in.readLine()) != null) {
    response.append(inputLine);
}
in.close();

System.out.println(response.toString());
```

</TabItem>
<TabItem value="python">

```python
import requests

headers = {
  'Accept': 'application/json'
}

r = requests.get(
  '/self-service/verification/browser',
  params={},
  headers = headers)

print r.json()
```

</TabItem>
<TabItem value="ruby">

```ruby
require 'rest-client'
require 'json'

headers = {
  'Accept' => 'application/json'
}

result = RestClient.get '/self-service/verification/browser',
  params: {}, headers: headers

p JSON.parse(result)
```

</TabItem>
</Tabs>

<a id="opIdgetSelfServiceVerificationFlow"></a>

### Get Verification Flow

```
GET /self-service/verification/flows?id=string HTTP/1.1
Accept: application/json

```

This endpoint returns a verification flow's context with, for example, error
details and other information.

More information can be found at
[ORY Kratos Email and Phone Verification Documentation](https://www.ory.sh/docs/kratos/selfservice/flows/verify-email-account-activation).

<a id="get-verification-flow-parameters"></a>

#### Parameters

| Parameter | In    | Type   | Required | Description |
| --------- | ----- | ------ | -------- | ----------- |
| id        | query | string | true     | The Flow ID |

##### Detailed descriptions

**id**: The Flow ID

The value for this parameter comes from `request` URL Query parameter sent to
your application (e.g. `/verification?flow=abcde`).

#### Responses

<a id="get-verification-flow-responses"></a>

##### Overview

| Status | Meaning                                                                    | Description      | Schema                                      |
| ------ | -------------------------------------------------------------------------- | ---------------- | ------------------------------------------- |
| 200    | [OK](https://tools.ietf.org/html/rfc7231#section-6.3.1)                    | verificationFlow | [verificationFlow](#schemaverificationflow) |
| 403    | [Forbidden](https://tools.ietf.org/html/rfc7231#section-6.5.3)             | genericError     | [genericError](#schemagenericerror)         |
| 404    | [Not Found](https://tools.ietf.org/html/rfc7231#section-6.5.4)             | genericError     | [genericError](#schemagenericerror)         |
| 500    | [Internal Server Error](https://tools.ietf.org/html/rfc7231#section-6.6.1) | genericError     | [genericError](#schemagenericerror)         |

##### Examples

###### 200 response

```json
{
  "active": "string",
  "expires_at": "2019-08-24T14:15:22Z",
  "id": "string",
  "issued_at": "2019-08-24T14:15:22Z",
  "messages": [
    {
      "context": {},
      "id": 0,
      "text": "string",
      "type": "string"
    }
  ],
  "methods": {
    "property1": {
      "config": {
        "action": "string",
        "fields": [
          {
            "disabled": true,
            "messages": [
              {
                "context": {},
                "id": 0,
                "text": "string",
                "type": "string"
              }
            ],
            "name": "string",
            "pattern": "string",
            "required": true,
            "type": "string",
            "value": {}
          }
        ],
        "messages": [
          {
            "context": {},
            "id": 0,
            "text": "string",
            "type": "string"
          }
        ],
        "method": "string"
      },
      "method": "string"
    },
    "property2": {
      "config": {
        "action": "string",
        "fields": [
          {
            "disabled": true,
            "messages": [
              {
                "context": {},
                "id": 0,
                "text": "string",
                "type": "string"
              }
            ],
            "name": "string",
            "pattern": "string",
            "required": true,
            "type": "string",
            "value": {}
          }
        ],
        "messages": [
          {
            "context": {},
            "id": 0,
            "text": "string",
            "type": "string"
          }
        ],
        "method": "string"
      },
      "method": "string"
    }
  },
  "request_url": "string",
  "state": "string",
  "type": "string"
}
```

<aside class="success">This operation does not require authentication</aside>

#### Code samples

<Tabs groupId="code-samples" defaultValue="shell"
  values={[{label: 'Shell', value: 'shell'}, {label: 'Go', value: 'go'}, {label: 'Node', value: 'node'},
    {label: 'Java', value: 'java'}, {label: 'Python', value: 'python'}, {label: 'Ruby', value: 'ruby'}]}>
<TabItem value="shell">

```shell
curl -X GET /self-service/verification/flows?id=string \
  -H 'Accept: application/json'
```

</TabItem>
<TabItem value="go">

```go
package main

import (
    "bytes"
    "net/http"
)

func main() {
    headers := map[string][]string{
        "Accept": []string{"application/json"},
    }

    var body []byte
    // body = ...

    req, err := http.NewRequest("GET", "/self-service/verification/flows", bytes.NewBuffer(body))
    req.Header = headers

    client := &http.Client{}
    resp, err := client.Do(req)
    // ...
}
```

</TabItem>
<TabItem value="node">

```javascript
const fetch = require('node-fetch')

const headers = {
  Accept: 'application/json'
}

fetch('/self-service/verification/flows?id=string', {
  method: 'GET',
  headers
})
  .then((r) => r.json())
  .then((body) => {
    console.log(body)
  })
```

</TabItem>
<TabItem value="java">

```java
// This sample needs improvement.
URL obj = new URL("/self-service/verification/flows?id=string");

HttpURLConnection con = (HttpURLConnection) obj.openConnection();
con.setRequestMethod("GET");

int responseCode = con.getResponseCode();

BufferedReader in = new BufferedReader(
    new InputStreamReader(con.getInputStream())
);

String inputLine;
StringBuffer response = new StringBuffer();
while ((inputLine = in.readLine()) != null) {
    response.append(inputLine);
}
in.close();

System.out.println(response.toString());
```

</TabItem>
<TabItem value="python">

```python
import requests

headers = {
  'Accept': 'application/json'
}

r = requests.get(
  '/self-service/verification/flows',
  params={
    'id': 'string'},
  headers = headers)

print r.json()
```

</TabItem>
<TabItem value="ruby">

```ruby
require 'rest-client'
require 'json'

headers = {
  'Accept' => 'application/json'
}

result = RestClient.get '/self-service/verification/flows',
  params: {
    'id' => 'string'}, headers: headers

p JSON.parse(result)
```

</TabItem>
</Tabs>

<a id="opIdcompleteSelfServiceVerificationFlowWithLinkMethod"></a>

### Complete Verification Flow with Link Method

```
POST /self-service/verification/methods/link HTTP/1.1
Content-Type: application/json
Accept: application/json

```

Use this endpoint to complete a verification flow using the link method. This
endpoint behaves differently for API and browser flows and has several states:

`choose_method` expects `flow` (in the URL query) and `email` (in the body) to
be sent and works with API- and Browser-initiated flows. For API clients it
either returns a HTTP 200 OK when the form is valid and HTTP 400 OK when the
form is invalid and a HTTP 302 Found redirect with a fresh verification flow if
the flow was otherwise invalid (e.g. expired). For Browser clients it returns a
HTTP 302 Found redirect to the Verification UI URL with the Verification Flow ID
appended. `sent_email` is the success state after `choose_method` and allows the
user to request another verification email. It works for both API and
Browser-initiated flows and returns the same responses as the flow in
`choose_method` state. `passed_challenge` expects a `token` to be sent in the
URL query and given the nature of the flow ("sending a verification link") does
not have any API capabilities. The server responds with a HTTP 302 Found
redirect either to the Settings UI URL (if the link was valid) and instructs the
user to update their password, or a redirect to the Verification UI URL with a
new Verification Flow ID which contains an error message that the verification
link was invalid.

More information can be found at
[ORY Kratos Email and Phone Verification Documentation](https://www.ory.sh/docs/kratos/selfservice/flows/verify-email-account-activation).

#### Request body

```json
{
  "csrf_token": "string",
  "email": "string"
}
```

```yaml
csrf_token: string
email: string
```

<a id="complete-verification-flow-with-link-method-parameters"></a>

#### Parameters

| Parameter | In    | Type                                                                                                          | Required | Description        |
| --------- | ----- | ------------------------------------------------------------------------------------------------------------- | -------- | ------------------ |
| token     | query | string                                                                                                        | false    | Verification Token |
| flow      | query | string                                                                                                        | false    | The Flow ID        |
| body      | body  | [completeSelfServiceVerificationFlowWithLinkMethod](#schemacompleteselfserviceverificationflowwithlinkmethod) | false    | none               |

##### Detailed descriptions

**token**: Verification Token

The verification token which completes the verification request. If the token is
invalid (e.g. expired) an error will be shown to the end-user.

**flow**: The Flow ID

format: uuid

#### Responses

<a id="complete-verification-flow-with-link-method-responses"></a>

##### Overview

| Status         | Meaning                                                                    | Description                                                                                                    | Schema                                      |
| -------------- | -------------------------------------------------------------------------- | -------------------------------------------------------------------------------------------------------------- | ------------------------------------------- |
| 302            | [Found](https://tools.ietf.org/html/rfc7231#section-6.4.3)                 | Empty responses are sent when, for example, resources are deleted. The HTTP status code for empty responses is |
| typically 201. | None                                                                       |
| 400            | [Bad Request](https://tools.ietf.org/html/rfc7231#section-6.5.1)           | verificationFlow                                                                                               | [verificationFlow](#schemaverificationflow) |
| 500            | [Internal Server Error](https://tools.ietf.org/html/rfc7231#section-6.6.1) | genericError                                                                                                   | [genericError](#schemagenericerror)         |

##### Examples

###### 400 response

```json
{
  "active": "string",
  "expires_at": "2019-08-24T14:15:22Z",
  "id": "string",
  "issued_at": "2019-08-24T14:15:22Z",
  "messages": [
    {
      "context": {},
      "id": 0,
      "text": "string",
      "type": "string"
    }
  ],
  "methods": {
    "property1": {
      "config": {
        "action": "string",
        "fields": [
          {
            "disabled": true,
            "messages": [
              {
                "context": {},
                "id": 0,
                "text": "string",
                "type": "string"
              }
            ],
            "name": "string",
            "pattern": "string",
            "required": true,
            "type": "string",
            "value": {}
          }
        ],
        "messages": [
          {
            "context": {},
            "id": 0,
            "text": "string",
            "type": "string"
          }
        ],
        "method": "string"
      },
      "method": "string"
    },
    "property2": {
      "config": {
        "action": "string",
        "fields": [
          {
            "disabled": true,
            "messages": [
              {
                "context": {},
                "id": 0,
                "text": "string",
                "type": "string"
              }
            ],
            "name": "string",
            "pattern": "string",
            "required": true,
            "type": "string",
            "value": {}
          }
        ],
        "messages": [
          {
            "context": {},
            "id": 0,
            "text": "string",
            "type": "string"
          }
        ],
        "method": "string"
      },
      "method": "string"
    }
  },
  "request_url": "string",
  "state": "string",
  "type": "string"
}
```

<aside class="success">This operation does not require authentication</aside>

#### Code samples

<Tabs groupId="code-samples" defaultValue="shell"
  values={[{label: 'Shell', value: 'shell'}, {label: 'Go', value: 'go'}, {label: 'Node', value: 'node'},
    {label: 'Java', value: 'java'}, {label: 'Python', value: 'python'}, {label: 'Ruby', value: 'ruby'}]}>
<TabItem value="shell">

```shell
curl -X POST /self-service/verification/methods/link \
  -H 'Content-Type: application/json' \  -H 'Accept: application/json'
```

</TabItem>
<TabItem value="go">

```go
package main

import (
    "bytes"
    "net/http"
)

func main() {
    headers := map[string][]string{
        "Content-Type": []string{"application/json"},
        "Accept": []string{"application/json"},
    }

    var body []byte
    // body = ...

    req, err := http.NewRequest("POST", "/self-service/verification/methods/link", bytes.NewBuffer(body))
    req.Header = headers

    client := &http.Client{}
    resp, err := client.Do(req)
    // ...
}
```

</TabItem>
<TabItem value="node">

```javascript
const fetch = require('node-fetch');
const input = '{
  "csrf_token": "string",
  "email": "string"
}';
const headers = {
  'Content-Type': 'application/json',  'Accept': 'application/json'
}

fetch('/self-service/verification/methods/link', {
  method: 'POST',
  body: input,
  headers
})
.then(r => r.json())
.then((body) => {
    console.log(body)
})
```

</TabItem>
<TabItem value="java">

```java
// This sample needs improvement.
URL obj = new URL("/self-service/verification/methods/link");

HttpURLConnection con = (HttpURLConnection) obj.openConnection();
con.setRequestMethod("POST");

int responseCode = con.getResponseCode();

BufferedReader in = new BufferedReader(
    new InputStreamReader(con.getInputStream())
);

String inputLine;
StringBuffer response = new StringBuffer();
while ((inputLine = in.readLine()) != null) {
    response.append(inputLine);
}
in.close();

System.out.println(response.toString());
```

</TabItem>
<TabItem value="python">

```python
import requests

headers = {
  'Content-Type': 'application/json',
  'Accept': 'application/json'
}

r = requests.post(
  '/self-service/verification/methods/link',
  params={},
  headers = headers)

print r.json()
```

</TabItem>
<TabItem value="ruby">

```ruby
require 'rest-client'
require 'json'

headers = {
  'Content-Type' => 'application/json',
  'Accept' => 'application/json'
}

result = RestClient.post '/self-service/verification/methods/link',
  params: {}, headers: headers

p JSON.parse(result)
```

</TabItem>
</Tabs>

<a id="opIdrevokeSession"></a>

### Revoke and Invalidate a Session

```
DELETE /sessions HTTP/1.1
Content-Type: application/json
Accept: application/json

```

Use this endpoint to revoke a session using its token. This endpoint is
particularly useful for API clients such as mobile apps to log the user out of
the system and invalidate the session.

This endpoint does not remove any HTTP Cookies - use the Self-Service Logout
Flow instead.

#### Request body

```json
{
  "session_token": "string"
}
```

<a id="revoke-and-invalidate-a-session-parameters"></a>

#### Parameters

| Parameter | In   | Type                                  | Required | Description |
| --------- | ---- | ------------------------------------- | -------- | ----------- |
| body      | body | [revokeSession](#schemarevokesession) | true     | none        |

#### Responses

<a id="revoke-and-invalidate-a-session-responses"></a>

##### Overview

| Status         | Meaning                                                                    | Description                                                                                                    | Schema                              |
| -------------- | -------------------------------------------------------------------------- | -------------------------------------------------------------------------------------------------------------- | ----------------------------------- |
| 204            | [No Content](https://tools.ietf.org/html/rfc7231#section-6.3.5)            | Empty responses are sent when, for example, resources are deleted. The HTTP status code for empty responses is |
| typically 201. | None                                                                       |
| 400            | [Bad Request](https://tools.ietf.org/html/rfc7231#section-6.5.1)           | genericError                                                                                                   | [genericError](#schemagenericerror) |
| 500            | [Internal Server Error](https://tools.ietf.org/html/rfc7231#section-6.6.1) | genericError                                                                                                   | [genericError](#schemagenericerror) |

##### Examples

###### 400 response

```json
{
  "error": {
    "code": 404,
    "debug": "The database adapter was unable to find the element",
    "details": {},
    "message": "string",
    "reason": "string",
    "request": "string",
    "status": "string"
  }
}
```

<aside class="success">This operation does not require authentication</aside>

#### Code samples

<Tabs groupId="code-samples" defaultValue="shell"
  values={[{label: 'Shell', value: 'shell'}, {label: 'Go', value: 'go'}, {label: 'Node', value: 'node'},
    {label: 'Java', value: 'java'}, {label: 'Python', value: 'python'}, {label: 'Ruby', value: 'ruby'}]}>
<TabItem value="shell">

```shell
curl -X DELETE /sessions \
  -H 'Content-Type: application/json' \  -H 'Accept: application/json'
```

</TabItem>
<TabItem value="go">

```go
package main

import (
    "bytes"
    "net/http"
)

func main() {
    headers := map[string][]string{
        "Content-Type": []string{"application/json"},
        "Accept": []string{"application/json"},
    }

    var body []byte
    // body = ...

    req, err := http.NewRequest("DELETE", "/sessions", bytes.NewBuffer(body))
    req.Header = headers

    client := &http.Client{}
    resp, err := client.Do(req)
    // ...
}
```

</TabItem>
<TabItem value="node">

```javascript
const fetch = require('node-fetch');
const input = '{
  "session_token": "string"
}';
const headers = {
  'Content-Type': 'application/json',  'Accept': 'application/json'
}

fetch('/sessions', {
  method: 'DELETE',
  body: input,
  headers
})
.then(r => r.json())
.then((body) => {
    console.log(body)
})
```

</TabItem>
<TabItem value="java">

```java
// This sample needs improvement.
URL obj = new URL("/sessions");

HttpURLConnection con = (HttpURLConnection) obj.openConnection();
con.setRequestMethod("DELETE");

int responseCode = con.getResponseCode();

BufferedReader in = new BufferedReader(
    new InputStreamReader(con.getInputStream())
);

String inputLine;
StringBuffer response = new StringBuffer();
while ((inputLine = in.readLine()) != null) {
    response.append(inputLine);
}
in.close();

System.out.println(response.toString());
```

</TabItem>
<TabItem value="python">

```python
import requests

headers = {
  'Content-Type': 'application/json',
  'Accept': 'application/json'
}

r = requests.delete(
  '/sessions',
  params={},
  headers = headers)

print r.json()
```

</TabItem>
<TabItem value="ruby">

```ruby
require 'rest-client'
require 'json'

headers = {
  'Content-Type' => 'application/json',
  'Accept' => 'application/json'
}

result = RestClient.delete '/sessions',
  params: {}, headers: headers

p JSON.parse(result)
```

</TabItem>
</Tabs>

<a id="opIdwhoami"></a>

### Check Who the Current HTTP Session Belongs To

```
GET /sessions/whoami HTTP/1.1
Accept: application/json
Cookie: string

```

Uses the HTTP Headers in the GET request to determine (e.g. by using checking
the cookies) who is authenticated. Returns a session object in the body or 401
if the credentials are invalid or no credentials were sent. Additionally when
the request it successful it adds the user ID to the
'X-Kratos-Authenticated-Identity-Id' header in the response.

This endpoint is useful for reverse proxies and API Gateways.

<a id="check-who-the-current-http-session-belongs-to-parameters"></a>

#### Parameters

| Parameter     | In     | Type   | Required | Description       |
| ------------- | ------ | ------ | -------- | ----------------- |
| Cookie        | header | string | false    | none              |
| Authorization | query  | string | false    | in: authorization |

#### Responses

<a id="check-who-the-current-http-session-belongs-to-responses"></a>

##### Overview

| Status | Meaning                                                                    | Description  | Schema                              |
| ------ | -------------------------------------------------------------------------- | ------------ | ----------------------------------- |
| 200    | [OK](https://tools.ietf.org/html/rfc7231#section-6.3.1)                    | session      | [session](#schemasession)           |
| 403    | [Forbidden](https://tools.ietf.org/html/rfc7231#section-6.5.3)             | genericError | [genericError](#schemagenericerror) |
| 500    | [Internal Server Error](https://tools.ietf.org/html/rfc7231#section-6.6.1) | genericError | [genericError](#schemagenericerror) |

##### Examples

###### 200 response

```json
{
  "active": true,
  "authenticated_at": "2019-08-24T14:15:22Z",
  "expires_at": "2019-08-24T14:15:22Z",
  "id": "string",
  "identity": {
    "id": "string",
    "recovery_addresses": [
      {
        "id": "string",
        "value": "string",
        "via": "string"
      }
    ],
    "schema_id": "string",
    "schema_url": "string",
    "traits": {},
    "verifiable_addresses": [
      {
        "id": "string",
        "status": "string",
        "value": "string",
        "verified": true,
        "verified_at": "2019-08-24T14:15:22Z",
        "via": "string"
      }
    ]
  },
  "issued_at": "2019-08-24T14:15:22Z"
}
```

<aside class="warning">
  To perform this operation, you must be authenticated by means of one of the
  following methods: sessionToken
</aside>

#### Code samples

<Tabs groupId="code-samples" defaultValue="shell"
  values={[{label: 'Shell', value: 'shell'}, {label: 'Go', value: 'go'}, {label: 'Node', value: 'node'},
    {label: 'Java', value: 'java'}, {label: 'Python', value: 'python'}, {label: 'Ruby', value: 'ruby'}]}>
<TabItem value="shell">

```shell
curl -X GET /sessions/whoami \
  -H 'Accept: application/json' \  -H 'Cookie: string' \  -H 'Authorization: API_KEY'
```

</TabItem>
<TabItem value="go">

```go
package main

import (
    "bytes"
    "net/http"
)

func main() {
    headers := map[string][]string{
        "Accept": []string{"application/json"},
        "Cookie": []string{"string"},
        "Authorization": []string{"API_KEY"},
    }

    var body []byte
    // body = ...

    req, err := http.NewRequest("GET", "/sessions/whoami", bytes.NewBuffer(body))
    req.Header = headers

    client := &http.Client{}
    resp, err := client.Do(req)
    // ...
}
```

</TabItem>
<TabItem value="node">

```javascript
const fetch = require('node-fetch')

const headers = {
  Accept: 'application/json',
  Cookie: 'string',
  Authorization: 'API_KEY'
}

fetch('/sessions/whoami', {
  method: 'GET',
  headers
})
  .then((r) => r.json())
  .then((body) => {
    console.log(body)
  })
```

</TabItem>
<TabItem value="java">

```java
// This sample needs improvement.
URL obj = new URL("/sessions/whoami");

HttpURLConnection con = (HttpURLConnection) obj.openConnection();
con.setRequestMethod("GET");

int responseCode = con.getResponseCode();

BufferedReader in = new BufferedReader(
    new InputStreamReader(con.getInputStream())
);

String inputLine;
StringBuffer response = new StringBuffer();
while ((inputLine = in.readLine()) != null) {
    response.append(inputLine);
}
in.close();

System.out.println(response.toString());
```

</TabItem>
<TabItem value="python">

```python
import requests

headers = {
  'Accept': 'application/json',
  'Cookie': 'string',
  'Authorization': 'API_KEY'
}

r = requests.get(
  '/sessions/whoami',
  params={},
  headers = headers)

print r.json()
```

</TabItem>
<TabItem value="ruby">

```ruby
require 'rest-client'
require 'json'

headers = {
  'Accept' => 'application/json',
  'Cookie' => 'string',
  'Authorization' => 'API_KEY'
}

result = RestClient.get '/sessions/whoami',
  params: {}, headers: headers

p JSON.parse(result)
```

</TabItem>
</Tabs>

<a id="ory-kratos-version"></a>

## version

<a id="opIdgetVersion"></a>

### Get service version

```
GET /version HTTP/1.1
Accept: application/json

```

This endpoint returns the service version typically notated using semantic
versioning.

If the service supports TLS Edge Termination, this endpoint does not require the
`X-Forwarded-Proto` header to be set.

Be aware that if you are running multiple nodes of this service, the health
status will never refer to the cluster state, only to a single instance.

#### Responses

<a id="get-service-version-responses"></a>

##### Overview

| Status | Meaning                                                 | Description | Schema                    |
| ------ | ------------------------------------------------------- | ----------- | ------------------------- |
| 200    | [OK](https://tools.ietf.org/html/rfc7231#section-6.3.1) | version     | [version](#schemaversion) |

##### Examples

###### 200 response

```json
{
  "version": "string"
}
```

<aside class="success">This operation does not require authentication</aside>

#### Code samples

<Tabs groupId="code-samples" defaultValue="shell"
  values={[{label: 'Shell', value: 'shell'}, {label: 'Go', value: 'go'}, {label: 'Node', value: 'node'},
    {label: 'Java', value: 'java'}, {label: 'Python', value: 'python'}, {label: 'Ruby', value: 'ruby'}]}>
<TabItem value="shell">

```shell
curl -X GET /version \
  -H 'Accept: application/json'
```

</TabItem>
<TabItem value="go">

```go
package main

import (
    "bytes"
    "net/http"
)

func main() {
    headers := map[string][]string{
        "Accept": []string{"application/json"},
    }

    var body []byte
    // body = ...

    req, err := http.NewRequest("GET", "/version", bytes.NewBuffer(body))
    req.Header = headers

    client := &http.Client{}
    resp, err := client.Do(req)
    // ...
}
```

</TabItem>
<TabItem value="node">

```javascript
const fetch = require('node-fetch')

const headers = {
  Accept: 'application/json'
}

fetch('/version', {
  method: 'GET',
  headers
})
  .then((r) => r.json())
  .then((body) => {
    console.log(body)
  })
```

</TabItem>
<TabItem value="java">

```java
// This sample needs improvement.
URL obj = new URL("/version");

HttpURLConnection con = (HttpURLConnection) obj.openConnection();
con.setRequestMethod("GET");

int responseCode = con.getResponseCode();

BufferedReader in = new BufferedReader(
    new InputStreamReader(con.getInputStream())
);

String inputLine;
StringBuffer response = new StringBuffer();
while ((inputLine = in.readLine()) != null) {
    response.append(inputLine);
}
in.close();

System.out.println(response.toString());
```

</TabItem>
<TabItem value="python">

```python
import requests

headers = {
  'Accept': 'application/json'
}

r = requests.get(
  '/version',
  params={},
  headers = headers)

print r.json()
```

</TabItem>
<TabItem value="ruby">

```ruby
require 'rest-client'
require 'json'

headers = {
  'Accept' => 'application/json'
}

result = RestClient.get '/version',
  params: {}, headers: headers

p JSON.parse(result)
```

</TabItem>
</Tabs>

## Schemas

<a id="tocScompleteselfservicesettingsflowwithpasswordmethod"></a>

#### CompleteSelfServiceSettingsFlowWithPasswordMethod

<a id="schemacompleteselfservicesettingsflowwithpasswordmethod"></a>

```json
{
  "csrf_token": "string",
  "password": "string"
}
```

#### Properties

| Name       | Type   | Required | Restrictions | Description                                            |
| ---------- | ------ | -------- | ------------ | ------------------------------------------------------ |
| csrf_token | string | false    | none         | CSRFToken is the anti-CSRF token<br/><br/>type: string |
| password   | string | true     | none         | Password is the updated password<br/><br/>type: string |

<a id="tocScreateidentity"></a>

#### CreateIdentity

<a id="schemacreateidentity"></a>

```json
{
  "schema_id": "string",
  "traits": {}
}
```

#### Properties

| Name      | Type   | Required | Restrictions | Description                                                                                                                                                                                                            |
| --------- | ------ | -------- | ------------ | ---------------------------------------------------------------------------------------------------------------------------------------------------------------------------------------------------------------------- |
| schema_id | string | true     | none         | SchemaID is the ID of the JSON Schema to be used for validating the identity's traits.                                                                                                                                 |
| traits    | object | true     | none         | Traits represent an identity's traits. The identity is able to create, modify, and delete traits<br/>in a self-service manner. The input will always be validated against the JSON Schema defined<br/>in `schema_url`. |

<a id="tocScreaterecoverylink"></a>

#### CreateRecoveryLink

<a id="schemacreaterecoverylink"></a>

```json
{
  "expires_in": "string",
  "identity_id": "string"
}
```

#### Properties

| Name        | Type                | Required | Restrictions | Description                                                                                                                                                             |
| ----------- | ------------------- | -------- | ------------ | ----------------------------------------------------------------------------------------------------------------------------------------------------------------------- |
| expires_in  | string              | false    | none         | Link Expires In<br/><br/>The recovery link will expire at that point in time. Defaults to the configuration value of<br/>`selfservice.flows.recovery.request_lifespan`. |
| identity_id | [UUID](#schemauuid) | true     | none         | none                                                                                                                                                                    |

<a id="tocScredentialstype"></a>

#### CredentialsType

<a id="schemacredentialstype"></a>

```json
"string"
```

<<<<<<< HEAD
_CredentialsType represents several different credential types, like password credentials, passwordless credentials,_
=======
_CredentialsType represents several different credential types, like password
credentials, passwordless credentials,_
>>>>>>> e81593fa

#### Properties

| Name                                                                                                                | Type   | Required | Restrictions | Description |
| ------------------------------------------------------------------------------------------------------------------- | ------ | -------- | ------------ | ----------- |
| CredentialsType represents several different credential types, like password credentials, passwordless credentials, | string | false    | none         | and so on.  |

<a id="tocSflowmethodconfig"></a>

#### FlowMethodConfig

<a id="schemaflowmethodconfig"></a>

```json
{
  "action": "string",
  "fields": [
    {
      "disabled": true,
      "messages": [
        {
          "context": {},
          "id": 0,
          "text": "string",
          "type": "string"
        }
      ],
      "name": "string",
      "pattern": "string",
      "required": true,
      "type": "string",
      "value": {}
    }
  ],
  "messages": [
    {
      "context": {},
      "id": 0,
      "text": "string",
      "type": "string"
    }
  ],
  "method": "string"
}
```

#### Properties

| Name     | Type                            | Required | Restrictions | Description                                                                                 |
| -------- | ------------------------------- | -------- | ------------ | ------------------------------------------------------------------------------------------- |
| action   | string                          | true     | none         | Action should be used as the form action URL `<form action="{{ .Action }}" method="post">`. |
| fields   | [formFields](#schemaformfields) | true     | none         | Fields contains multiple fields                                                             |
| messages | [Messages](#schemamessages)     | false    | none         | none                                                                                        |
| method   | string                          | true     | none         | Method is the form method (e.g. POST)                                                       |

<a id="tocSid"></a>

#### ID

<a id="schemaid"></a>

```json
0
```

#### Properties

| Name        | Type           | Required | Restrictions | Description |
| ----------- | -------------- | -------- | ------------ | ----------- |
| _anonymous_ | integer(int64) | false    | none         | none        |

<a id="tocSidentity"></a>

#### Identity

<a id="schemaidentity"></a>

```json
{
  "id": "string",
  "recovery_addresses": [
    {
      "id": "string",
      "value": "string",
      "via": "string"
    }
  ],
  "schema_id": "string",
  "schema_url": "string",
  "traits": {},
  "verifiable_addresses": [
    {
      "id": "string",
      "status": "string",
      "value": "string",
      "verified": true,
      "verified_at": "2019-08-24T14:15:22Z",
      "via": "string"
    }
  ]
}
```

#### Properties

| Name                 | Type                                            | Required | Restrictions | Description                                                                                                       |
| -------------------- | ----------------------------------------------- | -------- | ------------ | ----------------------------------------------------------------------------------------------------------------- |
| id                   | [UUID](#schemauuid)                             | true     | none         | none                                                                                                              |
| recovery_addresses   | [[RecoveryAddress](#schemarecoveryaddress)]     | false    | none         | RecoveryAddresses contains all the addresses that can be used to recover an identity.                             |
| schema_id            | string                                          | true     | none         | SchemaID is the ID of the JSON Schema to be used for validating the identity's traits.                            |
| schema_url           | string                                          | false    | none         | SchemaURL is the URL of the endpoint where the identity's traits schema can be fetched from.<br/><br/>format: url |
| traits               | [Traits](#schematraits)                         | true     | none         | none                                                                                                              |
| verifiable_addresses | [[VerifiableAddress](#schemaverifiableaddress)] | false    | none         | VerifiableAddresses contains all the addresses that can be verified by the user.                                  |

<a id="tocSmessage"></a>

#### Message

<a id="schemamessage"></a>

```json
{
  "context": {},
  "id": 0,
  "text": "string",
  "type": "string"
}
```

#### Properties

| Name    | Type                | Required | Restrictions | Description                                     |
| ------- | ------------------- | -------- | ------------ | ----------------------------------------------- |
| context | object              | false    | none         | none                                            |
| id      | [ID](#schemaid)     | false    | none         | none                                            |
| text    | string              | false    | none         | none                                            |
| type    | [Type](#schematype) | false    | none         | The flow type can either be `api` or `browser`. |

<a id="tocSmessages"></a>

#### Messages

<a id="schemamessages"></a>

```json
[
  {
    "context": {},
    "id": 0,
    "text": "string",
    "type": "string"
  }
]
```

#### Properties

| Name        | Type                        | Required | Restrictions | Description |
| ----------- | --------------------------- | -------- | ------------ | ----------- |
| _anonymous_ | [[Message](#schemamessage)] | false    | none         | none        |

<a id="tocSnulltime"></a>

#### NullTime

<a id="schemanulltime"></a>

```json
"2019-08-24T14:15:22Z"
```

_NullTime implements sql.NullTime functionality._

#### Properties

| Name                                            | Type              | Required | Restrictions | Description |
| ----------------------------------------------- | ----------------- | -------- | ------------ | ----------- |
| NullTime implements sql.NullTime functionality. | string(date-time) | false    | none         | none        |

<a id="tocSrecoveryaddress"></a>

#### RecoveryAddress

<a id="schemarecoveryaddress"></a>

```json
{
  "id": "string",
  "value": "string",
  "via": "string"
}
```

#### Properties

| Name  | Type                                              | Required | Restrictions | Description |
| ----- | ------------------------------------------------- | -------- | ------------ | ----------- |
| id    | [UUID](#schemauuid)                               | true     | none         | none        |
| value | string                                            | true     | none         | none        |
| via   | [RecoveryAddressType](#schemarecoveryaddresstype) | true     | none         | none        |

<a id="tocSrecoveryaddresstype"></a>

#### RecoveryAddressType

<a id="schemarecoveryaddresstype"></a>

```json
"string"
```

#### Properties

| Name        | Type   | Required | Restrictions | Description |
| ----------- | ------ | -------- | ------------ | ----------- |
| _anonymous_ | string | false    | none         | none        |

<a id="tocSstate"></a>

#### State

<a id="schemastate"></a>

```json
"string"
```

#### Properties

| Name        | Type   | Required | Restrictions | Description |
| ----------- | ------ | -------- | ------------ | ----------- |
| _anonymous_ | string | false    | none         | none        |

<a id="tocStraits"></a>

#### Traits

<a id="schematraits"></a>

```json
{}
```

#### Properties

_None_

<a id="tocStype"></a>

#### Type

<a id="schematype"></a>

```json
"string"
```

_Type is the flow type._

#### Properties

| Name                   | Type   | Required | Restrictions | Description                                     |
| ---------------------- | ------ | -------- | ------------ | ----------------------------------------------- |
| Type is the flow type. | string | false    | none         | The flow type can either be `api` or `browser`. |

<a id="tocSuuid"></a>

#### UUID

<a id="schemauuid"></a>

```json
"string"
```

#### Properties

| Name        | Type          | Required | Restrictions | Description |
| ----------- | ------------- | -------- | ------------ | ----------- |
| _anonymous_ | string(uuid4) | false    | none         | none        |

<a id="tocSupdateidentity"></a>

#### UpdateIdentity

<a id="schemaupdateidentity"></a>

```json
{
  "schema_id": "string",
  "traits": {}
}
```

#### Properties

| Name      | Type   | Required | Restrictions | Description                                                                                                                                                                                                           |
| --------- | ------ | -------- | ------------ | --------------------------------------------------------------------------------------------------------------------------------------------------------------------------------------------------------------------- |
| schema_id | string | false    | none         | SchemaID is the ID of the JSON Schema to be used for validating the identity's traits. If set<br/>will update the Identity's SchemaID.                                                                                |
| traits    | object | true     | none         | Traits represent an identity's traits. The identity is able to create, modify, and delete traits<br/>in a self-service manner. The input will always be validated against the JSON Schema defined<br/>in `schema_id`. |

<a id="tocSverifiableaddress"></a>

#### VerifiableAddress

<a id="schemaverifiableaddress"></a>

```json
{
  "id": "string",
  "status": "string",
  "value": "string",
  "verified": true,
  "verified_at": "2019-08-24T14:15:22Z",
  "via": "string"
}
```

#### Properties

| Name        | Type                                                      | Required | Restrictions | Description |
| ----------- | --------------------------------------------------------- | -------- | ------------ | ----------- |
| id          | [UUID](#schemauuid)                                       | true     | none         | none        |
| status      | [VerifiableAddressStatus](#schemaverifiableaddressstatus) | true     | none         | none        |
| value       | string                                                    | true     | none         | none        |
| verified    | boolean                                                   | true     | none         | none        |
| verified_at | [NullTime](#schemanulltime)                               | false    | none         | none        |
| via         | [VerifiableAddressType](#schemaverifiableaddresstype)     | true     | none         | none        |

<a id="tocSverifiableaddressstatus"></a>

#### VerifiableAddressStatus

<a id="schemaverifiableaddressstatus"></a>

```json
"string"
```

#### Properties

| Name        | Type   | Required | Restrictions | Description |
| ----------- | ------ | -------- | ------------ | ----------- |
| _anonymous_ | string | false    | none         | none        |

<a id="tocSverifiableaddresstype"></a>

#### VerifiableAddressType

<a id="schemaverifiableaddresstype"></a>

```json
"string"
```

#### Properties

| Name        | Type   | Required | Restrictions | Description |
| ----------- | ------ | -------- | ------------ | ----------- |
| _anonymous_ | string | false    | none         | none        |

<a id="tocScompleteselfservicerecoveryflowwithlinkmethod"></a>

#### completeSelfServiceRecoveryFlowWithLinkMethod

<a id="schemacompleteselfservicerecoveryflowwithlinkmethod"></a>

```json
{
  "csrf_token": "string",
  "email": "string"
}
```

#### Properties

| Name       | Type   | Required | Restrictions | Description                                                                                                                                                                                                                                                                       |
| ---------- | ------ | -------- | ------------ | --------------------------------------------------------------------------------------------------------------------------------------------------------------------------------------------------------------------------------------------------------------------------------- |
| csrf_token | string | false    | none         | Sending the anti-csrf token is only required for browser login flows.                                                                                                                                                                                                             |
| email      | string | false    | none         | Email to Recover<br/><br/>Needs to be set when initiating the flow. If the email is a registered<br/>recovery email, a recovery link will be sent. If the email is not known,<br/>a email with details on what happened will be sent instead.<br/><br/>format: email<br/>in: body |

<a id="tocScompleteselfserviceverificationflowwithlinkmethod"></a>

#### completeSelfServiceVerificationFlowWithLinkMethod

<a id="schemacompleteselfserviceverificationflowwithlinkmethod"></a>

```json
{
  "csrf_token": "string",
  "email": "string"
}
```

#### Properties

| Name       | Type   | Required | Restrictions | Description                                                                                                                                                                                                                                                                              |
| ---------- | ------ | -------- | ------------ | ---------------------------------------------------------------------------------------------------------------------------------------------------------------------------------------------------------------------------------------------------------------------------------------- |
| csrf_token | string | false    | none         | Sending the anti-csrf token is only required for browser login flows.                                                                                                                                                                                                                    |
| email      | string | false    | none         | Email to Verify<br/><br/>Needs to be set when initiating the flow. If the email is a registered<br/>verification email, a verification link will be sent. If the email is not known,<br/>a email with details on what happened will be sent instead.<br/><br/>format: email<br/>in: body |

<a id="tocSerrorcontainer"></a>

#### errorContainer

<a id="schemaerrorcontainer"></a>

```json
{
  "errors": {},
  "id": "string"
}
```

#### Properties

| Name   | Type                | Required | Restrictions | Description             |
| ------ | ------------------- | -------- | ------------ | ----------------------- |
| errors | object              | true     | none         | Errors in the container |
| id     | [UUID](#schemauuid) | true     | none         | none                    |

<a id="tocSformfield"></a>

#### formField

<a id="schemaformfield"></a>

```json
{
  "disabled": true,
  "messages": [
    {
      "context": {},
      "id": 0,
      "text": "string",
      "type": "string"
    }
  ],
  "name": "string",
  "pattern": "string",
  "required": true,
  "type": "string",
  "value": {}
}
```

_Field represents a HTML Form Field_

#### Properties

| Name     | Type                        | Required | Restrictions | Description                                                              |
| -------- | --------------------------- | -------- | ------------ | ------------------------------------------------------------------------ |
| disabled | boolean                     | false    | none         | Disabled is the equivalent of `<input {{if .Disabled}}disabled{{end}}">` |
| messages | [Messages](#schemamessages) | false    | none         | none                                                                     |
| name     | string                      | true     | none         | Name is the equivalent of `<input name="{{.Name}}">`                     |
| pattern  | string                      | false    | none         | Pattern is the equivalent of `<input pattern="{{.Pattern}}">`            |
| required | boolean                     | false    | none         | Required is the equivalent of `<input required="{{.Required}}">`         |
| type     | string                      | true     | none         | Type is the equivalent of `<input type="{{.Type}}">`                     |
| value    | object                      | false    | none         | Value is the equivalent of `<input value="{{.Value}}">`                  |

<a id="tocSformfields"></a>

#### formFields

<a id="schemaformfields"></a>

```json
[
  {
    "disabled": true,
    "messages": [
      {
        "context": {},
        "id": 0,
        "text": "string",
        "type": "string"
      }
    ],
    "name": "string",
    "pattern": "string",
    "required": true,
    "type": "string",
    "value": {}
  }
]
```

_Fields contains multiple fields_

#### Properties

| Name        | Type                            | Required | Restrictions | Description                     |
| ----------- | ------------------------------- | -------- | ------------ | ------------------------------- |
| _anonymous_ | [[formField](#schemaformfield)] | false    | none         | Fields contains multiple fields |

<a id="tocSgenericerror"></a>

#### genericError

<a id="schemagenericerror"></a>

```json
{
  "error": {
    "code": 404,
    "debug": "The database adapter was unable to find the element",
    "details": {},
    "message": "string",
    "reason": "string",
    "request": "string",
    "status": "string"
  }
}
```

_Error response_

#### Properties

| Name  | Type                                              | Required | Restrictions | Description |
| ----- | ------------------------------------------------- | -------- | ------------ | ----------- |
| error | [genericErrorPayload](#schemagenericerrorpayload) | false    | none         | none        |

<a id="tocSgenericerrorpayload"></a>

#### genericErrorPayload

<a id="schemagenericerrorpayload"></a>

```json
{
  "code": 404,
  "debug": "The database adapter was unable to find the element",
  "details": {},
  "message": "string",
  "reason": "string",
  "request": "string",
  "status": "string"
}
```

#### Properties

| Name    | Type           | Required | Restrictions | Description                                                                            |
| ------- | -------------- | -------- | ------------ | -------------------------------------------------------------------------------------- |
| code    | integer(int64) | false    | none         | Code represents the error status code (404, 403, 401, ...).                            |
| debug   | string         | false    | none         | Debug contains debug information. This is usually not available and has to be enabled. |
| details | object         | false    | none         | none                                                                                   |
| message | string         | false    | none         | none                                                                                   |
| reason  | string         | false    | none         | none                                                                                   |
| request | string         | false    | none         | none                                                                                   |
| status  | string         | false    | none         | none                                                                                   |

<a id="tocShealthnotreadystatus"></a>

#### healthNotReadyStatus

<a id="schemahealthnotreadystatus"></a>

```json
{
  "errors": {
    "property1": "string",
    "property2": "string"
  }
}
```

#### Properties

| Name                       | Type   | Required | Restrictions | Description                                                        |
| -------------------------- | ------ | -------- | ------------ | ------------------------------------------------------------------ |
| errors                     | object | false    | none         | Errors contains a list of errors that caused the not ready status. |
| » **additionalProperties** | string | false    | none         | none                                                               |

<a id="tocShealthstatus"></a>

#### healthStatus

<a id="schemahealthstatus"></a>

```json
{
  "status": "string"
}
```

#### Properties

| Name   | Type   | Required | Restrictions | Description                  |
| ------ | ------ | -------- | ------------ | ---------------------------- |
| status | string | false    | none         | Status always contains "ok". |

<a id="tocSloginflow"></a>

#### loginFlow

<a id="schemaloginflow"></a>

```json
{
  "active": "string",
  "expires_at": "2019-08-24T14:15:22Z",
  "forced": true,
  "id": "string",
  "issued_at": "2019-08-24T14:15:22Z",
  "messages": [
    {
      "context": {},
      "id": 0,
      "text": "string",
      "type": "string"
    }
  ],
  "methods": {
    "property1": {
      "config": {
        "action": "string",
        "fields": [
          {
            "disabled": true,
            "messages": [
              {
                "context": {},
                "id": 0,
                "text": "string",
                "type": "string"
              }
            ],
            "name": "string",
            "pattern": "string",
            "required": true,
            "type": "string",
            "value": {}
          }
        ],
        "messages": [
          {
            "context": {},
            "id": 0,
            "text": "string",
            "type": "string"
          }
        ],
        "method": "string",
        "providers": [
          {
            "disabled": true,
            "messages": [
              {
                "context": {},
                "id": 0,
                "text": "string",
                "type": "string"
              }
            ],
            "name": "string",
            "pattern": "string",
            "required": true,
            "type": "string",
            "value": {}
          }
        ]
      },
      "method": "string"
    },
    "property2": {
      "config": {
        "action": "string",
        "fields": [
          {
            "disabled": true,
            "messages": [
              {
                "context": {},
                "id": 0,
                "text": "string",
                "type": "string"
              }
            ],
            "name": "string",
            "pattern": "string",
            "required": true,
            "type": "string",
            "value": {}
          }
        ],
        "messages": [
          {
            "context": {},
            "id": 0,
            "text": "string",
            "type": "string"
          }
        ],
        "method": "string",
        "providers": [
          {
            "disabled": true,
            "messages": [
              {
                "context": {},
                "id": 0,
                "text": "string",
                "type": "string"
              }
            ],
            "name": "string",
            "pattern": "string",
            "required": true,
            "type": "string",
            "value": {}
          }
        ]
      },
      "method": "string"
    }
  },
  "request_url": "string",
  "type": "string"
}
```

_Login Flow_

#### Properties

| Name                       | Type                                      | Required | Restrictions | Description                                                                                                                                                                                                                                                   |
| -------------------------- | ----------------------------------------- | -------- | ------------ | ------------------------------------------------------------------------------------------------------------------------------------------------------------------------------------------------------------------------------------------------------------- |
| active                     | [CredentialsType](#schemacredentialstype) | false    | none         | and so on.                                                                                                                                                                                                                                                    |
| expires_at                 | string(date-time)                         | true     | none         | ExpiresAt is the time (UTC) when the flow expires. If the user still wishes to log in,<br/>a new flow has to be initiated.                                                                                                                                    |
| forced                     | boolean                                   | false    | none         | Forced stores whether this login flow should enforce re-authentication.                                                                                                                                                                                       |
| id                         | [UUID](#schemauuid)                       | true     | none         | none                                                                                                                                                                                                                                                          |
| issued_at                  | string(date-time)                         | true     | none         | IssuedAt is the time (UTC) when the flow started.                                                                                                                                                                                                             |
| messages                   | [Messages](#schemamessages)               | false    | none         | none                                                                                                                                                                                                                                                          |
| methods                    | object                                    | true     | none         | List of login methods<br/><br/>This is the list of available login methods with their required form fields, such as `identifier` and `password`<br/>for the password login method. This will also contain error messages such as "password can not be empty". |
| » **additionalProperties** | [loginFlowMethod](#schemaloginflowmethod) | false    | none         | none                                                                                                                                                                                                                                                          |
| request_url                | string                                    | true     | none         | RequestURL is the initial URL that was requested from ORY Kratos. It can be used<br/>to forward information contained in the URL's path or query for example.                                                                                                 |
| type                       | [Type](#schematype)                       | false    | none         | The flow type can either be `api` or `browser`.                                                                                                                                                                                                               |

<a id="tocSloginflowmethod"></a>

#### loginFlowMethod

<a id="schemaloginflowmethod"></a>

```json
{
  "config": {
    "action": "string",
    "fields": [
      {
        "disabled": true,
        "messages": [
          {
            "context": {},
            "id": 0,
            "text": "string",
            "type": "string"
          }
        ],
        "name": "string",
        "pattern": "string",
        "required": true,
        "type": "string",
        "value": {}
      }
    ],
    "messages": [
      {
        "context": {},
        "id": 0,
        "text": "string",
        "type": "string"
      }
    ],
    "method": "string",
    "providers": [
      {
        "disabled": true,
        "messages": [
          {
            "context": {},
            "id": 0,
            "text": "string",
            "type": "string"
          }
        ],
        "name": "string",
        "pattern": "string",
        "required": true,
        "type": "string",
        "value": {}
      }
    ]
  },
  "method": "string"
}
```

#### Properties

| Name   | Type                                                  | Required | Restrictions | Description |
| ------ | ----------------------------------------------------- | -------- | ------------ | ----------- |
| config | [loginFlowMethodConfig](#schemaloginflowmethodconfig) | true     | none         | none        |
| method | [CredentialsType](#schemacredentialstype)             | true     | none         | and so on.  |

<a id="tocSloginflowmethodconfig"></a>

#### loginFlowMethodConfig

<a id="schemaloginflowmethodconfig"></a>

```json
{
  "action": "string",
  "fields": [
    {
      "disabled": true,
      "messages": [
        {
          "context": {},
          "id": 0,
          "text": "string",
          "type": "string"
        }
      ],
      "name": "string",
      "pattern": "string",
      "required": true,
      "type": "string",
      "value": {}
    }
  ],
  "messages": [
    {
      "context": {},
      "id": 0,
      "text": "string",
      "type": "string"
    }
  ],
  "method": "string",
  "providers": [
    {
      "disabled": true,
      "messages": [
        {
          "context": {},
          "id": 0,
          "text": "string",
          "type": "string"
        }
      ],
      "name": "string",
      "pattern": "string",
      "required": true,
      "type": "string",
      "value": {}
    }
  ]
}
```

#### Properties

| Name      | Type                            | Required | Restrictions | Description                                                                                 |
| --------- | ------------------------------- | -------- | ------------ | ------------------------------------------------------------------------------------------- |
| action    | string                          | true     | none         | Action should be used as the form action URL `<form action="{{ .Action }}" method="post">`. |
| fields    | [formFields](#schemaformfields) | true     | none         | Fields contains multiple fields                                                             |
| messages  | [Messages](#schemamessages)     | false    | none         | none                                                                                        |
| method    | string                          | true     | none         | Method is the form method (e.g. POST)                                                       |
| providers | [[formField](#schemaformfield)] | false    | none         | Providers is set for the "oidc" flow method.                                                |

<a id="tocSloginviaapiresponse"></a>

#### loginViaApiResponse

<a id="schemaloginviaapiresponse"></a>

```json
{
  "session": {
    "active": true,
    "authenticated_at": "2019-08-24T14:15:22Z",
    "expires_at": "2019-08-24T14:15:22Z",
    "id": "string",
    "identity": {
      "id": "string",
      "recovery_addresses": [
        {
          "id": "string",
          "value": "string",
          "via": "string"
        }
      ],
      "schema_id": "string",
      "schema_url": "string",
      "traits": {},
      "verifiable_addresses": [
        {
          "id": "string",
          "status": "string",
          "value": "string",
          "verified": true,
          "verified_at": "2019-08-24T14:15:22Z",
          "via": "string"
        }
      ]
    },
    "issued_at": "2019-08-24T14:15:22Z"
  },
  "session_token": "string"
}
```

_The Response for Login Flows via API_

#### Properties

| Name          | Type                      | Required | Restrictions | Description                                                                                                                                                                                                                                                             |
| ------------- | ------------------------- | -------- | ------------ | ----------------------------------------------------------------------------------------------------------------------------------------------------------------------------------------------------------------------------------------------------------------------- |
| session       | [session](#schemasession) | true     | none         | none                                                                                                                                                                                                                                                                    |
| session_token | string                    | true     | none         | The Session Token<br/><br/>A session token is equivalent to a session cookie, but it can be sent in the HTTP Authorization<br/>Header:<br/><br/>Authorization: bearer \${session-token}<br/><br/>The session token is only issued for API flows, not for Browser flows! |

<a id="tocSrecoveryflow"></a>

#### recoveryFlow

<a id="schemarecoveryflow"></a>

```json
{
  "active": "string",
  "expires_at": "2019-08-24T14:15:22Z",
  "id": "string",
  "issued_at": "2019-08-24T14:15:22Z",
  "messages": [
    {
      "context": {},
      "id": 0,
      "text": "string",
      "type": "string"
    }
  ],
  "methods": {
    "property1": {
      "config": {
        "action": "string",
        "fields": [
          {
            "disabled": true,
            "messages": [
              {
                "context": {},
                "id": 0,
                "text": "string",
                "type": "string"
              }
            ],
            "name": "string",
            "pattern": "string",
            "required": true,
            "type": "string",
            "value": {}
          }
        ],
        "messages": [
          {
            "context": {},
            "id": 0,
            "text": "string",
            "type": "string"
          }
        ],
        "method": "string"
      },
      "method": "string"
    },
    "property2": {
      "config": {
        "action": "string",
        "fields": [
          {
            "disabled": true,
            "messages": [
              {
                "context": {},
                "id": 0,
                "text": "string",
                "type": "string"
              }
            ],
            "name": "string",
            "pattern": "string",
            "required": true,
            "type": "string",
            "value": {}
          }
        ],
        "messages": [
          {
            "context": {},
            "id": 0,
            "text": "string",
            "type": "string"
          }
        ],
        "method": "string"
      },
      "method": "string"
    }
  },
  "request_url": "string",
  "state": "string",
  "type": "string"
}
```

_A Recovery Flow_

#### Properties

| Name                       | Type                                            | Required | Restrictions | Description                                                                                                                                                                               |
| -------------------------- | ----------------------------------------------- | -------- | ------------ | ----------------------------------------------------------------------------------------------------------------------------------------------------------------------------------------- |
| active                     | string                                          | false    | none         | Active, if set, contains the registration method that is being used. It is initially<br/>not set.                                                                                         |
| expires_at                 | string(date-time)                               | true     | none         | ExpiresAt is the time (UTC) when the request expires. If the user still wishes to update the setting,<br/>a new request has to be initiated.                                              |
| id                         | [UUID](#schemauuid)                             | true     | none         | none                                                                                                                                                                                      |
| issued_at                  | string(date-time)                               | true     | none         | IssuedAt is the time (UTC) when the request occurred.                                                                                                                                     |
| messages                   | [Messages](#schemamessages)                     | false    | none         | none                                                                                                                                                                                      |
| methods                    | object                                          | true     | none         | Methods contains context for all account recovery methods. If a registration request has been<br/>processed, but for example the password is incorrect, this will contain error messages. |
| » **additionalProperties** | [recoveryFlowMethod](#schemarecoveryflowmethod) | false    | none         | none                                                                                                                                                                                      |
| request_url                | string                                          | true     | none         | RequestURL is the initial URL that was requested from ORY Kratos. It can be used<br/>to forward information contained in the URL's path or query for example.                             |
| state                      | [State](#schemastate)                           | true     | none         | none                                                                                                                                                                                      |
| type                       | [Type](#schematype)                             | false    | none         | The flow type can either be `api` or `browser`.                                                                                                                                           |

<a id="tocSrecoveryflowmethod"></a>

#### recoveryFlowMethod

<a id="schemarecoveryflowmethod"></a>

```json
{
  "config": {
    "action": "string",
    "fields": [
      {
        "disabled": true,
        "messages": [
          {
            "context": {},
            "id": 0,
            "text": "string",
            "type": "string"
          }
        ],
        "name": "string",
        "pattern": "string",
        "required": true,
        "type": "string",
        "value": {}
      }
    ],
    "messages": [
      {
        "context": {},
        "id": 0,
        "text": "string",
        "type": "string"
      }
    ],
    "method": "string"
  },
  "method": "string"
}
```

#### Properties

| Name   | Type                                                        | Required | Restrictions | Description                                   |
| ------ | ----------------------------------------------------------- | -------- | ------------ | --------------------------------------------- |
| config | [recoveryFlowMethodConfig](#schemarecoveryflowmethodconfig) | false    | none         | none                                          |
| method | string                                                      | false    | none         | Method contains the request credentials type. |

<a id="tocSrecoveryflowmethodconfig"></a>

#### recoveryFlowMethodConfig

<a id="schemarecoveryflowmethodconfig"></a>

```json
{
  "action": "string",
  "fields": [
    {
      "disabled": true,
      "messages": [
        {
          "context": {},
          "id": 0,
          "text": "string",
          "type": "string"
        }
      ],
      "name": "string",
      "pattern": "string",
      "required": true,
      "type": "string",
      "value": {}
    }
  ],
  "messages": [
    {
      "context": {},
      "id": 0,
      "text": "string",
      "type": "string"
    }
  ],
  "method": "string"
}
```

#### Properties

| Name     | Type                            | Required | Restrictions | Description                                                                                 |
| -------- | ------------------------------- | -------- | ------------ | ------------------------------------------------------------------------------------------- |
| action   | string                          | true     | none         | Action should be used as the form action URL `<form action="{{ .Action }}" method="post">`. |
| fields   | [formFields](#schemaformfields) | true     | none         | Fields contains multiple fields                                                             |
| messages | [Messages](#schemamessages)     | false    | none         | none                                                                                        |
| method   | string                          | true     | none         | Method is the form method (e.g. POST)                                                       |

<a id="tocSrecoverylink"></a>

#### recoveryLink

<a id="schemarecoverylink"></a>

```json
{
  "expires_at": "2019-08-24T14:15:22Z",
  "recovery_link": "string"
}
```

#### Properties

| Name          | Type              | Required | Restrictions | Description                                                                     |
| ------------- | ----------------- | -------- | ------------ | ------------------------------------------------------------------------------- |
| expires_at    | string(date-time) | false    | none         | Recovery Link Expires At<br/><br/>The timestamp when the recovery link expires. |
| recovery_link | string            | true     | none         | Recovery Link<br/><br/>This link can be used to recover the account.            |

<a id="tocSregistrationflow"></a>

#### registrationFlow

<a id="schemaregistrationflow"></a>

```json
{
  "active": "string",
  "expires_at": "2019-08-24T14:15:22Z",
  "id": "string",
  "issued_at": "2019-08-24T14:15:22Z",
  "messages": [
    {
      "context": {},
      "id": 0,
      "text": "string",
      "type": "string"
    }
  ],
  "methods": {
    "property1": {
      "config": {
        "action": "string",
        "fields": [
          {
            "disabled": true,
            "messages": [
              {
                "context": {},
                "id": 0,
                "text": "string",
                "type": "string"
              }
            ],
            "name": "string",
            "pattern": "string",
            "required": true,
            "type": "string",
            "value": {}
          }
        ],
        "messages": [
          {
            "context": {},
            "id": 0,
            "text": "string",
            "type": "string"
          }
        ],
        "method": "string",
        "providers": [
          {
            "disabled": true,
            "messages": [
              {
                "context": {},
                "id": 0,
                "text": "string",
                "type": "string"
              }
            ],
            "name": "string",
            "pattern": "string",
            "required": true,
            "type": "string",
            "value": {}
          }
        ]
      },
      "method": "string"
    },
    "property2": {
      "config": {
        "action": "string",
        "fields": [
          {
            "disabled": true,
            "messages": [
              {
                "context": {},
                "id": 0,
                "text": "string",
                "type": "string"
              }
            ],
            "name": "string",
            "pattern": "string",
            "required": true,
            "type": "string",
            "value": {}
          }
        ],
        "messages": [
          {
            "context": {},
            "id": 0,
            "text": "string",
            "type": "string"
          }
        ],
        "method": "string",
        "providers": [
          {
            "disabled": true,
            "messages": [
              {
                "context": {},
                "id": 0,
                "text": "string",
                "type": "string"
              }
            ],
            "name": "string",
            "pattern": "string",
            "required": true,
            "type": "string",
            "value": {}
          }
        ]
      },
      "method": "string"
    }
  },
  "request_url": "string",
  "type": "string"
}
```

#### Properties

| Name                       | Type                                                    | Required | Restrictions | Description                                                                                                                                                                                |
| -------------------------- | ------------------------------------------------------- | -------- | ------------ | ------------------------------------------------------------------------------------------------------------------------------------------------------------------------------------------ |
| active                     | [CredentialsType](#schemacredentialstype)               | false    | none         | and so on.                                                                                                                                                                                 |
| expires_at                 | string(date-time)                                       | true     | none         | ExpiresAt is the time (UTC) when the flow expires. If the user still wishes to log in,<br/>a new flow has to be initiated.                                                                 |
| id                         | [UUID](#schemauuid)                                     | true     | none         | none                                                                                                                                                                                       |
| issued_at                  | string(date-time)                                       | true     | none         | IssuedAt is the time (UTC) when the flow occurred.                                                                                                                                         |
| messages                   | [Messages](#schemamessages)                             | false    | none         | none                                                                                                                                                                                       |
| methods                    | object                                                  | true     | none         | Methods contains context for all enabled registration methods. If a registration flow has been<br/>processed, but for example the password is incorrect, this will contain error messages. |
| » **additionalProperties** | [registrationFlowMethod](#schemaregistrationflowmethod) | false    | none         | none                                                                                                                                                                                       |
| request_url                | string                                                  | true     | none         | RequestURL is the initial URL that was requested from ORY Kratos. It can be used<br/>to forward information contained in the URL's path or query for example.                              |
| type                       | [Type](#schematype)                                     | false    | none         | The flow type can either be `api` or `browser`.                                                                                                                                            |

<a id="tocSregistrationflowmethod"></a>

#### registrationFlowMethod

<a id="schemaregistrationflowmethod"></a>

```json
{
  "config": {
    "action": "string",
    "fields": [
      {
        "disabled": true,
        "messages": [
          {
            "context": {},
            "id": 0,
            "text": "string",
            "type": "string"
          }
        ],
        "name": "string",
        "pattern": "string",
        "required": true,
        "type": "string",
        "value": {}
      }
    ],
    "messages": [
      {
        "context": {},
        "id": 0,
        "text": "string",
        "type": "string"
      }
    ],
    "method": "string",
    "providers": [
      {
        "disabled": true,
        "messages": [
          {
            "context": {},
            "id": 0,
            "text": "string",
            "type": "string"
          }
        ],
        "name": "string",
        "pattern": "string",
        "required": true,
        "type": "string",
        "value": {}
      }
    ]
  },
  "method": "string"
}
```

#### Properties

| Name   | Type                                                                | Required | Restrictions | Description |
| ------ | ------------------------------------------------------------------- | -------- | ------------ | ----------- |
| config | [registrationFlowMethodConfig](#schemaregistrationflowmethodconfig) | false    | none         | none        |
| method | [CredentialsType](#schemacredentialstype)                           | false    | none         | and so on.  |

<a id="tocSregistrationflowmethodconfig"></a>

#### registrationFlowMethodConfig

<a id="schemaregistrationflowmethodconfig"></a>

```json
{
  "action": "string",
  "fields": [
    {
      "disabled": true,
      "messages": [
        {
          "context": {},
          "id": 0,
          "text": "string",
          "type": "string"
        }
      ],
      "name": "string",
      "pattern": "string",
      "required": true,
      "type": "string",
      "value": {}
    }
  ],
  "messages": [
    {
      "context": {},
      "id": 0,
      "text": "string",
      "type": "string"
    }
  ],
  "method": "string",
  "providers": [
    {
      "disabled": true,
      "messages": [
        {
          "context": {},
          "id": 0,
          "text": "string",
          "type": "string"
        }
      ],
      "name": "string",
      "pattern": "string",
      "required": true,
      "type": "string",
      "value": {}
    }
  ]
}
```

#### Properties

| Name      | Type                            | Required | Restrictions | Description                                                                                 |
| --------- | ------------------------------- | -------- | ------------ | ------------------------------------------------------------------------------------------- |
| action    | string                          | true     | none         | Action should be used as the form action URL `<form action="{{ .Action }}" method="post">`. |
| fields    | [formFields](#schemaformfields) | true     | none         | Fields contains multiple fields                                                             |
| messages  | [Messages](#schemamessages)     | false    | none         | none                                                                                        |
| method    | string                          | true     | none         | Method is the form method (e.g. POST)                                                       |
| providers | [[formField](#schemaformfield)] | false    | none         | Providers is set for the "oidc" registration method.                                        |

<a id="tocSregistrationviaapiresponse"></a>

#### registrationViaApiResponse

<a id="schemaregistrationviaapiresponse"></a>

```json
{
  "identity": {
    "id": "string",
    "recovery_addresses": [
      {
        "id": "string",
        "value": "string",
        "via": "string"
      }
    ],
    "schema_id": "string",
    "schema_url": "string",
    "traits": {},
    "verifiable_addresses": [
      {
        "id": "string",
        "status": "string",
        "value": "string",
        "verified": true,
        "verified_at": "2019-08-24T14:15:22Z",
        "via": "string"
      }
    ]
  },
  "session": {
    "active": true,
    "authenticated_at": "2019-08-24T14:15:22Z",
    "expires_at": "2019-08-24T14:15:22Z",
    "id": "string",
    "identity": {
      "id": "string",
      "recovery_addresses": [
        {
          "id": "string",
          "value": "string",
          "via": "string"
        }
      ],
      "schema_id": "string",
      "schema_url": "string",
      "traits": {},
      "verifiable_addresses": [
        {
          "id": "string",
          "status": "string",
          "value": "string",
          "verified": true,
          "verified_at": "2019-08-24T14:15:22Z",
          "via": "string"
        }
      ]
    },
    "issued_at": "2019-08-24T14:15:22Z"
  },
  "session_token": "string"
}
```

_The Response for Registration Flows via API_

#### Properties

| Name          | Type                        | Required | Restrictions | Description                                                                                                                                                                                                                                                                                                                                                              |
| ------------- | --------------------------- | -------- | ------------ | ------------------------------------------------------------------------------------------------------------------------------------------------------------------------------------------------------------------------------------------------------------------------------------------------------------------------------------------------------------------------ |
| identity      | [Identity](#schemaidentity) | true     | none         | none                                                                                                                                                                                                                                                                                                                                                                     |
| session       | [session](#schemasession)   | false    | none         | none                                                                                                                                                                                                                                                                                                                                                                     |
| session_token | string                      | true     | none         | The Session Token<br/><br/>This field is only set when the session hook is configured as a post-registration hook.<br/><br/>A session token is equivalent to a session cookie, but it can be sent in the HTTP Authorization<br/>Header:<br/><br/>Authorization: bearer \${session-token}<br/><br/>The session token is only issued for API flows, not for Browser flows! |

<a id="tocSrevokesession"></a>

#### revokeSession

<a id="schemarevokesession"></a>

```json
{
  "session_token": "string"
}
```

#### Properties

| Name          | Type   | Required | Restrictions | Description                                               |
| ------------- | ------ | -------- | ------------ | --------------------------------------------------------- |
| session_token | string | true     | none         | The Session Token<br/><br/>Invalidate this session token. |

<a id="tocSsession"></a>

#### session

<a id="schemasession"></a>

```json
{
  "active": true,
  "authenticated_at": "2019-08-24T14:15:22Z",
  "expires_at": "2019-08-24T14:15:22Z",
  "id": "string",
  "identity": {
    "id": "string",
    "recovery_addresses": [
      {
        "id": "string",
        "value": "string",
        "via": "string"
      }
    ],
    "schema_id": "string",
    "schema_url": "string",
    "traits": {},
    "verifiable_addresses": [
      {
        "id": "string",
        "status": "string",
        "value": "string",
        "verified": true,
        "verified_at": "2019-08-24T14:15:22Z",
        "via": "string"
      }
    ]
  },
  "issued_at": "2019-08-24T14:15:22Z"
}
```

#### Properties

| Name             | Type                        | Required | Restrictions | Description |
| ---------------- | --------------------------- | -------- | ------------ | ----------- |
| active           | boolean                     | false    | none         | none        |
| authenticated_at | string(date-time)           | true     | none         | none        |
| expires_at       | string(date-time)           | true     | none         | none        |
| id               | [UUID](#schemauuid)         | true     | none         | none        |
| identity         | [Identity](#schemaidentity) | true     | none         | none        |
| issued_at        | string(date-time)           | true     | none         | none        |

<a id="tocSsettingsflow"></a>

#### settingsFlow

<a id="schemasettingsflow"></a>

```json
{
  "active": "string",
  "expires_at": "2019-08-24T14:15:22Z",
  "id": "string",
  "identity": {
    "id": "string",
    "recovery_addresses": [
      {
        "id": "string",
        "value": "string",
        "via": "string"
      }
    ],
    "schema_id": "string",
    "schema_url": "string",
    "traits": {},
    "verifiable_addresses": [
      {
        "id": "string",
        "status": "string",
        "value": "string",
        "verified": true,
        "verified_at": "2019-08-24T14:15:22Z",
        "via": "string"
      }
    ]
  },
  "issued_at": "2019-08-24T14:15:22Z",
  "messages": [
    {
      "context": {},
      "id": 0,
      "text": "string",
      "type": "string"
    }
  ],
  "methods": {
    "property1": {
      "config": {
        "action": "string",
        "fields": [
          {
            "disabled": true,
            "messages": [
              {
                "context": {},
                "id": 0,
                "text": "string",
                "type": "string"
              }
            ],
            "name": "string",
            "pattern": "string",
            "required": true,
            "type": "string",
            "value": {}
          }
        ],
        "messages": [
          {
            "context": {},
            "id": 0,
            "text": "string",
            "type": "string"
          }
        ],
        "method": "string"
      },
      "method": "string"
    },
    "property2": {
      "config": {
        "action": "string",
        "fields": [
          {
            "disabled": true,
            "messages": [
              {
                "context": {},
                "id": 0,
                "text": "string",
                "type": "string"
              }
            ],
            "name": "string",
            "pattern": "string",
            "required": true,
            "type": "string",
            "value": {}
          }
        ],
        "messages": [
          {
            "context": {},
            "id": 0,
            "text": "string",
            "type": "string"
          }
        ],
        "method": "string"
      },
      "method": "string"
    }
  },
  "request_url": "string",
  "state": "string",
  "type": "string"
}
```

_Flow represents a Settings Flow_

#### Properties

| Name                       | Type                                            | Required | Restrictions | Description                                                                                                                                                                          |
| -------------------------- | ----------------------------------------------- | -------- | ------------ | ------------------------------------------------------------------------------------------------------------------------------------------------------------------------------------ |
| active                     | string                                          | false    | none         | Active, if set, contains the registration method that is being used. It is initially<br/>not set.                                                                                    |
| expires_at                 | string(date-time)                               | true     | none         | ExpiresAt is the time (UTC) when the flow expires. If the user still wishes to update the setting,<br/>a new flow has to be initiated.                                               |
| id                         | [UUID](#schemauuid)                             | true     | none         | none                                                                                                                                                                                 |
| identity                   | [Identity](#schemaidentity)                     | true     | none         | none                                                                                                                                                                                 |
| issued_at                  | string(date-time)                               | true     | none         | IssuedAt is the time (UTC) when the flow occurred.                                                                                                                                   |
| messages                   | [Messages](#schemamessages)                     | false    | none         | none                                                                                                                                                                                 |
| methods                    | object                                          | true     | none         | Methods contains context for all enabled registration methods. If a settings flow has been<br/>processed, but for example the first name is empty, this will contain error messages. |
| » **additionalProperties** | [settingsFlowMethod](#schemasettingsflowmethod) | false    | none         | none                                                                                                                                                                                 |
| request_url                | string                                          | true     | none         | RequestURL is the initial URL that was requested from ORY Kratos. It can be used<br/>to forward information contained in the URL's path or query for example.                        |
| state                      | [State](#schemastate)                           | true     | none         | none                                                                                                                                                                                 |
| type                       | [Type](#schematype)                             | false    | none         | The flow type can either be `api` or `browser`.                                                                                                                                      |

<a id="tocSsettingsflowmethod"></a>

#### settingsFlowMethod

<a id="schemasettingsflowmethod"></a>

```json
{
  "config": {
    "action": "string",
    "fields": [
      {
        "disabled": true,
        "messages": [
          {
            "context": {},
            "id": 0,
            "text": "string",
            "type": "string"
          }
        ],
        "name": "string",
        "pattern": "string",
        "required": true,
        "type": "string",
        "value": {}
      }
    ],
    "messages": [
      {
        "context": {},
        "id": 0,
        "text": "string",
        "type": "string"
      }
    ],
    "method": "string"
  },
  "method": "string"
}
```

#### Properties

| Name   | Type                                        | Required | Restrictions | Description                             |
| ------ | ------------------------------------------- | -------- | ------------ | --------------------------------------- |
| config | [FlowMethodConfig](#schemaflowmethodconfig) | false    | none         | none                                    |
| method | string                                      | false    | none         | Method is the name of this flow method. |

<a id="tocSsettingsviaapiresponse"></a>

#### settingsViaApiResponse

<a id="schemasettingsviaapiresponse"></a>

```json
{
  "flow": {
    "active": "string",
    "expires_at": "2019-08-24T14:15:22Z",
    "id": "string",
    "identity": {
      "id": "string",
      "recovery_addresses": [
        {
          "id": "string",
          "value": "string",
          "via": "string"
        }
      ],
      "schema_id": "string",
      "schema_url": "string",
      "traits": {},
      "verifiable_addresses": [
        {
          "id": "string",
          "status": "string",
          "value": "string",
          "verified": true,
          "verified_at": "2019-08-24T14:15:22Z",
          "via": "string"
        }
      ]
    },
    "issued_at": "2019-08-24T14:15:22Z",
    "messages": [
      {
        "context": {},
        "id": 0,
        "text": "string",
        "type": "string"
      }
    ],
    "methods": {
      "property1": {
        "config": {
          "action": "string",
          "fields": [
            {
              "disabled": true,
              "messages": [
                {
                  "context": {},
                  "id": 0,
                  "text": "string",
                  "type": "string"
                }
              ],
              "name": "string",
              "pattern": "string",
              "required": true,
              "type": "string",
              "value": {}
            }
          ],
          "messages": [
            {
              "context": {},
              "id": 0,
              "text": "string",
              "type": "string"
            }
          ],
          "method": "string"
        },
        "method": "string"
      },
      "property2": {
        "config": {
          "action": "string",
          "fields": [
            {
              "disabled": true,
              "messages": [
                {
                  "context": {},
                  "id": 0,
                  "text": "string",
                  "type": "string"
                }
              ],
              "name": "string",
              "pattern": "string",
              "required": true,
              "type": "string",
              "value": {}
            }
          ],
          "messages": [
            {
              "context": {},
              "id": 0,
              "text": "string",
              "type": "string"
            }
          ],
          "method": "string"
        },
        "method": "string"
      }
    },
    "request_url": "string",
    "state": "string",
    "type": "string"
  },
  "identity": {
    "id": "string",
    "recovery_addresses": [
      {
        "id": "string",
        "value": "string",
        "via": "string"
      }
    ],
    "schema_id": "string",
    "schema_url": "string",
    "traits": {},
    "verifiable_addresses": [
      {
        "id": "string",
        "status": "string",
        "value": "string",
        "verified": true,
        "verified_at": "2019-08-24T14:15:22Z",
        "via": "string"
      }
    ]
  }
}
```

_The Response for Settings Flows via API_

#### Properties

| Name     | Type                                | Required | Restrictions | Description                                                                                                                                                                                                                       |
| -------- | ----------------------------------- | -------- | ------------ | --------------------------------------------------------------------------------------------------------------------------------------------------------------------------------------------------------------------------------- |
| flow     | [settingsFlow](#schemasettingsflow) | true     | none         | This flow is used when an identity wants to update settings<br/>(e.g. profile data, passwords, ...) in a selfservice manner.<br/><br/>We recommend reading the [User Settings Documentation](../self-service/flows/user-settings) |
| identity | [Identity](#schemaidentity)         | true     | none         | none                                                                                                                                                                                                                              |

<a id="tocSverificationflow"></a>

#### verificationFlow

<a id="schemaverificationflow"></a>

```json
{
  "active": "string",
  "expires_at": "2019-08-24T14:15:22Z",
  "id": "string",
  "issued_at": "2019-08-24T14:15:22Z",
  "messages": [
    {
      "context": {},
      "id": 0,
      "text": "string",
      "type": "string"
    }
  ],
  "methods": {
    "property1": {
      "config": {
        "action": "string",
        "fields": [
          {
            "disabled": true,
            "messages": [
              {
                "context": {},
                "id": 0,
                "text": "string",
                "type": "string"
              }
            ],
            "name": "string",
            "pattern": "string",
            "required": true,
            "type": "string",
            "value": {}
          }
        ],
        "messages": [
          {
            "context": {},
            "id": 0,
            "text": "string",
            "type": "string"
          }
        ],
        "method": "string"
      },
      "method": "string"
    },
    "property2": {
      "config": {
        "action": "string",
        "fields": [
          {
            "disabled": true,
            "messages": [
              {
                "context": {},
                "id": 0,
                "text": "string",
                "type": "string"
              }
            ],
            "name": "string",
            "pattern": "string",
            "required": true,
            "type": "string",
            "value": {}
          }
        ],
        "messages": [
          {
            "context": {},
            "id": 0,
            "text": "string",
            "type": "string"
          }
        ],
        "method": "string"
      },
      "method": "string"
    }
  },
  "request_url": "string",
  "state": "string",
  "type": "string"
}
```

_A Verification Flow_

#### Properties

| Name                       | Type                                                    | Required | Restrictions | Description                                                                                                                                                                                   |
| -------------------------- | ------------------------------------------------------- | -------- | ------------ | --------------------------------------------------------------------------------------------------------------------------------------------------------------------------------------------- |
| active                     | string                                                  | false    | none         | Active, if set, contains the registration method that is being used. It is initially<br/>not set.                                                                                             |
| expires_at                 | string(date-time)                                       | false    | none         | ExpiresAt is the time (UTC) when the request expires. If the user still wishes to verify the address,<br/>a new request has to be initiated.                                                  |
| id                         | [UUID](#schemauuid)                                     | false    | none         | none                                                                                                                                                                                          |
| issued_at                  | string(date-time)                                       | false    | none         | IssuedAt is the time (UTC) when the request occurred.                                                                                                                                         |
| messages                   | [Messages](#schemamessages)                             | false    | none         | none                                                                                                                                                                                          |
| methods                    | object                                                  | true     | none         | Methods contains context for all account verification methods. If a registration request has been<br/>processed, but for example the password is incorrect, this will contain error messages. |
| » **additionalProperties** | [verificationFlowMethod](#schemaverificationflowmethod) | false    | none         | none                                                                                                                                                                                          |
| request_url                | string                                                  | false    | none         | RequestURL is the initial URL that was requested from ORY Kratos. It can be used<br/>to forward information contained in the URL's path or query for example.                                 |
| state                      | [State](#schemastate)                                   | true     | none         | none                                                                                                                                                                                          |
| type                       | [Type](#schematype)                                     | false    | none         | The flow type can either be `api` or `browser`.                                                                                                                                               |

<a id="tocSverificationflowmethod"></a>

#### verificationFlowMethod

<a id="schemaverificationflowmethod"></a>

```json
{
  "config": {
    "action": "string",
    "fields": [
      {
        "disabled": true,
        "messages": [
          {
            "context": {},
            "id": 0,
            "text": "string",
            "type": "string"
          }
        ],
        "name": "string",
        "pattern": "string",
        "required": true,
        "type": "string",
        "value": {}
      }
    ],
    "messages": [
      {
        "context": {},
        "id": 0,
        "text": "string",
        "type": "string"
      }
    ],
    "method": "string"
  },
  "method": "string"
}
```

#### Properties

| Name   | Type                                                                | Required | Restrictions | Description                                   |
| ------ | ------------------------------------------------------------------- | -------- | ------------ | --------------------------------------------- |
| config | [verificationFlowMethodConfig](#schemaverificationflowmethodconfig) | false    | none         | none                                          |
| method | string                                                              | false    | none         | Method contains the request credentials type. |

<a id="tocSverificationflowmethodconfig"></a>

#### verificationFlowMethodConfig

<a id="schemaverificationflowmethodconfig"></a>

```json
{
  "action": "string",
  "fields": [
    {
      "disabled": true,
      "messages": [
        {
          "context": {},
          "id": 0,
          "text": "string",
          "type": "string"
        }
      ],
      "name": "string",
      "pattern": "string",
      "required": true,
      "type": "string",
      "value": {}
    }
  ],
  "messages": [
    {
      "context": {},
      "id": 0,
      "text": "string",
      "type": "string"
    }
  ],
  "method": "string"
}
```

#### Properties

| Name     | Type                            | Required | Restrictions | Description                                                                                 |
| -------- | ------------------------------- | -------- | ------------ | ------------------------------------------------------------------------------------------- |
| action   | string                          | true     | none         | Action should be used as the form action URL `<form action="{{ .Action }}" method="post">`. |
| fields   | [formFields](#schemaformfields) | true     | none         | Fields contains multiple fields                                                             |
| messages | [Messages](#schemamessages)     | false    | none         | none                                                                                        |
| method   | string                          | true     | none         | Method is the form method (e.g. POST)                                                       |

<a id="tocSversion"></a>

#### version

<a id="schemaversion"></a>

```json
{
  "version": "string"
}
```

#### Properties

| Name    | Type   | Required | Restrictions | Description                       |
| ------- | ------ | -------- | ------------ | --------------------------------- |
| version | string | false    | none         | Version is the service's version. |<|MERGE_RESOLUTION|>--- conflicted
+++ resolved
@@ -1905,13 +1905,8 @@
 
 This endpoint initializes a logout flow.
 
-<<<<<<< HEAD
-> This endpoint is NOT INTENDED for API clients and only works
-> with browsers (Chrome, Firefox, ...).
-=======
 > This endpoint is NOT INTENDED for API clients and only works with browsers
 > (Chrome, Firefox, ...).
->>>>>>> e81593fa
 
 On successful logout, the browser will be redirected (HTTP 302 Found) to
 `urls.default_return_to`.
@@ -8586,12 +8581,8 @@
 "string"
 ```
 
-<<<<<<< HEAD
-_CredentialsType represents several different credential types, like password credentials, passwordless credentials,_
-=======
 _CredentialsType represents several different credential types, like password
 credentials, passwordless credentials,_
->>>>>>> e81593fa
 
 #### Properties
 
