---
title: REST API
id: api
---

Welcome to the ORY Kratos HTTP API documentation!

import Tabs from '@theme/Tabs'
import TabItem from '@theme/TabItem'

:::info

You are viewing REST API documentation. This documentation is auto-generated
from a swagger specification which itself is generated from annotations in the
source code of the project. It is possible that this documentation includes bugs
and that code samples are incomplete or wrong.

If you find issues in the respective documentation, please do not edit the
Markdown files directly (as they are generated) but raise an issue on the
project's GitHub presence instead. This documentation will improve over time
with your help! If you have ideas how to improve this part of the documentation,
feel free to share them in a
[GitHub issue](https://github.com/ory/docs/issues/new) any time.

:::

## Authentication

- API Key (sessionToken)
  - Parameter Name: **X-Session-Token**, in: header.

<a id="ory-kratos-health"></a>

## health

<a id="opIdisInstanceAlive"></a>

### Check alive status

```
GET /health/alive HTTP/1.1
Accept: application/json

```

This endpoint returns a 200 status code when the HTTP server is up running. This
status does currently not include checks whether the database connection is
working.

If the service supports TLS Edge Termination, this endpoint does not require the
`X-Forwarded-Proto` header to be set.

Be aware that if you are running multiple nodes of this service, the health
status will never refer to the cluster state, only to a single instance.

#### Responses

<a id="check-alive-status-responses"></a>

##### Overview

| Status | Meaning                                                                    | Description  | Schema                              |
| ------ | -------------------------------------------------------------------------- | ------------ | ----------------------------------- |
| 200    | [OK](https://tools.ietf.org/html/rfc7231#section-6.3.1)                    | healthStatus | [healthStatus](#schemahealthstatus) |
| 500    | [Internal Server Error](https://tools.ietf.org/html/rfc7231#section-6.6.1) | genericError | [genericError](#schemagenericerror) |

##### Examples

###### 200 response

```json
{
  "status": "string"
}
```

<aside class="success">This operation does not require authentication</aside>

#### Code samples

<Tabs groupId="code-samples" defaultValue="shell"
  values={[{label: 'Shell', value: 'shell'}, {label: 'Go', value: 'go'}, {label: 'Node', value: 'node'},
    {label: 'Java', value: 'java'}, {label: 'Python', value: 'python'}, {label: 'Ruby', value: 'ruby'}]}>
<TabItem value="shell">

```shell
curl -X GET /health/alive \
  -H 'Accept: application/json'
```

</TabItem>
<TabItem value="go">

```go
package main

import (
    "bytes"
    "net/http"
)

func main() {
    headers := map[string][]string{
        "Accept": []string{"application/json"},
    }

    var body []byte
    // body = ...

    req, err := http.NewRequest("GET", "/health/alive", bytes.NewBuffer(body))
    req.Header = headers

    client := &http.Client{}
    resp, err := client.Do(req)
    // ...
}
```

</TabItem>
<TabItem value="node">

```javascript
const fetch = require('node-fetch')

const headers = {
  Accept: 'application/json'
}

fetch('/health/alive', {
  method: 'GET',
  headers
})
  .then((r) => r.json())
  .then((body) => {
    console.log(body)
  })
```

</TabItem>
<TabItem value="java">

```java
// This sample needs improvement.
URL obj = new URL("/health/alive");

HttpURLConnection con = (HttpURLConnection) obj.openConnection();
con.setRequestMethod("GET");

int responseCode = con.getResponseCode();

BufferedReader in = new BufferedReader(
    new InputStreamReader(con.getInputStream())
);

String inputLine;
StringBuffer response = new StringBuffer();
while ((inputLine = in.readLine()) != null) {
    response.append(inputLine);
}
in.close();

System.out.println(response.toString());
```

</TabItem>
<TabItem value="python">

```python
import requests

headers = {
  'Accept': 'application/json'
}

r = requests.get(
  '/health/alive',
  params={},
  headers = headers)

print r.json()
```

</TabItem>
<TabItem value="ruby">

```ruby
require 'rest-client'
require 'json'

headers = {
  'Accept' => 'application/json'
}

result = RestClient.get '/health/alive',
  params: {}, headers: headers

p JSON.parse(result)
```

</TabItem>
</Tabs>

<a id="opIdisInstanceReady"></a>

### Check readiness status

```
GET /health/ready HTTP/1.1
Accept: application/json

```

This endpoint returns a 200 status code when the HTTP server is up running and
the environment dependencies (e.g. the database) are responsive as well.

If the service supports TLS Edge Termination, this endpoint does not require the
`X-Forwarded-Proto` header to be set.

Be aware that if you are running multiple nodes of this service, the health
status will never refer to the cluster state, only to a single instance.

#### Responses

<a id="check-readiness-status-responses"></a>

##### Overview

| Status | Meaning                                                                  | Description          | Schema                                              |
| ------ | ------------------------------------------------------------------------ | -------------------- | --------------------------------------------------- |
| 200    | [OK](https://tools.ietf.org/html/rfc7231#section-6.3.1)                  | healthStatus         | [healthStatus](#schemahealthstatus)                 |
| 503    | [Service Unavailable](https://tools.ietf.org/html/rfc7231#section-6.6.4) | healthNotReadyStatus | [healthNotReadyStatus](#schemahealthnotreadystatus) |

##### Examples

###### 200 response

```json
{
  "status": "string"
}
```

<aside class="success">This operation does not require authentication</aside>

#### Code samples

<Tabs groupId="code-samples" defaultValue="shell"
  values={[{label: 'Shell', value: 'shell'}, {label: 'Go', value: 'go'}, {label: 'Node', value: 'node'},
    {label: 'Java', value: 'java'}, {label: 'Python', value: 'python'}, {label: 'Ruby', value: 'ruby'}]}>
<TabItem value="shell">

```shell
curl -X GET /health/ready \
  -H 'Accept: application/json'
```

</TabItem>
<TabItem value="go">

```go
package main

import (
    "bytes"
    "net/http"
)

func main() {
    headers := map[string][]string{
        "Accept": []string{"application/json"},
    }

    var body []byte
    // body = ...

    req, err := http.NewRequest("GET", "/health/ready", bytes.NewBuffer(body))
    req.Header = headers

    client := &http.Client{}
    resp, err := client.Do(req)
    // ...
}
```

</TabItem>
<TabItem value="node">

```javascript
const fetch = require('node-fetch')

const headers = {
  Accept: 'application/json'
}

fetch('/health/ready', {
  method: 'GET',
  headers
})
  .then((r) => r.json())
  .then((body) => {
    console.log(body)
  })
```

</TabItem>
<TabItem value="java">

```java
// This sample needs improvement.
URL obj = new URL("/health/ready");

HttpURLConnection con = (HttpURLConnection) obj.openConnection();
con.setRequestMethod("GET");

int responseCode = con.getResponseCode();

BufferedReader in = new BufferedReader(
    new InputStreamReader(con.getInputStream())
);

String inputLine;
StringBuffer response = new StringBuffer();
while ((inputLine = in.readLine()) != null) {
    response.append(inputLine);
}
in.close();

System.out.println(response.toString());
```

</TabItem>
<TabItem value="python">

```python
import requests

headers = {
  'Accept': 'application/json'
}

r = requests.get(
  '/health/ready',
  params={},
  headers = headers)

print r.json()
```

</TabItem>
<TabItem value="ruby">

```ruby
require 'rest-client'
require 'json'

headers = {
  'Accept' => 'application/json'
}

result = RestClient.get '/health/ready',
  params: {}, headers: headers

p JSON.parse(result)
```

</TabItem>
</Tabs>

<a id="ory-kratos-administrative-endpoints"></a>

## Administrative Endpoints

<a id="opIdlistIdentities"></a>

### List Identities

```
GET /identities HTTP/1.1
Accept: application/json

```

Lists all identities. Does not support search at the moment.

Learn how identities work in
[ORY Kratos' User And Identity Model Documentation](https://www.ory.sh/docs/next/kratos/concepts/identity-user-model).

<a id="list-identities-parameters"></a>

#### Parameters

| Parameter | In    | Type           | Required | Description     |
| --------- | ----- | -------------- | -------- | --------------- |
| per_page  | query | integer(int64) | false    | Items per Page  |
| page      | query | integer(int64) | false    | Pagination Page |

##### Detailed descriptions

**per_page**: Items per Page

This is the number of items per page.

#### Responses

<a id="list-identities-responses"></a>

##### Overview

| Status | Meaning                                                                    | Description           | Schema                              |
| ------ | -------------------------------------------------------------------------- | --------------------- | ----------------------------------- |
| 200    | [OK](https://tools.ietf.org/html/rfc7231#section-6.3.1)                    | A list of identities. | Inline                              |
| 500    | [Internal Server Error](https://tools.ietf.org/html/rfc7231#section-6.6.1) | genericError          | [genericError](#schemagenericerror) |

<a id="list-identities-responseschema"></a>

##### Response Schema

Status Code **200**

| Name                   | Type                                                      | Required | Restrictions | Description                                                                                                                                                                                                                                                                                                                                                                                                                                                                                                                                                                                                               |
| ---------------------- | --------------------------------------------------------- | -------- | ------------ | ------------------------------------------------------------------------------------------------------------------------------------------------------------------------------------------------------------------------------------------------------------------------------------------------------------------------------------------------------------------------------------------------------------------------------------------------------------------------------------------------------------------------------------------------------------------------------------------------------------------------- |
| _anonymous_            | [[Identity](#schemaidentity)]                             | false    | none         | [Identity Identity Identity Identity Identity Identity Identity Identity Identity Identity Identity Identity Identity Identity Identity Identity Identity Identity Identity Identity Identity Identity Identity Identity identity]                                                                                                                                                                                                                                                                                                                                                                                        |
| » id                   | [UUID](#schemauuid)(uuid4)                                | true     | none         | none                                                                                                                                                                                                                                                                                                                                                                                                                                                                                                                                                                                                                      |
| » recovery_addresses   | [[RecoveryAddress](#schemarecoveryaddress)]               | false    | none         | RecoveryAddresses contains all the addresses that can be used to recover an identity.                                                                                                                                                                                                                                                                                                                                                                                                                                                                                                                                     |
| »» id                  | [UUID](#schemauuid)(uuid4)                                | true     | none         | none                                                                                                                                                                                                                                                                                                                                                                                                                                                                                                                                                                                                                      |
| »» value               | string                                                    | true     | none         | none                                                                                                                                                                                                                                                                                                                                                                                                                                                                                                                                                                                                                      |
| »» via                 | [RecoveryAddressType](#schemarecoveryaddresstype)         | true     | none         | RecoveryAddressType RecoveryAddressType RecoveryAddressType RecoveryAddressType RecoveryAddressType RecoveryAddressType RecoveryAddressType RecoveryAddressType RecoveryAddressType RecoveryAddressType RecoveryAddressType RecoveryAddressType RecoveryAddressType RecoveryAddressType RecoveryAddressType RecoveryAddressType RecoveryAddressType RecoveryAddressType RecoveryAddressType RecoveryAddressType RecoveryAddressType RecoveryAddressType RecoveryAddressType RecoveryAddressType recovery address type                                                                                                     |
| » schema_id            | string                                                    | true     | none         | SchemaID is the ID of the JSON Schema to be used for validating the identity's traits.                                                                                                                                                                                                                                                                                                                                                                                                                                                                                                                                    |
| » schema_url           | string                                                    | true     | none         | SchemaURL is the URL of the endpoint where the identity's traits schema can be fetched from.<br/><br/>format: url                                                                                                                                                                                                                                                                                                                                                                                                                                                                                                         |
| » traits               | [Traits](#schematraits)                                   | true     | none         | Traits Traits Traits Traits Traits Traits Traits Traits Traits Traits Traits Traits Traits Traits Traits Traits Traits Traits Traits Traits Traits Traits Traits Traits traits                                                                                                                                                                                                                                                                                                                                                                                                                                            |
| » verifiable_addresses | [[VerifiableAddress](#schemaverifiableaddress)]           | false    | none         | VerifiableAddresses contains all the addresses that can be verified by the user.                                                                                                                                                                                                                                                                                                                                                                                                                                                                                                                                          |
| »» id                  | [UUID](#schemauuid)(uuid4)                                | true     | none         | none                                                                                                                                                                                                                                                                                                                                                                                                                                                                                                                                                                                                                      |
| »» status              | [VerifiableAddressStatus](#schemaverifiableaddressstatus) | true     | none         | VerifiableAddressStatus VerifiableAddressStatus VerifiableAddressStatus VerifiableAddressStatus VerifiableAddressStatus VerifiableAddressStatus VerifiableAddressStatus VerifiableAddressStatus VerifiableAddressStatus VerifiableAddressStatus VerifiableAddressStatus VerifiableAddressStatus VerifiableAddressStatus VerifiableAddressStatus VerifiableAddressStatus VerifiableAddressStatus VerifiableAddressStatus VerifiableAddressStatus VerifiableAddressStatus VerifiableAddressStatus VerifiableAddressStatus VerifiableAddressStatus VerifiableAddressStatus VerifiableAddressStatus verifiable address status |
| »» value               | string                                                    | true     | none         | none                                                                                                                                                                                                                                                                                                                                                                                                                                                                                                                                                                                                                      |
| »» verified            | boolean                                                   | true     | none         | none                                                                                                                                                                                                                                                                                                                                                                                                                                                                                                                                                                                                                      |
| »» verified_at         | [NullTime](#schemanulltime)(date-time)                    | false    | none         | none                                                                                                                                                                                                                                                                                                                                                                                                                                                                                                                                                                                                                      |
| »» via                 | [VerifiableAddressType](#schemaverifiableaddresstype)     | true     | none         | VerifiableAddressType VerifiableAddressType VerifiableAddressType VerifiableAddressType VerifiableAddressType VerifiableAddressType VerifiableAddressType VerifiableAddressType VerifiableAddressType VerifiableAddressType VerifiableAddressType VerifiableAddressType VerifiableAddressType VerifiableAddressType VerifiableAddressType VerifiableAddressType VerifiableAddressType VerifiableAddressType VerifiableAddressType VerifiableAddressType VerifiableAddressType VerifiableAddressType VerifiableAddressType VerifiableAddressType verifiable address type                                                   |

##### Examples

###### 200 response

```json
[
  {
    "id": "string",
    "recovery_addresses": [
      {
        "id": "string",
        "value": "string",
        "via": "string"
      }
    ],
    "schema_id": "string",
    "schema_url": "string",
    "traits": {},
    "verifiable_addresses": [
      {
        "id": "string",
        "status": "string",
        "value": "string",
        "verified": true,
        "verified_at": "2019-08-24T14:15:22Z",
        "via": "string"
      }
    ]
  }
]
```

<aside class="success">This operation does not require authentication</aside>

#### Code samples

<Tabs groupId="code-samples" defaultValue="shell"
  values={[{label: 'Shell', value: 'shell'}, {label: 'Go', value: 'go'}, {label: 'Node', value: 'node'},
    {label: 'Java', value: 'java'}, {label: 'Python', value: 'python'}, {label: 'Ruby', value: 'ruby'}]}>
<TabItem value="shell">

```shell
curl -X GET /identities \
  -H 'Accept: application/json'
```

</TabItem>
<TabItem value="go">

```go
package main

import (
    "bytes"
    "net/http"
)

func main() {
    headers := map[string][]string{
        "Accept": []string{"application/json"},
    }

    var body []byte
    // body = ...

    req, err := http.NewRequest("GET", "/identities", bytes.NewBuffer(body))
    req.Header = headers

    client := &http.Client{}
    resp, err := client.Do(req)
    // ...
}
```

</TabItem>
<TabItem value="node">

```javascript
const fetch = require('node-fetch')

const headers = {
  Accept: 'application/json'
}

fetch('/identities', {
  method: 'GET',
  headers
})
  .then((r) => r.json())
  .then((body) => {
    console.log(body)
  })
```

</TabItem>
<TabItem value="java">

```java
// This sample needs improvement.
URL obj = new URL("/identities");

HttpURLConnection con = (HttpURLConnection) obj.openConnection();
con.setRequestMethod("GET");

int responseCode = con.getResponseCode();

BufferedReader in = new BufferedReader(
    new InputStreamReader(con.getInputStream())
);

String inputLine;
StringBuffer response = new StringBuffer();
while ((inputLine = in.readLine()) != null) {
    response.append(inputLine);
}
in.close();

System.out.println(response.toString());
```

</TabItem>
<TabItem value="python">

```python
import requests

headers = {
  'Accept': 'application/json'
}

r = requests.get(
  '/identities',
  params={},
  headers = headers)

print r.json()
```

</TabItem>
<TabItem value="ruby">

```ruby
require 'rest-client'
require 'json'

headers = {
  'Accept' => 'application/json'
}

result = RestClient.get '/identities',
  params: {}, headers: headers

p JSON.parse(result)
```

</TabItem>
</Tabs>

<a id="opIdcreateIdentity"></a>

### Create an Identity

```
POST /identities HTTP/1.1
Content-Type: application/json
Accept: application/json

```

This endpoint creates an identity. It is NOT possible to set an identity's
credentials (password, ...) using this method! A way to achieve that will be
introduced in the future.

Learn how identities work in
[ORY Kratos' User And Identity Model Documentation](https://www.ory.sh/docs/next/kratos/concepts/identity-user-model).

#### Request body

```json
{
  "schema_id": "string",
  "traits": {}
}
```

<a id="create-an-identity-parameters"></a>

#### Parameters

| Parameter | In   | Type                                    | Required | Description |
| --------- | ---- | --------------------------------------- | -------- | ----------- |
| body      | body | [CreateIdentity](#schemacreateidentity) | false    | none        |

#### Responses

<a id="create-an-identity-responses"></a>

##### Overview

| Status | Meaning                                                                    | Description        | Schema                              |
| ------ | -------------------------------------------------------------------------- | ------------------ | ----------------------------------- |
| 201    | [Created](https://tools.ietf.org/html/rfc7231#section-6.3.2)               | A single identity. | [Identity](#schemaidentity)         |
| 400    | [Bad Request](https://tools.ietf.org/html/rfc7231#section-6.5.1)           | genericError       | [genericError](#schemagenericerror) |
| 409    | [Conflict](https://tools.ietf.org/html/rfc7231#section-6.5.8)              | genericError       | [genericError](#schemagenericerror) |
| 500    | [Internal Server Error](https://tools.ietf.org/html/rfc7231#section-6.6.1) | genericError       | [genericError](#schemagenericerror) |

##### Examples

###### 201 response

```json
{
  "id": "string",
  "recovery_addresses": [
    {
      "id": "string",
      "value": "string",
      "via": "string"
    }
  ],
  "schema_id": "string",
  "schema_url": "string",
  "traits": {},
  "verifiable_addresses": [
    {
      "id": "string",
      "status": "string",
      "value": "string",
      "verified": true,
      "verified_at": "2019-08-24T14:15:22Z",
      "via": "string"
    }
  ]
}
```

<aside class="success">This operation does not require authentication</aside>

#### Code samples

<Tabs groupId="code-samples" defaultValue="shell"
  values={[{label: 'Shell', value: 'shell'}, {label: 'Go', value: 'go'}, {label: 'Node', value: 'node'},
    {label: 'Java', value: 'java'}, {label: 'Python', value: 'python'}, {label: 'Ruby', value: 'ruby'}]}>
<TabItem value="shell">

```shell
curl -X POST /identities \
  -H 'Content-Type: application/json' \  -H 'Accept: application/json'
```

</TabItem>
<TabItem value="go">

```go
package main

import (
    "bytes"
    "net/http"
)

func main() {
    headers := map[string][]string{
        "Content-Type": []string{"application/json"},
        "Accept": []string{"application/json"},
    }

    var body []byte
    // body = ...

    req, err := http.NewRequest("POST", "/identities", bytes.NewBuffer(body))
    req.Header = headers

    client := &http.Client{}
    resp, err := client.Do(req)
    // ...
}
```

</TabItem>
<TabItem value="node">

```javascript
const fetch = require('node-fetch');
const input = '{
  "schema_id": "string",
  "traits": {}
}';
const headers = {
  'Content-Type': 'application/json',  'Accept': 'application/json'
}

fetch('/identities', {
  method: 'POST',
  body: input,
  headers
})
.then(r => r.json())
.then((body) => {
    console.log(body)
})
```

</TabItem>
<TabItem value="java">

```java
// This sample needs improvement.
URL obj = new URL("/identities");

HttpURLConnection con = (HttpURLConnection) obj.openConnection();
con.setRequestMethod("POST");

int responseCode = con.getResponseCode();

BufferedReader in = new BufferedReader(
    new InputStreamReader(con.getInputStream())
);

String inputLine;
StringBuffer response = new StringBuffer();
while ((inputLine = in.readLine()) != null) {
    response.append(inputLine);
}
in.close();

System.out.println(response.toString());
```

</TabItem>
<TabItem value="python">

```python
import requests

headers = {
  'Content-Type': 'application/json',
  'Accept': 'application/json'
}

r = requests.post(
  '/identities',
  params={},
  headers = headers)

print r.json()
```

</TabItem>
<TabItem value="ruby">

```ruby
require 'rest-client'
require 'json'

headers = {
  'Content-Type' => 'application/json',
  'Accept' => 'application/json'
}

result = RestClient.post '/identities',
  params: {}, headers: headers

p JSON.parse(result)
```

</TabItem>
</Tabs>

<a id="opIdgetIdentity"></a>

### Get an Identity

```
GET /identities/{id} HTTP/1.1
Accept: application/json

```

Learn how identities work in
[ORY Kratos' User And Identity Model Documentation](https://www.ory.sh/docs/next/kratos/concepts/identity-user-model).

<a id="get-an-identity-parameters"></a>

#### Parameters

| Parameter | In   | Type   | Required | Description                                          |
| --------- | ---- | ------ | -------- | ---------------------------------------------------- |
| id        | path | string | true     | ID must be set to the ID of identity you want to get |

#### Responses

<a id="get-an-identity-responses"></a>

##### Overview

| Status | Meaning                                                                    | Description        | Schema                              |
| ------ | -------------------------------------------------------------------------- | ------------------ | ----------------------------------- |
| 200    | [OK](https://tools.ietf.org/html/rfc7231#section-6.3.1)                    | A single identity. | [Identity](#schemaidentity)         |
| 400    | [Bad Request](https://tools.ietf.org/html/rfc7231#section-6.5.1)           | genericError       | [genericError](#schemagenericerror) |
| 404    | [Not Found](https://tools.ietf.org/html/rfc7231#section-6.5.4)             | genericError       | [genericError](#schemagenericerror) |
| 500    | [Internal Server Error](https://tools.ietf.org/html/rfc7231#section-6.6.1) | genericError       | [genericError](#schemagenericerror) |

##### Examples

###### 200 response

```json
{
  "id": "string",
  "recovery_addresses": [
    {
      "id": "string",
      "value": "string",
      "via": "string"
    }
  ],
  "schema_id": "string",
  "schema_url": "string",
  "traits": {},
  "verifiable_addresses": [
    {
      "id": "string",
      "status": "string",
      "value": "string",
      "verified": true,
      "verified_at": "2019-08-24T14:15:22Z",
      "via": "string"
    }
  ]
}
```

<aside class="success">This operation does not require authentication</aside>

#### Code samples

<Tabs groupId="code-samples" defaultValue="shell"
  values={[{label: 'Shell', value: 'shell'}, {label: 'Go', value: 'go'}, {label: 'Node', value: 'node'},
    {label: 'Java', value: 'java'}, {label: 'Python', value: 'python'}, {label: 'Ruby', value: 'ruby'}]}>
<TabItem value="shell">

```shell
curl -X GET /identities/{id} \
  -H 'Accept: application/json'
```

</TabItem>
<TabItem value="go">

```go
package main

import (
    "bytes"
    "net/http"
)

func main() {
    headers := map[string][]string{
        "Accept": []string{"application/json"},
    }

    var body []byte
    // body = ...

    req, err := http.NewRequest("GET", "/identities/{id}", bytes.NewBuffer(body))
    req.Header = headers

    client := &http.Client{}
    resp, err := client.Do(req)
    // ...
}
```

</TabItem>
<TabItem value="node">

```javascript
const fetch = require('node-fetch')

const headers = {
  Accept: 'application/json'
}

fetch('/identities/{id}', {
  method: 'GET',
  headers
})
  .then((r) => r.json())
  .then((body) => {
    console.log(body)
  })
```

</TabItem>
<TabItem value="java">

```java
// This sample needs improvement.
URL obj = new URL("/identities/{id}");

HttpURLConnection con = (HttpURLConnection) obj.openConnection();
con.setRequestMethod("GET");

int responseCode = con.getResponseCode();

BufferedReader in = new BufferedReader(
    new InputStreamReader(con.getInputStream())
);

String inputLine;
StringBuffer response = new StringBuffer();
while ((inputLine = in.readLine()) != null) {
    response.append(inputLine);
}
in.close();

System.out.println(response.toString());
```

</TabItem>
<TabItem value="python">

```python
import requests

headers = {
  'Accept': 'application/json'
}

r = requests.get(
  '/identities/{id}',
  params={},
  headers = headers)

print r.json()
```

</TabItem>
<TabItem value="ruby">

```ruby
require 'rest-client'
require 'json'

headers = {
  'Accept' => 'application/json'
}

result = RestClient.get '/identities/{id}',
  params: {}, headers: headers

p JSON.parse(result)
```

</TabItem>
</Tabs>

<a id="opIdupdateIdentity"></a>

### Update an Identity

```
PUT /identities/{id} HTTP/1.1
Content-Type: application/json
Accept: application/json

```

This endpoint updates an identity. It is NOT possible to set an identity's
credentials (password, ...) using this method! A way to achieve that will be
introduced in the future.

The full identity payload (except credentials) is expected. This endpoint does
not support patching.

Learn how identities work in
[ORY Kratos' User And Identity Model Documentation](https://www.ory.sh/docs/next/kratos/concepts/identity-user-model).

#### Request body

```json
{
  "schema_id": "string",
  "traits": {}
}
```

<a id="update-an-identity-parameters"></a>

#### Parameters

| Parameter | In   | Type                                    | Required | Description                                             |
| --------- | ---- | --------------------------------------- | -------- | ------------------------------------------------------- |
| id        | path | string                                  | true     | ID must be set to the ID of identity you want to update |
| body      | body | [UpdateIdentity](#schemaupdateidentity) | false    | none                                                    |

#### Responses

<a id="update-an-identity-responses"></a>

##### Overview

| Status | Meaning                                                                    | Description        | Schema                              |
| ------ | -------------------------------------------------------------------------- | ------------------ | ----------------------------------- |
| 200    | [OK](https://tools.ietf.org/html/rfc7231#section-6.3.1)                    | A single identity. | [Identity](#schemaidentity)         |
| 400    | [Bad Request](https://tools.ietf.org/html/rfc7231#section-6.5.1)           | genericError       | [genericError](#schemagenericerror) |
| 404    | [Not Found](https://tools.ietf.org/html/rfc7231#section-6.5.4)             | genericError       | [genericError](#schemagenericerror) |
| 500    | [Internal Server Error](https://tools.ietf.org/html/rfc7231#section-6.6.1) | genericError       | [genericError](#schemagenericerror) |

##### Examples

###### 200 response

```json
{
  "id": "string",
  "recovery_addresses": [
    {
      "id": "string",
      "value": "string",
      "via": "string"
    }
  ],
  "schema_id": "string",
  "schema_url": "string",
  "traits": {},
  "verifiable_addresses": [
    {
      "id": "string",
      "status": "string",
      "value": "string",
      "verified": true,
      "verified_at": "2019-08-24T14:15:22Z",
      "via": "string"
    }
  ]
}
```

<aside class="success">This operation does not require authentication</aside>

#### Code samples

<Tabs groupId="code-samples" defaultValue="shell"
  values={[{label: 'Shell', value: 'shell'}, {label: 'Go', value: 'go'}, {label: 'Node', value: 'node'},
    {label: 'Java', value: 'java'}, {label: 'Python', value: 'python'}, {label: 'Ruby', value: 'ruby'}]}>
<TabItem value="shell">

```shell
curl -X PUT /identities/{id} \
  -H 'Content-Type: application/json' \  -H 'Accept: application/json'
```

</TabItem>
<TabItem value="go">

```go
package main

import (
    "bytes"
    "net/http"
)

func main() {
    headers := map[string][]string{
        "Content-Type": []string{"application/json"},
        "Accept": []string{"application/json"},
    }

    var body []byte
    // body = ...

    req, err := http.NewRequest("PUT", "/identities/{id}", bytes.NewBuffer(body))
    req.Header = headers

    client := &http.Client{}
    resp, err := client.Do(req)
    // ...
}
```

</TabItem>
<TabItem value="node">

```javascript
const fetch = require('node-fetch');
const input = '{
  "schema_id": "string",
  "traits": {}
}';
const headers = {
  'Content-Type': 'application/json',  'Accept': 'application/json'
}

fetch('/identities/{id}', {
  method: 'PUT',
  body: input,
  headers
})
.then(r => r.json())
.then((body) => {
    console.log(body)
})
```

</TabItem>
<TabItem value="java">

```java
// This sample needs improvement.
URL obj = new URL("/identities/{id}");

HttpURLConnection con = (HttpURLConnection) obj.openConnection();
con.setRequestMethod("PUT");

int responseCode = con.getResponseCode();

BufferedReader in = new BufferedReader(
    new InputStreamReader(con.getInputStream())
);

String inputLine;
StringBuffer response = new StringBuffer();
while ((inputLine = in.readLine()) != null) {
    response.append(inputLine);
}
in.close();

System.out.println(response.toString());
```

</TabItem>
<TabItem value="python">

```python
import requests

headers = {
  'Content-Type': 'application/json',
  'Accept': 'application/json'
}

r = requests.put(
  '/identities/{id}',
  params={},
  headers = headers)

print r.json()
```

</TabItem>
<TabItem value="ruby">

```ruby
require 'rest-client'
require 'json'

headers = {
  'Content-Type' => 'application/json',
  'Accept' => 'application/json'
}

result = RestClient.put '/identities/{id}',
  params: {}, headers: headers

p JSON.parse(result)
```

</TabItem>
</Tabs>

<a id="opIddeleteIdentity"></a>

### Delete an Identity

```
DELETE /identities/{id} HTTP/1.1
Accept: application/json

```

Calling this endpoint irrecoverably and permanently deletes the identity given
its ID. This action can not be undone. This endpoint returns 204 when the
identity was deleted or when the identity was not found, in which case it is
assumed that is has been deleted already.

Learn how identities work in
[ORY Kratos' User And Identity Model Documentation](https://www.ory.sh/docs/next/kratos/concepts/identity-user-model).

<a id="delete-an-identity-parameters"></a>

#### Parameters

| Parameter | In   | Type   | Required | Description              |
| --------- | ---- | ------ | -------- | ------------------------ |
| id        | path | string | true     | ID is the identity's ID. |

#### Responses

<a id="delete-an-identity-responses"></a>

##### Overview

| Status | Meaning                                                                    | Description                                                                                                                   | Schema                              |
| ------ | -------------------------------------------------------------------------- | ----------------------------------------------------------------------------------------------------------------------------- | ----------------------------------- |
| 204    | [No Content](https://tools.ietf.org/html/rfc7231#section-6.3.5)            | Empty responses are sent when, for example, resources are deleted. The HTTP status code for empty responses is typically 201. | None                                |
| 404    | [Not Found](https://tools.ietf.org/html/rfc7231#section-6.5.4)             | genericError                                                                                                                  | [genericError](#schemagenericerror) |
| 500    | [Internal Server Error](https://tools.ietf.org/html/rfc7231#section-6.6.1) | genericError                                                                                                                  | [genericError](#schemagenericerror) |

##### Examples

###### 404 response

```json
{
  "error": {
    "code": 404,
    "debug": "The database adapter was unable to find the element",
    "details": {},
    "message": "string",
    "reason": "string",
    "request": "string",
    "status": "string"
  }
}
```

<aside class="success">This operation does not require authentication</aside>

#### Code samples

<Tabs groupId="code-samples" defaultValue="shell"
  values={[{label: 'Shell', value: 'shell'}, {label: 'Go', value: 'go'}, {label: 'Node', value: 'node'},
    {label: 'Java', value: 'java'}, {label: 'Python', value: 'python'}, {label: 'Ruby', value: 'ruby'}]}>
<TabItem value="shell">

```shell
curl -X DELETE /identities/{id} \
  -H 'Accept: application/json'
```

</TabItem>
<TabItem value="go">

```go
package main

import (
    "bytes"
    "net/http"
)

func main() {
    headers := map[string][]string{
        "Accept": []string{"application/json"},
    }

    var body []byte
    // body = ...

    req, err := http.NewRequest("DELETE", "/identities/{id}", bytes.NewBuffer(body))
    req.Header = headers

    client := &http.Client{}
    resp, err := client.Do(req)
    // ...
}
```

</TabItem>
<TabItem value="node">

```javascript
const fetch = require('node-fetch')

const headers = {
  Accept: 'application/json'
}

fetch('/identities/{id}', {
  method: 'DELETE',
  headers
})
  .then((r) => r.json())
  .then((body) => {
    console.log(body)
  })
```

</TabItem>
<TabItem value="java">

```java
// This sample needs improvement.
URL obj = new URL("/identities/{id}");

HttpURLConnection con = (HttpURLConnection) obj.openConnection();
con.setRequestMethod("DELETE");

int responseCode = con.getResponseCode();

BufferedReader in = new BufferedReader(
    new InputStreamReader(con.getInputStream())
);

String inputLine;
StringBuffer response = new StringBuffer();
while ((inputLine = in.readLine()) != null) {
    response.append(inputLine);
}
in.close();

System.out.println(response.toString());
```

</TabItem>
<TabItem value="python">

```python
import requests

headers = {
  'Accept': 'application/json'
}

r = requests.delete(
  '/identities/{id}',
  params={},
  headers = headers)

print r.json()
```

</TabItem>
<TabItem value="ruby">

```ruby
require 'rest-client'
require 'json'

headers = {
  'Accept' => 'application/json'
}

result = RestClient.delete '/identities/{id}',
  params: {}, headers: headers

p JSON.parse(result)
```

</TabItem>
</Tabs>

<a id="opIdprometheus"></a>

### Get snapshot metrics from the Hydra service. If you're using k8s, you can then add annotations to

your deployment like so:

```
GET /metrics/prometheus HTTP/1.1

```

```
metadata:
annotations:
prometheus.io/port: "4434"
prometheus.io/path: "/metrics/prometheus"
```

#### Responses

<a
  id="get-snapshot-metrics-from-the-hydra-service.-if-you're-using-k8s,-you-can-then-add-annotations-to
your-deployment-like-so:-responses"
></a>

##### Overview

| Status | Meaning                                                 | Description                                                                                                                   | Schema |
| ------ | ------------------------------------------------------- | ----------------------------------------------------------------------------------------------------------------------------- | ------ |
| 200    | [OK](https://tools.ietf.org/html/rfc7231#section-6.3.1) | Empty responses are sent when, for example, resources are deleted. The HTTP status code for empty responses is typically 201. | None   |

<aside class="success">This operation does not require authentication</aside>

#### Code samples

<Tabs groupId="code-samples" defaultValue="shell"
  values={[{label: 'Shell', value: 'shell'}, {label: 'Go', value: 'go'}, {label: 'Node', value: 'node'},
    {label: 'Java', value: 'java'}, {label: 'Python', value: 'python'}, {label: 'Ruby', value: 'ruby'}]}>
<TabItem value="shell">

```shell
curl -X GET /metrics/prometheus

```

</TabItem>
<TabItem value="go">

```go
package main

import (
    "bytes"
    "net/http"
)

func main() {

    var body []byte
    // body = ...

    req, err := http.NewRequest("GET", "/metrics/prometheus", bytes.NewBuffer(body))
    req.Header = headers

    client := &http.Client{}
    resp, err := client.Do(req)
    // ...
}
```

</TabItem>
<TabItem value="node">

```javascript
const fetch = require('node-fetch')

fetch('/metrics/prometheus', {
  method: 'GET'
})
  .then((r) => r.json())
  .then((body) => {
    console.log(body)
  })
```

</TabItem>
<TabItem value="java">

```java
// This sample needs improvement.
URL obj = new URL("/metrics/prometheus");

HttpURLConnection con = (HttpURLConnection) obj.openConnection();
con.setRequestMethod("GET");

int responseCode = con.getResponseCode();

BufferedReader in = new BufferedReader(
    new InputStreamReader(con.getInputStream())
);

String inputLine;
StringBuffer response = new StringBuffer();
while ((inputLine = in.readLine()) != null) {
    response.append(inputLine);
}
in.close();

System.out.println(response.toString());
```

</TabItem>
<TabItem value="python">

```python
import requests

r = requests.get(
  '/metrics/prometheus',
  params={)

print r.json()
```

</TabItem>
<TabItem value="ruby">

```ruby
require 'rest-client'
require 'json'

result = RestClient.get '/metrics/prometheus',
  params: {}

p JSON.parse(result)
```

</TabItem>
</Tabs>

<a id="opIdcreateRecoveryLink"></a>

### Create a Recovery Link

```
POST /recovery/link HTTP/1.1
Content-Type: application/json
Accept: application/json

```

This endpoint creates a recovery link which should be given to the user in order
for them to recover (or activate) their account.

#### Request body

```json
{
  "expires_in": "string",
  "identity_id": "string"
}
```

<a id="create-a-recovery-link-parameters"></a>

#### Parameters

| Parameter | In   | Type                                            | Required | Description |
| --------- | ---- | ----------------------------------------------- | -------- | ----------- |
| body      | body | [CreateRecoveryLink](#schemacreaterecoverylink) | false    | none        |

#### Responses

<a id="create-a-recovery-link-responses"></a>

##### Overview

| Status | Meaning                                                                    | Description  | Schema                              |
| ------ | -------------------------------------------------------------------------- | ------------ | ----------------------------------- |
| 200    | [OK](https://tools.ietf.org/html/rfc7231#section-6.3.1)                    | recoveryLink | [recoveryLink](#schemarecoverylink) |
| 400    | [Bad Request](https://tools.ietf.org/html/rfc7231#section-6.5.1)           | genericError | [genericError](#schemagenericerror) |
| 404    | [Not Found](https://tools.ietf.org/html/rfc7231#section-6.5.4)             | genericError | [genericError](#schemagenericerror) |
| 500    | [Internal Server Error](https://tools.ietf.org/html/rfc7231#section-6.6.1) | genericError | [genericError](#schemagenericerror) |

##### Examples

###### 200 response

```json
{
  "expires_at": "2019-08-24T14:15:22Z",
  "recovery_link": "string"
}
```

<aside class="success">This operation does not require authentication</aside>

#### Code samples

<Tabs groupId="code-samples" defaultValue="shell"
  values={[{label: 'Shell', value: 'shell'}, {label: 'Go', value: 'go'}, {label: 'Node', value: 'node'},
    {label: 'Java', value: 'java'}, {label: 'Python', value: 'python'}, {label: 'Ruby', value: 'ruby'}]}>
<TabItem value="shell">

```shell
curl -X POST /recovery/link \
  -H 'Content-Type: application/json' \  -H 'Accept: application/json'
```

</TabItem>
<TabItem value="go">

```go
package main

import (
    "bytes"
    "net/http"
)

func main() {
    headers := map[string][]string{
        "Content-Type": []string{"application/json"},
        "Accept": []string{"application/json"},
    }

    var body []byte
    // body = ...

    req, err := http.NewRequest("POST", "/recovery/link", bytes.NewBuffer(body))
    req.Header = headers

    client := &http.Client{}
    resp, err := client.Do(req)
    // ...
}
```

</TabItem>
<TabItem value="node">

```javascript
const fetch = require('node-fetch');
const input = '{
  "expires_in": "string",
  "identity_id": "string"
}';
const headers = {
  'Content-Type': 'application/json',  'Accept': 'application/json'
}

fetch('/recovery/link', {
  method: 'POST',
  body: input,
  headers
})
.then(r => r.json())
.then((body) => {
    console.log(body)
})
```

</TabItem>
<TabItem value="java">

```java
// This sample needs improvement.
URL obj = new URL("/recovery/link");

HttpURLConnection con = (HttpURLConnection) obj.openConnection();
con.setRequestMethod("POST");

int responseCode = con.getResponseCode();

BufferedReader in = new BufferedReader(
    new InputStreamReader(con.getInputStream())
);

String inputLine;
StringBuffer response = new StringBuffer();
while ((inputLine = in.readLine()) != null) {
    response.append(inputLine);
}
in.close();

System.out.println(response.toString());
```

</TabItem>
<TabItem value="python">

```python
import requests

headers = {
  'Content-Type': 'application/json',
  'Accept': 'application/json'
}

r = requests.post(
  '/recovery/link',
  params={},
  headers = headers)

print r.json()
```

</TabItem>
<TabItem value="ruby">

```ruby
require 'rest-client'
require 'json'

headers = {
  'Content-Type' => 'application/json',
  'Accept' => 'application/json'
}

result = RestClient.post '/recovery/link',
  params: {}, headers: headers

p JSON.parse(result)
```

</TabItem>
</Tabs>

<a id="ory-kratos-public-endpoints"></a>

## Public Endpoints

<a id="opIdgetSchema"></a>

### getSchema

```
GET /schemas/{id} HTTP/1.1
Accept: application/json

```

Get a Traits Schema Definition

<a id="getschema-parameters"></a>

#### Parameters

| Parameter | In   | Type   | Required | Description                                        |
| --------- | ---- | ------ | -------- | -------------------------------------------------- |
| id        | path | string | true     | ID must be set to the ID of schema you want to get |

#### Responses

<a id="getschema-responses"></a>

##### Overview

| Status | Meaning                                                                    | Description                    | Schema                              |
| ------ | -------------------------------------------------------------------------- | ------------------------------ | ----------------------------------- |
| 200    | [OK](https://tools.ietf.org/html/rfc7231#section-6.3.1)                    | The raw identity traits schema | Inline                              |
| 404    | [Not Found](https://tools.ietf.org/html/rfc7231#section-6.5.4)             | genericError                   | [genericError](#schemagenericerror) |
| 500    | [Internal Server Error](https://tools.ietf.org/html/rfc7231#section-6.6.1) | genericError                   | [genericError](#schemagenericerror) |

<a id="getschema-responseschema"></a>

##### Response Schema

##### Examples

###### 200 response

```json
{}
```

<aside class="success">This operation does not require authentication</aside>

#### Code samples

<Tabs groupId="code-samples" defaultValue="shell"
  values={[{label: 'Shell', value: 'shell'}, {label: 'Go', value: 'go'}, {label: 'Node', value: 'node'},
    {label: 'Java', value: 'java'}, {label: 'Python', value: 'python'}, {label: 'Ruby', value: 'ruby'}]}>
<TabItem value="shell">

```shell
curl -X GET /schemas/{id} \
  -H 'Accept: application/json'
```

</TabItem>
<TabItem value="go">

```go
package main

import (
    "bytes"
    "net/http"
)

func main() {
    headers := map[string][]string{
        "Accept": []string{"application/json"},
    }

    var body []byte
    // body = ...

    req, err := http.NewRequest("GET", "/schemas/{id}", bytes.NewBuffer(body))
    req.Header = headers

    client := &http.Client{}
    resp, err := client.Do(req)
    // ...
}
```

</TabItem>
<TabItem value="node">

```javascript
const fetch = require('node-fetch')

const headers = {
  Accept: 'application/json'
}

fetch('/schemas/{id}', {
  method: 'GET',
  headers
})
  .then((r) => r.json())
  .then((body) => {
    console.log(body)
  })
```

</TabItem>
<TabItem value="java">

```java
// This sample needs improvement.
URL obj = new URL("/schemas/{id}");

HttpURLConnection con = (HttpURLConnection) obj.openConnection();
con.setRequestMethod("GET");

int responseCode = con.getResponseCode();

BufferedReader in = new BufferedReader(
    new InputStreamReader(con.getInputStream())
);

String inputLine;
StringBuffer response = new StringBuffer();
while ((inputLine = in.readLine()) != null) {
    response.append(inputLine);
}
in.close();

System.out.println(response.toString());
```

</TabItem>
<TabItem value="python">

```python
import requests

headers = {
  'Accept': 'application/json'
}

r = requests.get(
  '/schemas/{id}',
  params={},
  headers = headers)

print r.json()
```

</TabItem>
<TabItem value="ruby">

```ruby
require 'rest-client'
require 'json'

headers = {
  'Accept' => 'application/json'
}

result = RestClient.get '/schemas/{id}',
  params: {}, headers: headers

p JSON.parse(result)
```

</TabItem>
</Tabs>

<a id="opIdinitializeSelfServiceBrowserLogoutFlow"></a>

### Initialize Browser-Based Logout User Flow

```
GET /self-service/browser/flows/logout HTTP/1.1
Accept: application/json

```

This endpoint initializes a logout flow.

> This endpoint is NOT INTENDED for API clients and only works with browsers
> (Chrome, Firefox, ...).

On successful logout, the browser will be redirected (HTTP 302 Found) to the
`return_to` parameter of the initial request or fall back to
`urls.default_return_to`.

More information can be found at
[ORY Kratos User Logout Documentation](https://www.ory.sh/docs/next/kratos/self-service/flows/user-logout).

#### Responses

<a id="initialize-browser-based-logout-user-flow-responses"></a>

##### Overview

| Status | Meaning                                                                    | Description                                                                                                                   | Schema                              |
| ------ | -------------------------------------------------------------------------- | ----------------------------------------------------------------------------------------------------------------------------- | ----------------------------------- |
| 302    | [Found](https://tools.ietf.org/html/rfc7231#section-6.4.3)                 | Empty responses are sent when, for example, resources are deleted. The HTTP status code for empty responses is typically 201. | None                                |
| 500    | [Internal Server Error](https://tools.ietf.org/html/rfc7231#section-6.6.1) | genericError                                                                                                                  | [genericError](#schemagenericerror) |

##### Examples

###### 500 response

```json
{
  "error": {
    "code": 404,
    "debug": "The database adapter was unable to find the element",
    "details": {},
    "message": "string",
    "reason": "string",
    "request": "string",
    "status": "string"
  }
}
```

<aside class="success">This operation does not require authentication</aside>

#### Code samples

<Tabs groupId="code-samples" defaultValue="shell"
  values={[{label: 'Shell', value: 'shell'}, {label: 'Go', value: 'go'}, {label: 'Node', value: 'node'},
    {label: 'Java', value: 'java'}, {label: 'Python', value: 'python'}, {label: 'Ruby', value: 'ruby'}]}>
<TabItem value="shell">

```shell
curl -X GET /self-service/browser/flows/logout \
  -H 'Accept: application/json'
```

</TabItem>
<TabItem value="go">

```go
package main

import (
    "bytes"
    "net/http"
)

func main() {
    headers := map[string][]string{
        "Accept": []string{"application/json"},
    }

    var body []byte
    // body = ...

    req, err := http.NewRequest("GET", "/self-service/browser/flows/logout", bytes.NewBuffer(body))
    req.Header = headers

    client := &http.Client{}
    resp, err := client.Do(req)
    // ...
}
```

</TabItem>
<TabItem value="node">

```javascript
const fetch = require('node-fetch')

const headers = {
  Accept: 'application/json'
}

fetch('/self-service/browser/flows/logout', {
  method: 'GET',
  headers
})
  .then((r) => r.json())
  .then((body) => {
    console.log(body)
  })
```

</TabItem>
<TabItem value="java">

```java
// This sample needs improvement.
URL obj = new URL("/self-service/browser/flows/logout");

HttpURLConnection con = (HttpURLConnection) obj.openConnection();
con.setRequestMethod("GET");

int responseCode = con.getResponseCode();

BufferedReader in = new BufferedReader(
    new InputStreamReader(con.getInputStream())
);

String inputLine;
StringBuffer response = new StringBuffer();
while ((inputLine = in.readLine()) != null) {
    response.append(inputLine);
}
in.close();

System.out.println(response.toString());
```

</TabItem>
<TabItem value="python">

```python
import requests

headers = {
  'Accept': 'application/json'
}

r = requests.get(
  '/self-service/browser/flows/logout',
  params={},
  headers = headers)

print r.json()
```

</TabItem>
<TabItem value="ruby">

```ruby
require 'rest-client'
require 'json'

headers = {
  'Accept' => 'application/json'
}

result = RestClient.get '/self-service/browser/flows/logout',
  params: {}, headers: headers

p JSON.parse(result)
```

</TabItem>
</Tabs>

<a id="opIdcompleteSelfServiceBrowserSettingsOIDCSettingsFlow"></a>

### Complete the Browser-Based Settings Flow for the OpenID Connect Strategy

```
POST /self-service/browser/flows/registration/strategies/oidc/settings/connections HTTP/1.1
Accept: application/json

```

This endpoint completes a browser-based settings flow. This is usually achieved
by POSTing data to this endpoint.

> This endpoint is NOT INTENDED for API clients and only works with browsers
> (Chrome, Firefox, ...) and HTML Forms.

More information can be found at
[ORY Kratos User Settings & Profile Management Documentation](../self-service/flows/user-settings).

#### Responses

<a id="complete-the-browser-based-settings-flow-for-the-openid-connect-strategy-responses"></a>

##### Overview

| Status | Meaning                                                                    | Description                                                                                                                   | Schema                              |
| ------ | -------------------------------------------------------------------------- | ----------------------------------------------------------------------------------------------------------------------------- | ----------------------------------- |
| 302    | [Found](https://tools.ietf.org/html/rfc7231#section-6.4.3)                 | Empty responses are sent when, for example, resources are deleted. The HTTP status code for empty responses is typically 201. | None                                |
| 500    | [Internal Server Error](https://tools.ietf.org/html/rfc7231#section-6.6.1) | genericError                                                                                                                  | [genericError](#schemagenericerror) |

##### Examples

###### 500 response

```json
{
  "error": {
    "code": 404,
    "debug": "The database adapter was unable to find the element",
    "details": {},
    "message": "string",
    "reason": "string",
    "request": "string",
    "status": "string"
  }
}
```

<aside class="success">This operation does not require authentication</aside>

#### Code samples

<Tabs groupId="code-samples" defaultValue="shell"
  values={[{label: 'Shell', value: 'shell'}, {label: 'Go', value: 'go'}, {label: 'Node', value: 'node'},
    {label: 'Java', value: 'java'}, {label: 'Python', value: 'python'}, {label: 'Ruby', value: 'ruby'}]}>
<TabItem value="shell">

```shell
curl -X POST /self-service/browser/flows/registration/strategies/oidc/settings/connections \
  -H 'Accept: application/json'
```

</TabItem>
<TabItem value="go">

```go
package main

import (
    "bytes"
    "net/http"
)

func main() {
    headers := map[string][]string{
        "Accept": []string{"application/json"},
    }

    var body []byte
    // body = ...

    req, err := http.NewRequest("POST", "/self-service/browser/flows/registration/strategies/oidc/settings/connections", bytes.NewBuffer(body))
    req.Header = headers

    client := &http.Client{}
    resp, err := client.Do(req)
    // ...
}
```

</TabItem>
<TabItem value="node">

```javascript
const fetch = require('node-fetch')

const headers = {
  Accept: 'application/json'
}

fetch(
  '/self-service/browser/flows/registration/strategies/oidc/settings/connections',
  {
    method: 'POST',
    headers
  }
)
  .then((r) => r.json())
  .then((body) => {
    console.log(body)
  })
```

</TabItem>
<TabItem value="java">

```java
// This sample needs improvement.
URL obj = new URL("/self-service/browser/flows/registration/strategies/oidc/settings/connections");

HttpURLConnection con = (HttpURLConnection) obj.openConnection();
con.setRequestMethod("POST");

int responseCode = con.getResponseCode();

BufferedReader in = new BufferedReader(
    new InputStreamReader(con.getInputStream())
);

String inputLine;
StringBuffer response = new StringBuffer();
while ((inputLine = in.readLine()) != null) {
    response.append(inputLine);
}
in.close();

System.out.println(response.toString());
```

</TabItem>
<TabItem value="python">

```python
import requests

headers = {
  'Accept': 'application/json'
}

r = requests.post(
  '/self-service/browser/flows/registration/strategies/oidc/settings/connections',
  params={},
  headers = headers)

print r.json()
```

</TabItem>
<TabItem value="ruby">

```ruby
require 'rest-client'
require 'json'

headers = {
  'Accept' => 'application/json'
}

result = RestClient.post '/self-service/browser/flows/registration/strategies/oidc/settings/connections',
  params: {}, headers: headers

p JSON.parse(result)
```

</TabItem>
</Tabs>

<a id="opIdgetSelfServiceError"></a>

### Get User-Facing Self-Service Errors

```
GET /self-service/errors?error=string HTTP/1.1
Accept: application/json

```

This endpoint returns the error associated with a user-facing self service
errors.

This endpoint supports stub values to help you implement the error UI:

`?error=stub:500` - returns a stub 500 (Internal Server Error) error.

More information can be found at
[ORY Kratos User User Facing Error Documentation](https://www.ory.sh/docs/kratos/self-service/flows/user-facing-errors).

<a id="get-user-facing-self-service-errors-parameters"></a>

#### Parameters

| Parameter | In    | Type   | Required | Description                 |
| --------- | ----- | ------ | -------- | --------------------------- |
| error     | query | string | true     | Error is the container's ID |

#### Responses

<a id="get-user-facing-self-service-errors-responses"></a>

##### Overview

| Status | Meaning                                                                    | Description                | Schema                                  |
| ------ | -------------------------------------------------------------------------- | -------------------------- | --------------------------------------- |
| 200    | [OK](https://tools.ietf.org/html/rfc7231#section-6.3.1)                    | User-facing error response | [errorContainer](#schemaerrorcontainer) |
| 403    | [Forbidden](https://tools.ietf.org/html/rfc7231#section-6.5.3)             | genericError               | [genericError](#schemagenericerror)     |
| 404    | [Not Found](https://tools.ietf.org/html/rfc7231#section-6.5.4)             | genericError               | [genericError](#schemagenericerror)     |
| 500    | [Internal Server Error](https://tools.ietf.org/html/rfc7231#section-6.6.1) | genericError               | [genericError](#schemagenericerror)     |

##### Examples

###### 200 response

```json
{
  "errors": {},
  "id": "string"
}
```

<aside class="success">This operation does not require authentication</aside>

#### Code samples

<Tabs groupId="code-samples" defaultValue="shell"
  values={[{label: 'Shell', value: 'shell'}, {label: 'Go', value: 'go'}, {label: 'Node', value: 'node'},
    {label: 'Java', value: 'java'}, {label: 'Python', value: 'python'}, {label: 'Ruby', value: 'ruby'}]}>
<TabItem value="shell">

```shell
curl -X GET /self-service/errors?error=string \
  -H 'Accept: application/json'
```

</TabItem>
<TabItem value="go">

```go
package main

import (
    "bytes"
    "net/http"
)

func main() {
    headers := map[string][]string{
        "Accept": []string{"application/json"},
    }

    var body []byte
    // body = ...

    req, err := http.NewRequest("GET", "/self-service/errors", bytes.NewBuffer(body))
    req.Header = headers

    client := &http.Client{}
    resp, err := client.Do(req)
    // ...
}
```

</TabItem>
<TabItem value="node">

```javascript
const fetch = require('node-fetch')

const headers = {
  Accept: 'application/json'
}

fetch('/self-service/errors?error=string', {
  method: 'GET',
  headers
})
  .then((r) => r.json())
  .then((body) => {
    console.log(body)
  })
```

</TabItem>
<TabItem value="java">

```java
// This sample needs improvement.
URL obj = new URL("/self-service/errors?error=string");

HttpURLConnection con = (HttpURLConnection) obj.openConnection();
con.setRequestMethod("GET");

int responseCode = con.getResponseCode();

BufferedReader in = new BufferedReader(
    new InputStreamReader(con.getInputStream())
);

String inputLine;
StringBuffer response = new StringBuffer();
while ((inputLine = in.readLine()) != null) {
    response.append(inputLine);
}
in.close();

System.out.println(response.toString());
```

</TabItem>
<TabItem value="python">

```python
import requests

headers = {
  'Accept': 'application/json'
}

r = requests.get(
  '/self-service/errors',
  params={
    'error': 'string'},
  headers = headers)

print r.json()
```

</TabItem>
<TabItem value="ruby">

```ruby
require 'rest-client'
require 'json'

headers = {
  'Accept' => 'application/json'
}

result = RestClient.get '/self-service/errors',
  params: {
    'error' => 'string'}, headers: headers

p JSON.parse(result)
```

</TabItem>
</Tabs>

<a id="opIdinitializeSelfServiceLoginViaAPIFlow"></a>

### Initialize Login Flow for API clients

```
GET /self-service/login/api HTTP/1.1
Accept: application/json

```

This endpoint initiates a login flow for API clients such as mobile devices,
smart TVs, and so on.

If a valid provided session cookie or session token is provided, a 400 Bad
Request error will be returned unless the URL query parameter `?refresh=true` is
set.

To fetch an existing login flow call `/self-service/login/flows?flow=<flow_id>`.

:::warning

You MUST NOT use this endpoint in client-side (Single Page Apps, ReactJS,
AngularJS) nor server-side (Java Server Pages, NodeJS, PHP, Golang, ...) browser
applications. Using this endpoint in these applications will make you vulnerable
to a variety of CSRF attacks, including CSRF login attacks.

This endpoint MUST ONLY be used in scenarios such as native mobile apps (React
Native, Objective C, Swift, Java, ...).

:::

More information can be found at
[ORY Kratos User Login and User Registration Documentation](https://www.ory.sh/docs/next/kratos/self-service/flows/user-login-user-registration).

<a id="initialize-login-flow-for-api-clients-parameters"></a>

#### Parameters

| Parameter | In    | Type    | Required | Description             |
| --------- | ----- | ------- | -------- | ----------------------- |
| refresh   | query | boolean | false    | Refresh a login session |

##### Detailed descriptions

**refresh**: Refresh a login session

If set to true, this will refresh an existing login session by asking the user
to sign in again. This will reset the authenticated_at time of the session.

#### Responses

<a id="initialize-login-flow-for-api-clients-responses"></a>

##### Overview

| Status | Meaning                                                                    | Description  | Schema                              |
| ------ | -------------------------------------------------------------------------- | ------------ | ----------------------------------- |
| 200    | [OK](https://tools.ietf.org/html/rfc7231#section-6.3.1)                    | loginFlow    | [loginFlow](#schemaloginflow)       |
| 400    | [Bad Request](https://tools.ietf.org/html/rfc7231#section-6.5.1)           | genericError | [genericError](#schemagenericerror) |
| 500    | [Internal Server Error](https://tools.ietf.org/html/rfc7231#section-6.6.1) | genericError | [genericError](#schemagenericerror) |

##### Examples

###### 200 response

```json
{
  "active": "string",
  "expires_at": "2019-08-24T14:15:22Z",
  "forced": true,
  "id": "string",
  "issued_at": "2019-08-24T14:15:22Z",
  "messages": [
    {
      "context": {},
      "id": 0,
      "text": "string",
      "type": "string"
    }
  ],
  "methods": {
    "property1": {
      "config": {
        "action": "string",
        "fields": [
          {
            "disabled": true,
            "messages": [
              {
                "context": {},
                "id": 0,
                "text": "string",
                "type": "string"
              }
            ],
            "name": "string",
            "pattern": "string",
            "required": true,
            "type": "string",
            "value": {}
          }
        ],
        "messages": [
          {
            "context": {},
            "id": 0,
            "text": "string",
            "type": "string"
          }
        ],
        "method": "string",
        "providers": [
          {
            "disabled": true,
            "messages": [
              {
                "context": {},
                "id": 0,
                "text": "string",
                "type": "string"
              }
            ],
            "name": "string",
            "pattern": "string",
            "required": true,
            "type": "string",
            "value": {}
          }
        ]
      },
      "method": "string"
    },
    "property2": {
      "config": {
        "action": "string",
        "fields": [
          {
            "disabled": true,
            "messages": [
              {
                "context": {},
                "id": 0,
                "text": "string",
                "type": "string"
              }
            ],
            "name": "string",
            "pattern": "string",
            "required": true,
            "type": "string",
            "value": {}
          }
        ],
        "messages": [
          {
            "context": {},
            "id": 0,
            "text": "string",
            "type": "string"
          }
        ],
        "method": "string",
        "providers": [
          {
            "disabled": true,
            "messages": [
              {
                "context": {},
                "id": 0,
                "text": "string",
                "type": "string"
              }
            ],
            "name": "string",
            "pattern": "string",
            "required": true,
            "type": "string",
            "value": {}
          }
        ]
      },
      "method": "string"
    }
  },
  "request_url": "string",
  "type": "string"
}
```

<aside class="success">This operation does not require authentication</aside>

#### Code samples

<Tabs groupId="code-samples" defaultValue="shell"
  values={[{label: 'Shell', value: 'shell'}, {label: 'Go', value: 'go'}, {label: 'Node', value: 'node'},
    {label: 'Java', value: 'java'}, {label: 'Python', value: 'python'}, {label: 'Ruby', value: 'ruby'}]}>
<TabItem value="shell">

```shell
curl -X GET /self-service/login/api \
  -H 'Accept: application/json'
```

</TabItem>
<TabItem value="go">

```go
package main

import (
    "bytes"
    "net/http"
)

func main() {
    headers := map[string][]string{
        "Accept": []string{"application/json"},
    }

    var body []byte
    // body = ...

    req, err := http.NewRequest("GET", "/self-service/login/api", bytes.NewBuffer(body))
    req.Header = headers

    client := &http.Client{}
    resp, err := client.Do(req)
    // ...
}
```

</TabItem>
<TabItem value="node">

```javascript
const fetch = require('node-fetch')

const headers = {
  Accept: 'application/json'
}

fetch('/self-service/login/api', {
  method: 'GET',
  headers
})
  .then((r) => r.json())
  .then((body) => {
    console.log(body)
  })
```

</TabItem>
<TabItem value="java">

```java
// This sample needs improvement.
URL obj = new URL("/self-service/login/api");

HttpURLConnection con = (HttpURLConnection) obj.openConnection();
con.setRequestMethod("GET");

int responseCode = con.getResponseCode();

BufferedReader in = new BufferedReader(
    new InputStreamReader(con.getInputStream())
);

String inputLine;
StringBuffer response = new StringBuffer();
while ((inputLine = in.readLine()) != null) {
    response.append(inputLine);
}
in.close();

System.out.println(response.toString());
```

</TabItem>
<TabItem value="python">

```python
import requests

headers = {
  'Accept': 'application/json'
}

r = requests.get(
  '/self-service/login/api',
  params={},
  headers = headers)

print r.json()
```

</TabItem>
<TabItem value="ruby">

```ruby
require 'rest-client'
require 'json'

headers = {
  'Accept' => 'application/json'
}

result = RestClient.get '/self-service/login/api',
  params: {}, headers: headers

p JSON.parse(result)
```

</TabItem>
</Tabs>

<a id="opIdinitializeSelfServiceLoginViaBrowserFlow"></a>

### Initialize Login Flow for browsers

```
GET /self-service/login/browser HTTP/1.1
Accept: application/json

```

This endpoint initializes a browser-based user login flow. Once initialized, the
browser will be redirected to `selfservice.flows.login.ui_url` with the flow ID
set as the query parameter `?flow=`. If a valid user session exists already, the
browser will be redirected to `urls.default_redirect_url` unless the query
parameter `?refresh=true` was set.

This endpoint is NOT INTENDED for API clients and only works with browsers
(Chrome, Firefox, ...).

More information can be found at
[ORY Kratos User Login and User Registration Documentation](https://www.ory.sh/docs/next/kratos/self-service/flows/user-login-user-registration).

#### Responses

<a id="initialize-login-flow-for-browsers-responses"></a>

##### Overview

| Status | Meaning                                                                    | Description                                                                                                                   | Schema                              |
| ------ | -------------------------------------------------------------------------- | ----------------------------------------------------------------------------------------------------------------------------- | ----------------------------------- |
| 302    | [Found](https://tools.ietf.org/html/rfc7231#section-6.4.3)                 | Empty responses are sent when, for example, resources are deleted. The HTTP status code for empty responses is typically 201. | None                                |
| 500    | [Internal Server Error](https://tools.ietf.org/html/rfc7231#section-6.6.1) | genericError                                                                                                                  | [genericError](#schemagenericerror) |

##### Examples

###### 500 response

```json
{
  "error": {
    "code": 404,
    "debug": "The database adapter was unable to find the element",
    "details": {},
    "message": "string",
    "reason": "string",
    "request": "string",
    "status": "string"
  }
}
```

<aside class="success">This operation does not require authentication</aside>

#### Code samples

<Tabs groupId="code-samples" defaultValue="shell"
  values={[{label: 'Shell', value: 'shell'}, {label: 'Go', value: 'go'}, {label: 'Node', value: 'node'},
    {label: 'Java', value: 'java'}, {label: 'Python', value: 'python'}, {label: 'Ruby', value: 'ruby'}]}>
<TabItem value="shell">

```shell
curl -X GET /self-service/login/browser \
  -H 'Accept: application/json'
```

</TabItem>
<TabItem value="go">

```go
package main

import (
    "bytes"
    "net/http"
)

func main() {
    headers := map[string][]string{
        "Accept": []string{"application/json"},
    }

    var body []byte
    // body = ...

    req, err := http.NewRequest("GET", "/self-service/login/browser", bytes.NewBuffer(body))
    req.Header = headers

    client := &http.Client{}
    resp, err := client.Do(req)
    // ...
}
```

</TabItem>
<TabItem value="node">

```javascript
const fetch = require('node-fetch')

const headers = {
  Accept: 'application/json'
}

fetch('/self-service/login/browser', {
  method: 'GET',
  headers
})
  .then((r) => r.json())
  .then((body) => {
    console.log(body)
  })
```

</TabItem>
<TabItem value="java">

```java
// This sample needs improvement.
URL obj = new URL("/self-service/login/browser");

HttpURLConnection con = (HttpURLConnection) obj.openConnection();
con.setRequestMethod("GET");

int responseCode = con.getResponseCode();

BufferedReader in = new BufferedReader(
    new InputStreamReader(con.getInputStream())
);

String inputLine;
StringBuffer response = new StringBuffer();
while ((inputLine = in.readLine()) != null) {
    response.append(inputLine);
}
in.close();

System.out.println(response.toString());
```

</TabItem>
<TabItem value="python">

```python
import requests

headers = {
  'Accept': 'application/json'
}

r = requests.get(
  '/self-service/login/browser',
  params={},
  headers = headers)

print r.json()
```

</TabItem>
<TabItem value="ruby">

```ruby
require 'rest-client'
require 'json'

headers = {
  'Accept' => 'application/json'
}

result = RestClient.get '/self-service/login/browser',
  params: {}, headers: headers

p JSON.parse(result)
```

</TabItem>
</Tabs>

<a id="opIdgetSelfServiceLoginFlow"></a>

### Get Login Flow

```
GET /self-service/login/flows?id=string HTTP/1.1
Accept: application/json

```

This endpoint returns a login flow's context with, for example, error details
and other information.

More information can be found at
[ORY Kratos User Login and User Registration Documentation](https://www.ory.sh/docs/next/kratos/self-service/flows/user-login-user-registration).

<a id="get-login-flow-parameters"></a>

#### Parameters

| Parameter | In    | Type   | Required | Description       |
| --------- | ----- | ------ | -------- | ----------------- |
| id        | query | string | true     | The Login Flow ID |

##### Detailed descriptions

**id**: The Login Flow ID

The value for this parameter comes from `flow` URL Query parameter sent to your
application (e.g. `/login?flow=abcde`).

#### Responses

<a id="get-login-flow-responses"></a>

##### Overview

| Status | Meaning                                                                    | Description  | Schema                              |
| ------ | -------------------------------------------------------------------------- | ------------ | ----------------------------------- |
| 200    | [OK](https://tools.ietf.org/html/rfc7231#section-6.3.1)                    | loginFlow    | [loginFlow](#schemaloginflow)       |
| 403    | [Forbidden](https://tools.ietf.org/html/rfc7231#section-6.5.3)             | genericError | [genericError](#schemagenericerror) |
| 404    | [Not Found](https://tools.ietf.org/html/rfc7231#section-6.5.4)             | genericError | [genericError](#schemagenericerror) |
| 410    | [Gone](https://tools.ietf.org/html/rfc7231#section-6.5.9)                  | genericError | [genericError](#schemagenericerror) |
| 500    | [Internal Server Error](https://tools.ietf.org/html/rfc7231#section-6.6.1) | genericError | [genericError](#schemagenericerror) |

##### Examples

###### 200 response

```json
{
  "active": "string",
  "expires_at": "2019-08-24T14:15:22Z",
  "forced": true,
  "id": "string",
  "issued_at": "2019-08-24T14:15:22Z",
  "messages": [
    {
      "context": {},
      "id": 0,
      "text": "string",
      "type": "string"
    }
  ],
  "methods": {
    "property1": {
      "config": {
        "action": "string",
        "fields": [
          {
            "disabled": true,
            "messages": [
              {
                "context": {},
                "id": 0,
                "text": "string",
                "type": "string"
              }
            ],
            "name": "string",
            "pattern": "string",
            "required": true,
            "type": "string",
            "value": {}
          }
        ],
        "messages": [
          {
            "context": {},
            "id": 0,
            "text": "string",
            "type": "string"
          }
        ],
        "method": "string",
        "providers": [
          {
            "disabled": true,
            "messages": [
              {
                "context": {},
                "id": 0,
                "text": "string",
                "type": "string"
              }
            ],
            "name": "string",
            "pattern": "string",
            "required": true,
            "type": "string",
            "value": {}
          }
        ]
      },
      "method": "string"
    },
    "property2": {
      "config": {
        "action": "string",
        "fields": [
          {
            "disabled": true,
            "messages": [
              {
                "context": {},
                "id": 0,
                "text": "string",
                "type": "string"
              }
            ],
            "name": "string",
            "pattern": "string",
            "required": true,
            "type": "string",
            "value": {}
          }
        ],
        "messages": [
          {
            "context": {},
            "id": 0,
            "text": "string",
            "type": "string"
          }
        ],
        "method": "string",
        "providers": [
          {
            "disabled": true,
            "messages": [
              {
                "context": {},
                "id": 0,
                "text": "string",
                "type": "string"
              }
            ],
            "name": "string",
            "pattern": "string",
            "required": true,
            "type": "string",
            "value": {}
          }
        ]
      },
      "method": "string"
    }
  },
  "request_url": "string",
  "type": "string"
}
```

<aside class="success">This operation does not require authentication</aside>

#### Code samples

<Tabs groupId="code-samples" defaultValue="shell"
  values={[{label: 'Shell', value: 'shell'}, {label: 'Go', value: 'go'}, {label: 'Node', value: 'node'},
    {label: 'Java', value: 'java'}, {label: 'Python', value: 'python'}, {label: 'Ruby', value: 'ruby'}]}>
<TabItem value="shell">

```shell
curl -X GET /self-service/login/flows?id=string \
  -H 'Accept: application/json'
```

</TabItem>
<TabItem value="go">

```go
package main

import (
    "bytes"
    "net/http"
)

func main() {
    headers := map[string][]string{
        "Accept": []string{"application/json"},
    }

    var body []byte
    // body = ...

    req, err := http.NewRequest("GET", "/self-service/login/flows", bytes.NewBuffer(body))
    req.Header = headers

    client := &http.Client{}
    resp, err := client.Do(req)
    // ...
}
```

</TabItem>
<TabItem value="node">

```javascript
const fetch = require('node-fetch')

const headers = {
  Accept: 'application/json'
}

fetch('/self-service/login/flows?id=string', {
  method: 'GET',
  headers
})
  .then((r) => r.json())
  .then((body) => {
    console.log(body)
  })
```

</TabItem>
<TabItem value="java">

```java
// This sample needs improvement.
URL obj = new URL("/self-service/login/flows?id=string");

HttpURLConnection con = (HttpURLConnection) obj.openConnection();
con.setRequestMethod("GET");

int responseCode = con.getResponseCode();

BufferedReader in = new BufferedReader(
    new InputStreamReader(con.getInputStream())
);

String inputLine;
StringBuffer response = new StringBuffer();
while ((inputLine = in.readLine()) != null) {
    response.append(inputLine);
}
in.close();

System.out.println(response.toString());
```

</TabItem>
<TabItem value="python">

```python
import requests

headers = {
  'Accept': 'application/json'
}

r = requests.get(
  '/self-service/login/flows',
  params={
    'id': 'string'},
  headers = headers)

print r.json()
```

</TabItem>
<TabItem value="ruby">

```ruby
require 'rest-client'
require 'json'

headers = {
  'Accept' => 'application/json'
}

result = RestClient.get '/self-service/login/flows',
  params: {
    'id' => 'string'}, headers: headers

p JSON.parse(result)
```

</TabItem>
</Tabs>

<a id="opIdcompleteSelfServiceLoginFlowWithPasswordMethod"></a>

### Complete Login Flow with Username/Email Password Method

```
POST /self-service/login/methods/password?flow=string HTTP/1.1
Content-Type: application/json
Accept: application/json

```

Use this endpoint to complete a login flow by sending an identity's identifier
and password. This endpoint behaves differently for API and browser flows.

API flows expect `application/json` to be sent in the body and responds with
HTTP 200 and a application/json body with the session token on success; HTTP 302
redirect to a fresh login flow if the original flow expired with the appropriate
error messages set; HTTP 400 on form validation errors.

Browser flows expect `application/x-www-form-urlencoded` to be sent in the body
and responds with a HTTP 302 redirect to the post/after login URL or the
`return_to` value if it was set and if the login succeeded; a HTTP 302 redirect
to the login UI URL with the flow ID containing the validation errors otherwise.

More information can be found at
[ORY Kratos User Login and User Registration Documentation](https://www.ory.sh/docs/next/kratos/self-service/flows/user-login-user-registration).

#### Request body

```json
{
  "csrf_token": "string",
  "identifier": "string",
  "password": "string"
}
```

```yaml
csrf_token: string
identifier: string
password: string
```

<a id="complete-login-flow-with-username/email-password-method-parameters"></a>

#### Parameters

| Parameter | In    | Type                                                                                                    | Required | Description |
| --------- | ----- | ------------------------------------------------------------------------------------------------------- | -------- | ----------- |
| flow      | query | string                                                                                                  | true     | The Flow ID |
| body      | body  | [CompleteSelfServiceLoginFlowWithPasswordMethod](#schemacompleteselfserviceloginflowwithpasswordmethod) | false    | none        |

#### Responses

<a id="complete-login-flow-with-username/email-password-method-responses"></a>

##### Overview

| Status | Meaning                                                                    | Description                                                                                                                   | Schema                                            |
| ------ | -------------------------------------------------------------------------- | ----------------------------------------------------------------------------------------------------------------------------- | ------------------------------------------------- |
| 200    | [OK](https://tools.ietf.org/html/rfc7231#section-6.3.1)                    | loginViaApiResponse                                                                                                           | [loginViaApiResponse](#schemaloginviaapiresponse) |
| 302    | [Found](https://tools.ietf.org/html/rfc7231#section-6.4.3)                 | Empty responses are sent when, for example, resources are deleted. The HTTP status code for empty responses is typically 201. | None                                              |
| 400    | [Bad Request](https://tools.ietf.org/html/rfc7231#section-6.5.1)           | loginFlow                                                                                                                     | [loginFlow](#schemaloginflow)                     |
| 500    | [Internal Server Error](https://tools.ietf.org/html/rfc7231#section-6.6.1) | genericError                                                                                                                  | [genericError](#schemagenericerror)               |

##### Examples

###### 200 response

```json
{
  "session": {
    "active": true,
    "authenticated_at": "2019-08-24T14:15:22Z",
    "expires_at": "2019-08-24T14:15:22Z",
    "id": "string",
    "identity": {
      "id": "string",
      "recovery_addresses": [
        {
          "id": "string",
          "value": "string",
          "via": "string"
        }
      ],
      "schema_id": "string",
      "schema_url": "string",
      "traits": {},
      "verifiable_addresses": [
        {
          "id": "string",
          "status": "string",
          "value": "string",
          "verified": true,
          "verified_at": "2019-08-24T14:15:22Z",
          "via": "string"
        }
      ]
    },
    "issued_at": "2019-08-24T14:15:22Z"
  },
  "session_token": "string"
}
```

<aside class="success">This operation does not require authentication</aside>

#### Code samples

<Tabs groupId="code-samples" defaultValue="shell"
  values={[{label: 'Shell', value: 'shell'}, {label: 'Go', value: 'go'}, {label: 'Node', value: 'node'},
    {label: 'Java', value: 'java'}, {label: 'Python', value: 'python'}, {label: 'Ruby', value: 'ruby'}]}>
<TabItem value="shell">

```shell
curl -X POST /self-service/login/methods/password?flow=string \
  -H 'Content-Type: application/json' \  -H 'Accept: application/json'
```

</TabItem>
<TabItem value="go">

```go
package main

import (
    "bytes"
    "net/http"
)

func main() {
    headers := map[string][]string{
        "Content-Type": []string{"application/json"},
        "Accept": []string{"application/json"},
    }

    var body []byte
    // body = ...

    req, err := http.NewRequest("POST", "/self-service/login/methods/password", bytes.NewBuffer(body))
    req.Header = headers

    client := &http.Client{}
    resp, err := client.Do(req)
    // ...
}
```

</TabItem>
<TabItem value="node">

```javascript
const fetch = require('node-fetch');
const input = '{
  "csrf_token": "string",
  "identifier": "string",
  "password": "string"
}';
const headers = {
  'Content-Type': 'application/json',  'Accept': 'application/json'
}

fetch('/self-service/login/methods/password?flow=string', {
  method: 'POST',
  body: input,
  headers
})
.then(r => r.json())
.then((body) => {
    console.log(body)
})
```

</TabItem>
<TabItem value="java">

```java
// This sample needs improvement.
URL obj = new URL("/self-service/login/methods/password?flow=string");

HttpURLConnection con = (HttpURLConnection) obj.openConnection();
con.setRequestMethod("POST");

int responseCode = con.getResponseCode();

BufferedReader in = new BufferedReader(
    new InputStreamReader(con.getInputStream())
);

String inputLine;
StringBuffer response = new StringBuffer();
while ((inputLine = in.readLine()) != null) {
    response.append(inputLine);
}
in.close();

System.out.println(response.toString());
```

</TabItem>
<TabItem value="python">

```python
import requests

headers = {
  'Content-Type': 'application/json',
  'Accept': 'application/json'
}

r = requests.post(
  '/self-service/login/methods/password',
  params={
    'flow': 'string'},
  headers = headers)

print r.json()
```

</TabItem>
<TabItem value="ruby">

```ruby
require 'rest-client'
require 'json'

headers = {
  'Content-Type' => 'application/json',
  'Accept' => 'application/json'
}

result = RestClient.post '/self-service/login/methods/password',
  params: {
    'flow' => 'string'}, headers: headers

p JSON.parse(result)
```

</TabItem>
</Tabs>

<a id="opIdinitializeSelfServiceRecoveryViaAPIFlow"></a>

### Initialize Recovery Flow for API Clients

```
GET /self-service/recovery/api HTTP/1.1
Accept: application/json

```

This endpoint initiates a recovery flow for API clients such as mobile devices,
smart TVs, and so on.

If a valid provided session cookie or session token is provided, a 400 Bad
Request error.

To fetch an existing recovery flow call
`/self-service/recovery/flows?flow=<flow_id>`.

:::warning

You MUST NOT use this endpoint in client-side (Single Page Apps, ReactJS,
AngularJS) nor server-side (Java Server Pages, NodeJS, PHP, Golang, ...) browser
applications. Using this endpoint in these applications will make you vulnerable
to a variety of CSRF attacks.

This endpoint MUST ONLY be used in scenarios such as native mobile apps (React
Native, Objective C, Swift, Java, ...).

:::

More information can be found at
[ORY Kratos Account Recovery Documentation](../self-service/flows/account-recovery.mdx).

#### Responses

<a id="initialize-recovery-flow-for-api-clients-responses"></a>

##### Overview

| Status | Meaning                                                                    | Description  | Schema                              |
| ------ | -------------------------------------------------------------------------- | ------------ | ----------------------------------- |
| 200    | [OK](https://tools.ietf.org/html/rfc7231#section-6.3.1)                    | recoveryFlow | [recoveryFlow](#schemarecoveryflow) |
| 400    | [Bad Request](https://tools.ietf.org/html/rfc7231#section-6.5.1)           | genericError | [genericError](#schemagenericerror) |
| 500    | [Internal Server Error](https://tools.ietf.org/html/rfc7231#section-6.6.1) | genericError | [genericError](#schemagenericerror) |

##### Examples

###### 200 response

```json
{
  "active": "string",
  "expires_at": "2019-08-24T14:15:22Z",
  "id": "string",
  "issued_at": "2019-08-24T14:15:22Z",
  "messages": [
    {
      "context": {},
      "id": 0,
      "text": "string",
      "type": "string"
    }
  ],
  "methods": {
    "property1": {
      "config": {
        "action": "string",
        "fields": [
          {
            "disabled": true,
            "messages": [
              {
                "context": {},
                "id": 0,
                "text": "string",
                "type": "string"
              }
            ],
            "name": "string",
            "pattern": "string",
            "required": true,
            "type": "string",
            "value": {}
          }
        ],
        "messages": [
          {
            "context": {},
            "id": 0,
            "text": "string",
            "type": "string"
          }
        ],
        "method": "string"
      },
      "method": "string"
    },
    "property2": {
      "config": {
        "action": "string",
        "fields": [
          {
            "disabled": true,
            "messages": [
              {
                "context": {},
                "id": 0,
                "text": "string",
                "type": "string"
              }
            ],
            "name": "string",
            "pattern": "string",
            "required": true,
            "type": "string",
            "value": {}
          }
        ],
        "messages": [
          {
            "context": {},
            "id": 0,
            "text": "string",
            "type": "string"
          }
        ],
        "method": "string"
      },
      "method": "string"
    }
  },
  "request_url": "string",
  "state": "string",
  "type": "string"
}
```

<aside class="success">This operation does not require authentication</aside>

#### Code samples

<Tabs groupId="code-samples" defaultValue="shell"
  values={[{label: 'Shell', value: 'shell'}, {label: 'Go', value: 'go'}, {label: 'Node', value: 'node'},
    {label: 'Java', value: 'java'}, {label: 'Python', value: 'python'}, {label: 'Ruby', value: 'ruby'}]}>
<TabItem value="shell">

```shell
curl -X GET /self-service/recovery/api \
  -H 'Accept: application/json'
```

</TabItem>
<TabItem value="go">

```go
package main

import (
    "bytes"
    "net/http"
)

func main() {
    headers := map[string][]string{
        "Accept": []string{"application/json"},
    }

    var body []byte
    // body = ...

    req, err := http.NewRequest("GET", "/self-service/recovery/api", bytes.NewBuffer(body))
    req.Header = headers

    client := &http.Client{}
    resp, err := client.Do(req)
    // ...
}
```

</TabItem>
<TabItem value="node">

```javascript
const fetch = require('node-fetch')

const headers = {
  Accept: 'application/json'
}

fetch('/self-service/recovery/api', {
  method: 'GET',
  headers
})
  .then((r) => r.json())
  .then((body) => {
    console.log(body)
  })
```

</TabItem>
<TabItem value="java">

```java
// This sample needs improvement.
URL obj = new URL("/self-service/recovery/api");

HttpURLConnection con = (HttpURLConnection) obj.openConnection();
con.setRequestMethod("GET");

int responseCode = con.getResponseCode();

BufferedReader in = new BufferedReader(
    new InputStreamReader(con.getInputStream())
);

String inputLine;
StringBuffer response = new StringBuffer();
while ((inputLine = in.readLine()) != null) {
    response.append(inputLine);
}
in.close();

System.out.println(response.toString());
```

</TabItem>
<TabItem value="python">

```python
import requests

headers = {
  'Accept': 'application/json'
}

r = requests.get(
  '/self-service/recovery/api',
  params={},
  headers = headers)

print r.json()
```

</TabItem>
<TabItem value="ruby">

```ruby
require 'rest-client'
require 'json'

headers = {
  'Accept' => 'application/json'
}

result = RestClient.get '/self-service/recovery/api',
  params: {}, headers: headers

p JSON.parse(result)
```

</TabItem>
</Tabs>

<a id="opIdinitializeSelfServiceRecoveryViaBrowserFlow"></a>

### Initialize Recovery Flow for Browser Clients

```
GET /self-service/recovery/browser HTTP/1.1
Accept: application/json

```

This endpoint initializes a browser-based account recovery flow. Once
initialized, the browser will be redirected to
`selfservice.flows.recovery.ui_url` with the flow ID set as the query parameter
`?flow=`. If a valid user session exists, the browser is returned to the
configured return URL.

This endpoint is NOT INTENDED for API clients and only works with browsers
(Chrome, Firefox, ...).

More information can be found at
[ORY Kratos Account Recovery Documentation](../self-service/flows/account-recovery.mdx).

#### Responses

<a id="initialize-recovery-flow-for-browser-clients-responses"></a>

##### Overview

| Status | Meaning                                                                    | Description                                                                                                                   | Schema                              |
| ------ | -------------------------------------------------------------------------- | ----------------------------------------------------------------------------------------------------------------------------- | ----------------------------------- |
| 302    | [Found](https://tools.ietf.org/html/rfc7231#section-6.4.3)                 | Empty responses are sent when, for example, resources are deleted. The HTTP status code for empty responses is typically 201. | None                                |
| 500    | [Internal Server Error](https://tools.ietf.org/html/rfc7231#section-6.6.1) | genericError                                                                                                                  | [genericError](#schemagenericerror) |

##### Examples

###### 500 response

```json
{
  "error": {
    "code": 404,
    "debug": "The database adapter was unable to find the element",
    "details": {},
    "message": "string",
    "reason": "string",
    "request": "string",
    "status": "string"
  }
}
```

<aside class="success">This operation does not require authentication</aside>

#### Code samples

<Tabs groupId="code-samples" defaultValue="shell"
  values={[{label: 'Shell', value: 'shell'}, {label: 'Go', value: 'go'}, {label: 'Node', value: 'node'},
    {label: 'Java', value: 'java'}, {label: 'Python', value: 'python'}, {label: 'Ruby', value: 'ruby'}]}>
<TabItem value="shell">

```shell
curl -X GET /self-service/recovery/browser \
  -H 'Accept: application/json'
```

</TabItem>
<TabItem value="go">

```go
package main

import (
    "bytes"
    "net/http"
)

func main() {
    headers := map[string][]string{
        "Accept": []string{"application/json"},
    }

    var body []byte
    // body = ...

    req, err := http.NewRequest("GET", "/self-service/recovery/browser", bytes.NewBuffer(body))
    req.Header = headers

    client := &http.Client{}
    resp, err := client.Do(req)
    // ...
}
```

</TabItem>
<TabItem value="node">

```javascript
const fetch = require('node-fetch')

const headers = {
  Accept: 'application/json'
}

fetch('/self-service/recovery/browser', {
  method: 'GET',
  headers
})
  .then((r) => r.json())
  .then((body) => {
    console.log(body)
  })
```

</TabItem>
<TabItem value="java">

```java
// This sample needs improvement.
URL obj = new URL("/self-service/recovery/browser");

HttpURLConnection con = (HttpURLConnection) obj.openConnection();
con.setRequestMethod("GET");

int responseCode = con.getResponseCode();

BufferedReader in = new BufferedReader(
    new InputStreamReader(con.getInputStream())
);

String inputLine;
StringBuffer response = new StringBuffer();
while ((inputLine = in.readLine()) != null) {
    response.append(inputLine);
}
in.close();

System.out.println(response.toString());
```

</TabItem>
<TabItem value="python">

```python
import requests

headers = {
  'Accept': 'application/json'
}

r = requests.get(
  '/self-service/recovery/browser',
  params={},
  headers = headers)

print r.json()
```

</TabItem>
<TabItem value="ruby">

```ruby
require 'rest-client'
require 'json'

headers = {
  'Accept' => 'application/json'
}

result = RestClient.get '/self-service/recovery/browser',
  params: {}, headers: headers

p JSON.parse(result)
```

</TabItem>
</Tabs>

<a id="opIdgetSelfServiceRecoveryFlow"></a>

### Get information about a recovery flow

```
GET /self-service/recovery/flows?id=string HTTP/1.1
Accept: application/json

```

This endpoint returns a recovery flow's context with, for example, error details
and other information.

More information can be found at
[ORY Kratos Account Recovery Documentation](../self-service/flows/account-recovery.mdx).

<a id="get-information-about-a-recovery-flow-parameters"></a>

#### Parameters

| Parameter | In    | Type   | Required | Description |
| --------- | ----- | ------ | -------- | ----------- |
| id        | query | string | true     | The Flow ID |

##### Detailed descriptions

**id**: The Flow ID

The value for this parameter comes from `request` URL Query parameter sent to
your application (e.g. `/recovery?flow=abcde`).

#### Responses

<a id="get-information-about-a-recovery-flow-responses"></a>

##### Overview

| Status | Meaning                                                                    | Description  | Schema                              |
| ------ | -------------------------------------------------------------------------- | ------------ | ----------------------------------- |
| 200    | [OK](https://tools.ietf.org/html/rfc7231#section-6.3.1)                    | recoveryFlow | [recoveryFlow](#schemarecoveryflow) |
| 404    | [Not Found](https://tools.ietf.org/html/rfc7231#section-6.5.4)             | genericError | [genericError](#schemagenericerror) |
| 410    | [Gone](https://tools.ietf.org/html/rfc7231#section-6.5.9)                  | genericError | [genericError](#schemagenericerror) |
| 500    | [Internal Server Error](https://tools.ietf.org/html/rfc7231#section-6.6.1) | genericError | [genericError](#schemagenericerror) |

##### Examples

###### 200 response

```json
{
  "active": "string",
  "expires_at": "2019-08-24T14:15:22Z",
  "id": "string",
  "issued_at": "2019-08-24T14:15:22Z",
  "messages": [
    {
      "context": {},
      "id": 0,
      "text": "string",
      "type": "string"
    }
  ],
  "methods": {
    "property1": {
      "config": {
        "action": "string",
        "fields": [
          {
            "disabled": true,
            "messages": [
              {
                "context": {},
                "id": 0,
                "text": "string",
                "type": "string"
              }
            ],
            "name": "string",
            "pattern": "string",
            "required": true,
            "type": "string",
            "value": {}
          }
        ],
        "messages": [
          {
            "context": {},
            "id": 0,
            "text": "string",
            "type": "string"
          }
        ],
        "method": "string"
      },
      "method": "string"
    },
    "property2": {
      "config": {
        "action": "string",
        "fields": [
          {
            "disabled": true,
            "messages": [
              {
                "context": {},
                "id": 0,
                "text": "string",
                "type": "string"
              }
            ],
            "name": "string",
            "pattern": "string",
            "required": true,
            "type": "string",
            "value": {}
          }
        ],
        "messages": [
          {
            "context": {},
            "id": 0,
            "text": "string",
            "type": "string"
          }
        ],
        "method": "string"
      },
      "method": "string"
    }
  },
  "request_url": "string",
  "state": "string",
  "type": "string"
}
```

<aside class="success">This operation does not require authentication</aside>

#### Code samples

<Tabs groupId="code-samples" defaultValue="shell"
  values={[{label: 'Shell', value: 'shell'}, {label: 'Go', value: 'go'}, {label: 'Node', value: 'node'},
    {label: 'Java', value: 'java'}, {label: 'Python', value: 'python'}, {label: 'Ruby', value: 'ruby'}]}>
<TabItem value="shell">

```shell
curl -X GET /self-service/recovery/flows?id=string \
  -H 'Accept: application/json'
```

</TabItem>
<TabItem value="go">

```go
package main

import (
    "bytes"
    "net/http"
)

func main() {
    headers := map[string][]string{
        "Accept": []string{"application/json"},
    }

    var body []byte
    // body = ...

    req, err := http.NewRequest("GET", "/self-service/recovery/flows", bytes.NewBuffer(body))
    req.Header = headers

    client := &http.Client{}
    resp, err := client.Do(req)
    // ...
}
```

</TabItem>
<TabItem value="node">

```javascript
const fetch = require('node-fetch')

const headers = {
  Accept: 'application/json'
}

fetch('/self-service/recovery/flows?id=string', {
  method: 'GET',
  headers
})
  .then((r) => r.json())
  .then((body) => {
    console.log(body)
  })
```

</TabItem>
<TabItem value="java">

```java
// This sample needs improvement.
URL obj = new URL("/self-service/recovery/flows?id=string");

HttpURLConnection con = (HttpURLConnection) obj.openConnection();
con.setRequestMethod("GET");

int responseCode = con.getResponseCode();

BufferedReader in = new BufferedReader(
    new InputStreamReader(con.getInputStream())
);

String inputLine;
StringBuffer response = new StringBuffer();
while ((inputLine = in.readLine()) != null) {
    response.append(inputLine);
}
in.close();

System.out.println(response.toString());
```

</TabItem>
<TabItem value="python">

```python
import requests

headers = {
  'Accept': 'application/json'
}

r = requests.get(
  '/self-service/recovery/flows',
  params={
    'id': 'string'},
  headers = headers)

print r.json()
```

</TabItem>
<TabItem value="ruby">

```ruby
require 'rest-client'
require 'json'

headers = {
  'Accept' => 'application/json'
}

result = RestClient.get '/self-service/recovery/flows',
  params: {
    'id' => 'string'}, headers: headers

p JSON.parse(result)
```

</TabItem>
</Tabs>

<a id="opIdcompleteSelfServiceRecoveryFlowWithLinkMethod"></a>

### Complete Recovery Flow with Link Method

```
POST /self-service/recovery/methods/link HTTP/1.1
Content-Type: application/json
Accept: application/json

```

Use this endpoint to complete a recovery flow using the link method. This
endpoint behaves differently for API and browser flows and has several states:

`choose_method` expects `flow` (in the URL query) and `email` (in the body) to
be sent and works with API- and Browser-initiated flows. For API clients it
either returns a HTTP 200 OK when the form is valid and HTTP 400 OK when the
form is invalid and a HTTP 302 Found redirect with a fresh recovery flow if the
flow was otherwise invalid (e.g. expired). For Browser clients it returns a HTTP
302 Found redirect to the Recovery UI URL with the Recovery Flow ID appended.
`sent_email` is the success state after `choose_method` and allows the user to
request another recovery email. It works for both API and Browser-initiated
flows and returns the same responses as the flow in `choose_method` state.
`passed_challenge` expects a `token` to be sent in the URL query and given the
nature of the flow ("sending a recovery link") does not have any API
capabilities. The server responds with a HTTP 302 Found redirect either to the
Settings UI URL (if the link was valid) and instructs the user to update their
password, or a redirect to the Recover UI URL with a new Recovery Flow ID which
contains an error message that the recovery link was invalid.

More information can be found at
[ORY Kratos Account Recovery Documentation](../self-service/flows/account-recovery.mdx).

#### Request body

```json
{
  "csrf_token": "string",
  "email": "string"
}
```

```yaml
csrf_token: string
email: string
```

<a id="complete-recovery-flow-with-link-method-parameters"></a>

#### Parameters

| Parameter | In    | Type                                                                                                  | Required | Description    |
| --------- | ----- | ----------------------------------------------------------------------------------------------------- | -------- | -------------- |
| token     | query | string                                                                                                | false    | Recovery Token |
| flow      | query | string                                                                                                | false    | The Flow ID    |
| body      | body  | [completeSelfServiceRecoveryFlowWithLinkMethod](#schemacompleteselfservicerecoveryflowwithlinkmethod) | false    | none           |

##### Detailed descriptions

**token**: Recovery Token

The recovery token which completes the recovery request. If the token is invalid
(e.g. expired) an error will be shown to the end-user.

**flow**: The Flow ID

format: uuid

#### Responses

<a id="complete-recovery-flow-with-link-method-responses"></a>

##### Overview

| Status | Meaning                                                                    | Description                                                                                                                   | Schema                              |
| ------ | -------------------------------------------------------------------------- | ----------------------------------------------------------------------------------------------------------------------------- | ----------------------------------- |
| 302    | [Found](https://tools.ietf.org/html/rfc7231#section-6.4.3)                 | Empty responses are sent when, for example, resources are deleted. The HTTP status code for empty responses is typically 201. | None                                |
| 400    | [Bad Request](https://tools.ietf.org/html/rfc7231#section-6.5.1)           | recoveryFlow                                                                                                                  | [recoveryFlow](#schemarecoveryflow) |
| 500    | [Internal Server Error](https://tools.ietf.org/html/rfc7231#section-6.6.1) | genericError                                                                                                                  | [genericError](#schemagenericerror) |

##### Examples

###### 400 response

```json
{
  "active": "string",
  "expires_at": "2019-08-24T14:15:22Z",
  "id": "string",
  "issued_at": "2019-08-24T14:15:22Z",
  "messages": [
    {
      "context": {},
      "id": 0,
      "text": "string",
      "type": "string"
    }
  ],
  "methods": {
    "property1": {
      "config": {
        "action": "string",
        "fields": [
          {
            "disabled": true,
            "messages": [
              {
                "context": {},
                "id": 0,
                "text": "string",
                "type": "string"
              }
            ],
            "name": "string",
            "pattern": "string",
            "required": true,
            "type": "string",
            "value": {}
          }
        ],
        "messages": [
          {
            "context": {},
            "id": 0,
            "text": "string",
            "type": "string"
          }
        ],
        "method": "string"
      },
      "method": "string"
    },
    "property2": {
      "config": {
        "action": "string",
        "fields": [
          {
            "disabled": true,
            "messages": [
              {
                "context": {},
                "id": 0,
                "text": "string",
                "type": "string"
              }
            ],
            "name": "string",
            "pattern": "string",
            "required": true,
            "type": "string",
            "value": {}
          }
        ],
        "messages": [
          {
            "context": {},
            "id": 0,
            "text": "string",
            "type": "string"
          }
        ],
        "method": "string"
      },
      "method": "string"
    }
  },
  "request_url": "string",
  "state": "string",
  "type": "string"
}
```

<aside class="success">This operation does not require authentication</aside>

#### Code samples

<Tabs groupId="code-samples" defaultValue="shell"
  values={[{label: 'Shell', value: 'shell'}, {label: 'Go', value: 'go'}, {label: 'Node', value: 'node'},
    {label: 'Java', value: 'java'}, {label: 'Python', value: 'python'}, {label: 'Ruby', value: 'ruby'}]}>
<TabItem value="shell">

```shell
curl -X POST /self-service/recovery/methods/link \
  -H 'Content-Type: application/json' \  -H 'Accept: application/json'
```

</TabItem>
<TabItem value="go">

```go
package main

import (
    "bytes"
    "net/http"
)

func main() {
    headers := map[string][]string{
        "Content-Type": []string{"application/json"},
        "Accept": []string{"application/json"},
    }

    var body []byte
    // body = ...

    req, err := http.NewRequest("POST", "/self-service/recovery/methods/link", bytes.NewBuffer(body))
    req.Header = headers

    client := &http.Client{}
    resp, err := client.Do(req)
    // ...
}
```

</TabItem>
<TabItem value="node">

```javascript
const fetch = require('node-fetch');
const input = '{
  "csrf_token": "string",
  "email": "string"
}';
const headers = {
  'Content-Type': 'application/json',  'Accept': 'application/json'
}

fetch('/self-service/recovery/methods/link', {
  method: 'POST',
  body: input,
  headers
})
.then(r => r.json())
.then((body) => {
    console.log(body)
})
```

</TabItem>
<TabItem value="java">

```java
// This sample needs improvement.
URL obj = new URL("/self-service/recovery/methods/link");

HttpURLConnection con = (HttpURLConnection) obj.openConnection();
con.setRequestMethod("POST");

int responseCode = con.getResponseCode();

BufferedReader in = new BufferedReader(
    new InputStreamReader(con.getInputStream())
);

String inputLine;
StringBuffer response = new StringBuffer();
while ((inputLine = in.readLine()) != null) {
    response.append(inputLine);
}
in.close();

System.out.println(response.toString());
```

</TabItem>
<TabItem value="python">

```python
import requests

headers = {
  'Content-Type': 'application/json',
  'Accept': 'application/json'
}

r = requests.post(
  '/self-service/recovery/methods/link',
  params={},
  headers = headers)

print r.json()
```

</TabItem>
<TabItem value="ruby">

```ruby
require 'rest-client'
require 'json'

headers = {
  'Content-Type' => 'application/json',
  'Accept' => 'application/json'
}

result = RestClient.post '/self-service/recovery/methods/link',
  params: {}, headers: headers

p JSON.parse(result)
```

</TabItem>
</Tabs>

<a id="opIdinitializeSelfServiceRegistrationViaAPIFlow"></a>

### Initialize Registration Flow for API clients

```
GET /self-service/registration/api HTTP/1.1
Accept: application/json

```

This endpoint initiates a registration flow for API clients such as mobile
devices, smart TVs, and so on.

If a valid provided session cookie or session token is provided, a 400 Bad
Request error will be returned unless the URL query parameter `?refresh=true` is
set.

To fetch an existing registration flow call
`/self-service/registration/flows?flow=<flow_id>`.

:::warning

You MUST NOT use this endpoint in client-side (Single Page Apps, ReactJS,
AngularJS) nor server-side (Java Server Pages, NodeJS, PHP, Golang, ...) browser
applications. Using this endpoint in these applications will make you vulnerable
to a variety of CSRF attacks.

This endpoint MUST ONLY be used in scenarios such as native mobile apps (React
Native, Objective C, Swift, Java, ...).

:::

More information can be found at
[ORY Kratos User Login and User Registration Documentation](https://www.ory.sh/docs/next/kratos/self-service/flows/user-login-user-registration).

#### Responses

<a id="initialize-registration-flow-for-api-clients-responses"></a>

##### Overview

| Status | Meaning                                                                    | Description      | Schema                                      |
| ------ | -------------------------------------------------------------------------- | ---------------- | ------------------------------------------- |
| 200    | [OK](https://tools.ietf.org/html/rfc7231#section-6.3.1)                    | registrationFlow | [registrationFlow](#schemaregistrationflow) |
| 400    | [Bad Request](https://tools.ietf.org/html/rfc7231#section-6.5.1)           | genericError     | [genericError](#schemagenericerror)         |
| 500    | [Internal Server Error](https://tools.ietf.org/html/rfc7231#section-6.6.1) | genericError     | [genericError](#schemagenericerror)         |

##### Examples

###### 200 response

```json
{
  "active": "string",
  "expires_at": "2019-08-24T14:15:22Z",
  "id": "string",
  "issued_at": "2019-08-24T14:15:22Z",
  "messages": [
    {
      "context": {},
      "id": 0,
      "text": "string",
      "type": "string"
    }
  ],
  "methods": {
    "property1": {
      "config": {
        "action": "string",
        "fields": [
          {
            "disabled": true,
            "messages": [
              {
                "context": {},
                "id": 0,
                "text": "string",
                "type": "string"
              }
            ],
            "name": "string",
            "pattern": "string",
            "required": true,
            "type": "string",
            "value": {}
          }
        ],
        "messages": [
          {
            "context": {},
            "id": 0,
            "text": "string",
            "type": "string"
          }
        ],
        "method": "string",
        "providers": [
          {
            "disabled": true,
            "messages": [
              {
                "context": {},
                "id": 0,
                "text": "string",
                "type": "string"
              }
            ],
            "name": "string",
            "pattern": "string",
            "required": true,
            "type": "string",
            "value": {}
          }
        ]
      },
      "method": "string"
    },
    "property2": {
      "config": {
        "action": "string",
        "fields": [
          {
            "disabled": true,
            "messages": [
              {
                "context": {},
                "id": 0,
                "text": "string",
                "type": "string"
              }
            ],
            "name": "string",
            "pattern": "string",
            "required": true,
            "type": "string",
            "value": {}
          }
        ],
        "messages": [
          {
            "context": {},
            "id": 0,
            "text": "string",
            "type": "string"
          }
        ],
        "method": "string",
        "providers": [
          {
            "disabled": true,
            "messages": [
              {
                "context": {},
                "id": 0,
                "text": "string",
                "type": "string"
              }
            ],
            "name": "string",
            "pattern": "string",
            "required": true,
            "type": "string",
            "value": {}
          }
        ]
      },
      "method": "string"
    }
  },
  "request_url": "string",
  "type": "string"
}
```

<aside class="success">This operation does not require authentication</aside>

#### Code samples

<Tabs groupId="code-samples" defaultValue="shell"
  values={[{label: 'Shell', value: 'shell'}, {label: 'Go', value: 'go'}, {label: 'Node', value: 'node'},
    {label: 'Java', value: 'java'}, {label: 'Python', value: 'python'}, {label: 'Ruby', value: 'ruby'}]}>
<TabItem value="shell">

```shell
curl -X GET /self-service/registration/api \
  -H 'Accept: application/json'
```

</TabItem>
<TabItem value="go">

```go
package main

import (
    "bytes"
    "net/http"
)

func main() {
    headers := map[string][]string{
        "Accept": []string{"application/json"},
    }

    var body []byte
    // body = ...

    req, err := http.NewRequest("GET", "/self-service/registration/api", bytes.NewBuffer(body))
    req.Header = headers

    client := &http.Client{}
    resp, err := client.Do(req)
    // ...
}
```

</TabItem>
<TabItem value="node">

```javascript
const fetch = require('node-fetch')

const headers = {
  Accept: 'application/json'
}

fetch('/self-service/registration/api', {
  method: 'GET',
  headers
})
  .then((r) => r.json())
  .then((body) => {
    console.log(body)
  })
```

</TabItem>
<TabItem value="java">

```java
// This sample needs improvement.
URL obj = new URL("/self-service/registration/api");

HttpURLConnection con = (HttpURLConnection) obj.openConnection();
con.setRequestMethod("GET");

int responseCode = con.getResponseCode();

BufferedReader in = new BufferedReader(
    new InputStreamReader(con.getInputStream())
);

String inputLine;
StringBuffer response = new StringBuffer();
while ((inputLine = in.readLine()) != null) {
    response.append(inputLine);
}
in.close();

System.out.println(response.toString());
```

</TabItem>
<TabItem value="python">

```python
import requests

headers = {
  'Accept': 'application/json'
}

r = requests.get(
  '/self-service/registration/api',
  params={},
  headers = headers)

print r.json()
```

</TabItem>
<TabItem value="ruby">

```ruby
require 'rest-client'
require 'json'

headers = {
  'Accept' => 'application/json'
}

result = RestClient.get '/self-service/registration/api',
  params: {}, headers: headers

p JSON.parse(result)
```

</TabItem>
</Tabs>

<a id="opIdinitializeSelfServiceRegistrationViaBrowserFlow"></a>

### Initialize Registration Flow for browsers

```
GET /self-service/registration/browser HTTP/1.1
Accept: application/json

```

This endpoint initializes a browser-based user registration flow. Once
initialized, the browser will be redirected to
`selfservice.flows.registration.ui_url` with the flow ID set as the query
parameter `?flow=`. If a valid user session exists already, the browser will be
redirected to `urls.default_redirect_url` unless the query parameter
`?refresh=true` was set.

:::note

This endpoint is NOT INTENDED for API clients and only works with browsers
(Chrome, Firefox, ...).

:::

More information can be found at
[ORY Kratos User Login and User Registration Documentation](https://www.ory.sh/docs/next/kratos/self-service/flows/user-login-user-registration).

#### Responses

<a id="initialize-registration-flow-for-browsers-responses"></a>

##### Overview

| Status | Meaning                                                                    | Description                                                                                                                   | Schema                              |
| ------ | -------------------------------------------------------------------------- | ----------------------------------------------------------------------------------------------------------------------------- | ----------------------------------- |
| 302    | [Found](https://tools.ietf.org/html/rfc7231#section-6.4.3)                 | Empty responses are sent when, for example, resources are deleted. The HTTP status code for empty responses is typically 201. | None                                |
| 500    | [Internal Server Error](https://tools.ietf.org/html/rfc7231#section-6.6.1) | genericError                                                                                                                  | [genericError](#schemagenericerror) |

##### Examples

###### 500 response

```json
{
  "error": {
    "code": 404,
    "debug": "The database adapter was unable to find the element",
    "details": {},
    "message": "string",
    "reason": "string",
    "request": "string",
    "status": "string"
  }
}
```

<aside class="success">This operation does not require authentication</aside>

#### Code samples

<Tabs groupId="code-samples" defaultValue="shell"
  values={[{label: 'Shell', value: 'shell'}, {label: 'Go', value: 'go'}, {label: 'Node', value: 'node'},
    {label: 'Java', value: 'java'}, {label: 'Python', value: 'python'}, {label: 'Ruby', value: 'ruby'}]}>
<TabItem value="shell">

```shell
curl -X GET /self-service/registration/browser \
  -H 'Accept: application/json'
```

</TabItem>
<TabItem value="go">

```go
package main

import (
    "bytes"
    "net/http"
)

func main() {
    headers := map[string][]string{
        "Accept": []string{"application/json"},
    }

    var body []byte
    // body = ...

    req, err := http.NewRequest("GET", "/self-service/registration/browser", bytes.NewBuffer(body))
    req.Header = headers

    client := &http.Client{}
    resp, err := client.Do(req)
    // ...
}
```

</TabItem>
<TabItem value="node">

```javascript
const fetch = require('node-fetch')

const headers = {
  Accept: 'application/json'
}

fetch('/self-service/registration/browser', {
  method: 'GET',
  headers
})
  .then((r) => r.json())
  .then((body) => {
    console.log(body)
  })
```

</TabItem>
<TabItem value="java">

```java
// This sample needs improvement.
URL obj = new URL("/self-service/registration/browser");

HttpURLConnection con = (HttpURLConnection) obj.openConnection();
con.setRequestMethod("GET");

int responseCode = con.getResponseCode();

BufferedReader in = new BufferedReader(
    new InputStreamReader(con.getInputStream())
);

String inputLine;
StringBuffer response = new StringBuffer();
while ((inputLine = in.readLine()) != null) {
    response.append(inputLine);
}
in.close();

System.out.println(response.toString());
```

</TabItem>
<TabItem value="python">

```python
import requests

headers = {
  'Accept': 'application/json'
}

r = requests.get(
  '/self-service/registration/browser',
  params={},
  headers = headers)

print r.json()
```

</TabItem>
<TabItem value="ruby">

```ruby
require 'rest-client'
require 'json'

headers = {
  'Accept' => 'application/json'
}

result = RestClient.get '/self-service/registration/browser',
  params: {}, headers: headers

p JSON.parse(result)
```

</TabItem>
</Tabs>

<a id="opIdgetSelfServiceRegistrationFlow"></a>

### Get Registration Flow

```
GET /self-service/registration/flows?id=string HTTP/1.1
Accept: application/json

```

This endpoint returns a registration flow's context with, for example, error
details and other information.

More information can be found at
[ORY Kratos User Login and User Registration Documentation](https://www.ory.sh/docs/next/kratos/self-service/flows/user-login-user-registration).

<a id="get-registration-flow-parameters"></a>

#### Parameters

| Parameter | In    | Type   | Required | Description              |
| --------- | ----- | ------ | -------- | ------------------------ |
| id        | query | string | true     | The Registration Flow ID |

##### Detailed descriptions

**id**: The Registration Flow ID

The value for this parameter comes from `flow` URL Query parameter sent to your
application (e.g. `/registration?flow=abcde`).

#### Responses

<a id="get-registration-flow-responses"></a>

##### Overview

| Status | Meaning                                                                    | Description      | Schema                                      |
| ------ | -------------------------------------------------------------------------- | ---------------- | ------------------------------------------- |
| 200    | [OK](https://tools.ietf.org/html/rfc7231#section-6.3.1)                    | registrationFlow | [registrationFlow](#schemaregistrationflow) |
| 403    | [Forbidden](https://tools.ietf.org/html/rfc7231#section-6.5.3)             | genericError     | [genericError](#schemagenericerror)         |
| 404    | [Not Found](https://tools.ietf.org/html/rfc7231#section-6.5.4)             | genericError     | [genericError](#schemagenericerror)         |
| 410    | [Gone](https://tools.ietf.org/html/rfc7231#section-6.5.9)                  | genericError     | [genericError](#schemagenericerror)         |
| 500    | [Internal Server Error](https://tools.ietf.org/html/rfc7231#section-6.6.1) | genericError     | [genericError](#schemagenericerror)         |

##### Examples

###### 200 response

```json
{
  "active": "string",
  "expires_at": "2019-08-24T14:15:22Z",
  "id": "string",
  "issued_at": "2019-08-24T14:15:22Z",
  "messages": [
    {
      "context": {},
      "id": 0,
      "text": "string",
      "type": "string"
    }
  ],
  "methods": {
    "property1": {
      "config": {
        "action": "string",
        "fields": [
          {
            "disabled": true,
            "messages": [
              {
                "context": {},
                "id": 0,
                "text": "string",
                "type": "string"
              }
            ],
            "name": "string",
            "pattern": "string",
            "required": true,
            "type": "string",
            "value": {}
          }
        ],
        "messages": [
          {
            "context": {},
            "id": 0,
            "text": "string",
            "type": "string"
          }
        ],
        "method": "string",
        "providers": [
          {
            "disabled": true,
            "messages": [
              {
                "context": {},
                "id": 0,
                "text": "string",
                "type": "string"
              }
            ],
            "name": "string",
            "pattern": "string",
            "required": true,
            "type": "string",
            "value": {}
          }
        ]
      },
      "method": "string"
    },
    "property2": {
      "config": {
        "action": "string",
        "fields": [
          {
            "disabled": true,
            "messages": [
              {
                "context": {},
                "id": 0,
                "text": "string",
                "type": "string"
              }
            ],
            "name": "string",
            "pattern": "string",
            "required": true,
            "type": "string",
            "value": {}
          }
        ],
        "messages": [
          {
            "context": {},
            "id": 0,
            "text": "string",
            "type": "string"
          }
        ],
        "method": "string",
        "providers": [
          {
            "disabled": true,
            "messages": [
              {
                "context": {},
                "id": 0,
                "text": "string",
                "type": "string"
              }
            ],
            "name": "string",
            "pattern": "string",
            "required": true,
            "type": "string",
            "value": {}
          }
        ]
      },
      "method": "string"
    }
  },
  "request_url": "string",
  "type": "string"
}
```

<aside class="success">This operation does not require authentication</aside>

#### Code samples

<Tabs groupId="code-samples" defaultValue="shell"
  values={[{label: 'Shell', value: 'shell'}, {label: 'Go', value: 'go'}, {label: 'Node', value: 'node'},
    {label: 'Java', value: 'java'}, {label: 'Python', value: 'python'}, {label: 'Ruby', value: 'ruby'}]}>
<TabItem value="shell">

```shell
curl -X GET /self-service/registration/flows?id=string \
  -H 'Accept: application/json'
```

</TabItem>
<TabItem value="go">

```go
package main

import (
    "bytes"
    "net/http"
)

func main() {
    headers := map[string][]string{
        "Accept": []string{"application/json"},
    }

    var body []byte
    // body = ...

    req, err := http.NewRequest("GET", "/self-service/registration/flows", bytes.NewBuffer(body))
    req.Header = headers

    client := &http.Client{}
    resp, err := client.Do(req)
    // ...
}
```

</TabItem>
<TabItem value="node">

```javascript
const fetch = require('node-fetch')

const headers = {
  Accept: 'application/json'
}

fetch('/self-service/registration/flows?id=string', {
  method: 'GET',
  headers
})
  .then((r) => r.json())
  .then((body) => {
    console.log(body)
  })
```

</TabItem>
<TabItem value="java">

```java
// This sample needs improvement.
URL obj = new URL("/self-service/registration/flows?id=string");

HttpURLConnection con = (HttpURLConnection) obj.openConnection();
con.setRequestMethod("GET");

int responseCode = con.getResponseCode();

BufferedReader in = new BufferedReader(
    new InputStreamReader(con.getInputStream())
);

String inputLine;
StringBuffer response = new StringBuffer();
while ((inputLine = in.readLine()) != null) {
    response.append(inputLine);
}
in.close();

System.out.println(response.toString());
```

</TabItem>
<TabItem value="python">

```python
import requests

headers = {
  'Accept': 'application/json'
}

r = requests.get(
  '/self-service/registration/flows',
  params={
    'id': 'string'},
  headers = headers)

print r.json()
```

</TabItem>
<TabItem value="ruby">

```ruby
require 'rest-client'
require 'json'

headers = {
  'Accept' => 'application/json'
}

result = RestClient.get '/self-service/registration/flows',
  params: {
    'id' => 'string'}, headers: headers

p JSON.parse(result)
```

</TabItem>
</Tabs>

<a id="opIdcompleteSelfServiceRegistrationFlowWithPasswordMethod"></a>

### Complete Registration Flow with Username/Email Password Method

```
POST /self-service/registration/methods/password HTTP/1.1
Content-Type: application/json
Accept: application/json

```

Use this endpoint to complete a registration flow by sending an identity's
traits and password. This endpoint behaves differently for API and browser
flows.

API flows expect `application/json` to be sent in the body and respond with HTTP
200 and a application/json body with the created identity success - if the
session hook is configured the `session` and `session_token` will also be
included; HTTP 302 redirect to a fresh registration flow if the original flow
expired with the appropriate error messages set; HTTP 400 on form validation
errors.

Browser flows expect `application/x-www-form-urlencoded` to be sent in the body
and responds with a HTTP 302 redirect to the post/after registration URL or the
`return_to` value if it was set and if the registration succeeded; a HTTP 302
redirect to the registration UI URL with the flow ID containing the validation
errors otherwise.

More information can be found at
[ORY Kratos User Login and User Registration Documentation](https://www.ory.sh/docs/next/kratos/self-service/flows/user-login-user-registration).

#### Request body

```json
{}
```

```yaml
{}
```

<a id="complete-registration-flow-with-username/email-password-method-parameters"></a>

#### Parameters

| Parameter | In    | Type   | Required | Description      |
| --------- | ----- | ------ | -------- | ---------------- |
| flow      | query | string | false    | Flow is flow ID. |
| body      | body  | object | false    | none             |

#### Responses

<a id="complete-registration-flow-with-username/email-password-method-responses"></a>

##### Overview

| Status | Meaning                                                                    | Description                                                                                                                   | Schema                                                          |
| ------ | -------------------------------------------------------------------------- | ----------------------------------------------------------------------------------------------------------------------------- | --------------------------------------------------------------- |
| 200    | [OK](https://tools.ietf.org/html/rfc7231#section-6.3.1)                    | registrationViaApiResponse                                                                                                    | [registrationViaApiResponse](#schemaregistrationviaapiresponse) |
| 302    | [Found](https://tools.ietf.org/html/rfc7231#section-6.4.3)                 | Empty responses are sent when, for example, resources are deleted. The HTTP status code for empty responses is typically 201. | None                                                            |
| 400    | [Bad Request](https://tools.ietf.org/html/rfc7231#section-6.5.1)           | registrationFlow                                                                                                              | [registrationFlow](#schemaregistrationflow)                     |
| 500    | [Internal Server Error](https://tools.ietf.org/html/rfc7231#section-6.6.1) | genericError                                                                                                                  | [genericError](#schemagenericerror)                             |

##### Examples

###### 200 response

```json
{
  "identity": {
    "id": "string",
    "recovery_addresses": [
      {
        "id": "string",
        "value": "string",
        "via": "string"
      }
    ],
    "schema_id": "string",
    "schema_url": "string",
    "traits": {},
    "verifiable_addresses": [
      {
        "id": "string",
        "status": "string",
        "value": "string",
        "verified": true,
        "verified_at": "2019-08-24T14:15:22Z",
        "via": "string"
      }
    ]
  },
  "session": {
    "active": true,
    "authenticated_at": "2019-08-24T14:15:22Z",
    "expires_at": "2019-08-24T14:15:22Z",
    "id": "string",
    "identity": {
      "id": "string",
      "recovery_addresses": [
        {
          "id": "string",
          "value": "string",
          "via": "string"
        }
      ],
      "schema_id": "string",
      "schema_url": "string",
      "traits": {},
      "verifiable_addresses": [
        {
          "id": "string",
          "status": "string",
          "value": "string",
          "verified": true,
          "verified_at": "2019-08-24T14:15:22Z",
          "via": "string"
        }
      ]
    },
    "issued_at": "2019-08-24T14:15:22Z"
  },
  "session_token": "string"
}
```

<aside class="success">This operation does not require authentication</aside>

#### Code samples

<Tabs groupId="code-samples" defaultValue="shell"
  values={[{label: 'Shell', value: 'shell'}, {label: 'Go', value: 'go'}, {label: 'Node', value: 'node'},
    {label: 'Java', value: 'java'}, {label: 'Python', value: 'python'}, {label: 'Ruby', value: 'ruby'}]}>
<TabItem value="shell">

```shell
curl -X POST /self-service/registration/methods/password \
  -H 'Content-Type: application/json' \  -H 'Accept: application/json'
```

</TabItem>
<TabItem value="go">

```go
package main

import (
    "bytes"
    "net/http"
)

func main() {
    headers := map[string][]string{
        "Content-Type": []string{"application/json"},
        "Accept": []string{"application/json"},
    }

    var body []byte
    // body = ...

    req, err := http.NewRequest("POST", "/self-service/registration/methods/password", bytes.NewBuffer(body))
    req.Header = headers

    client := &http.Client{}
    resp, err := client.Do(req)
    // ...
}
```

</TabItem>
<TabItem value="node">

```javascript
const fetch = require('node-fetch')
const input = '{}'
const headers = {
  'Content-Type': 'application/json',
  Accept: 'application/json'
}

fetch('/self-service/registration/methods/password', {
  method: 'POST',
  body: input,
  headers
})
  .then((r) => r.json())
  .then((body) => {
    console.log(body)
  })
```

</TabItem>
<TabItem value="java">

```java
// This sample needs improvement.
URL obj = new URL("/self-service/registration/methods/password");

HttpURLConnection con = (HttpURLConnection) obj.openConnection();
con.setRequestMethod("POST");

int responseCode = con.getResponseCode();

BufferedReader in = new BufferedReader(
    new InputStreamReader(con.getInputStream())
);

String inputLine;
StringBuffer response = new StringBuffer();
while ((inputLine = in.readLine()) != null) {
    response.append(inputLine);
}
in.close();

System.out.println(response.toString());
```

</TabItem>
<TabItem value="python">

```python
import requests

headers = {
  'Content-Type': 'application/json',
  'Accept': 'application/json'
}

r = requests.post(
  '/self-service/registration/methods/password',
  params={},
  headers = headers)

print r.json()
```

</TabItem>
<TabItem value="ruby">

```ruby
require 'rest-client'
require 'json'

headers = {
  'Content-Type' => 'application/json',
  'Accept' => 'application/json'
}

result = RestClient.post '/self-service/registration/methods/password',
  params: {}, headers: headers

p JSON.parse(result)
```

</TabItem>
</Tabs>

<a id="opIdinitializeSelfServiceSettingsViaAPIFlow"></a>

### Initialize Settings Flow for API Clients

```
GET /self-service/settings/api HTTP/1.1
Accept: application/json

```

This endpoint initiates a settings flow for API clients such as mobile devices,
smart TVs, and so on. You must provide a valid ORY Kratos Session Token for this
endpoint to respond with HTTP 200 OK.

To fetch an existing settings flow call
`/self-service/settings/flows?flow=<flow_id>`.

:::warning

You MUST NOT use this endpoint in client-side (Single Page Apps, ReactJS,
AngularJS) nor server-side (Java Server Pages, NodeJS, PHP, Golang, ...) browser
applications. Using this endpoint in these applications will make you vulnerable
to a variety of CSRF attacks.

This endpoint MUST ONLY be used in scenarios such as native mobile apps (React
Native, Objective C, Swift, Java, ...).

:::

More information can be found at
[ORY Kratos User Settings & Profile Management Documentation](../self-service/flows/user-settings).

#### Responses

<a id="initialize-settings-flow-for-api-clients-responses"></a>

##### Overview

| Status | Meaning                                                                    | Description  | Schema                              |
| ------ | -------------------------------------------------------------------------- | ------------ | ----------------------------------- |
| 200    | [OK](https://tools.ietf.org/html/rfc7231#section-6.3.1)                    | settingsFlow | [settingsFlow](#schemasettingsflow) |
| 400    | [Bad Request](https://tools.ietf.org/html/rfc7231#section-6.5.1)           | genericError | [genericError](#schemagenericerror) |
| 500    | [Internal Server Error](https://tools.ietf.org/html/rfc7231#section-6.6.1) | genericError | [genericError](#schemagenericerror) |

##### Examples

###### 200 response

```json
{
  "active": "string",
  "expires_at": "2019-08-24T14:15:22Z",
  "id": "string",
  "identity": {
    "id": "string",
    "recovery_addresses": [
      {
        "id": "string",
        "value": "string",
        "via": "string"
      }
    ],
    "schema_id": "string",
    "schema_url": "string",
    "traits": {},
    "verifiable_addresses": [
      {
        "id": "string",
        "status": "string",
        "value": "string",
        "verified": true,
        "verified_at": "2019-08-24T14:15:22Z",
        "via": "string"
      }
    ]
  },
  "issued_at": "2019-08-24T14:15:22Z",
  "messages": [
    {
      "context": {},
      "id": 0,
      "text": "string",
      "type": "string"
    }
  ],
  "methods": {
    "property1": {
      "config": {
        "action": "string",
        "fields": [
          {
            "disabled": true,
            "messages": [
              {
                "context": {},
                "id": 0,
                "text": "string",
                "type": "string"
              }
            ],
            "name": "string",
            "pattern": "string",
            "required": true,
            "type": "string",
            "value": {}
          }
        ],
        "messages": [
          {
            "context": {},
            "id": 0,
            "text": "string",
            "type": "string"
          }
        ],
        "method": "string"
      },
      "method": "string"
    },
    "property2": {
      "config": {
        "action": "string",
        "fields": [
          {
            "disabled": true,
            "messages": [
              {
                "context": {},
                "id": 0,
                "text": "string",
                "type": "string"
              }
            ],
            "name": "string",
            "pattern": "string",
            "required": true,
            "type": "string",
            "value": {}
          }
        ],
        "messages": [
          {
            "context": {},
            "id": 0,
            "text": "string",
            "type": "string"
          }
        ],
        "method": "string"
      },
      "method": "string"
    }
  },
  "request_url": "string",
  "state": "string",
  "type": "string"
}
```

<aside class="warning">
  To perform this operation, you must be authenticated by means of one of the
  following methods: sessionToken
</aside>

#### Code samples

<Tabs groupId="code-samples" defaultValue="shell"
  values={[{label: 'Shell', value: 'shell'}, {label: 'Go', value: 'go'}, {label: 'Node', value: 'node'},
    {label: 'Java', value: 'java'}, {label: 'Python', value: 'python'}, {label: 'Ruby', value: 'ruby'}]}>
<TabItem value="shell">

```shell
curl -X GET /self-service/settings/api \
  -H 'Accept: application/json' \  -H 'X-Session-Token: API_KEY'
```

</TabItem>
<TabItem value="go">

```go
package main

import (
    "bytes"
    "net/http"
)

func main() {
    headers := map[string][]string{
        "Accept": []string{"application/json"},
        "X-Session-Token": []string{"API_KEY"},
    }

    var body []byte
    // body = ...

    req, err := http.NewRequest("GET", "/self-service/settings/api", bytes.NewBuffer(body))
    req.Header = headers

    client := &http.Client{}
    resp, err := client.Do(req)
    // ...
}
```

</TabItem>
<TabItem value="node">

```javascript
const fetch = require('node-fetch')

const headers = {
  Accept: 'application/json',
  'X-Session-Token': 'API_KEY'
}

fetch('/self-service/settings/api', {
  method: 'GET',
  headers
})
  .then((r) => r.json())
  .then((body) => {
    console.log(body)
  })
```

</TabItem>
<TabItem value="java">

```java
// This sample needs improvement.
URL obj = new URL("/self-service/settings/api");

HttpURLConnection con = (HttpURLConnection) obj.openConnection();
con.setRequestMethod("GET");

int responseCode = con.getResponseCode();

BufferedReader in = new BufferedReader(
    new InputStreamReader(con.getInputStream())
);

String inputLine;
StringBuffer response = new StringBuffer();
while ((inputLine = in.readLine()) != null) {
    response.append(inputLine);
}
in.close();

System.out.println(response.toString());
```

</TabItem>
<TabItem value="python">

```python
import requests

headers = {
  'Accept': 'application/json',
  'X-Session-Token': 'API_KEY'
}

r = requests.get(
  '/self-service/settings/api',
  params={},
  headers = headers)

print r.json()
```

</TabItem>
<TabItem value="ruby">

```ruby
require 'rest-client'
require 'json'

headers = {
  'Accept' => 'application/json',
  'X-Session-Token' => 'API_KEY'
}

result = RestClient.get '/self-service/settings/api',
  params: {}, headers: headers

p JSON.parse(result)
```

</TabItem>
</Tabs>

<a id="opIdinitializeSelfServiceSettingsViaBrowserFlow"></a>

### Initialize Settings Flow for Browsers

```
GET /self-service/settings/browser HTTP/1.1
Accept: application/json

```

This endpoint initializes a browser-based user settings flow. Once initialized,
the browser will be redirected to `selfservice.flows.settings.ui_url` with the
flow ID set as the query parameter `?flow=`. If no valid ORY Kratos Session
Cookie is included in the request, a login flow will be initialized.

:::note

This endpoint is NOT INTENDED for API clients and only works with browsers
(Chrome, Firefox, ...).

:::

More information can be found at
[ORY Kratos User Settings & Profile Management Documentation](../self-service/flows/user-settings).

#### Responses

<a id="initialize-settings-flow-for-browsers-responses"></a>

##### Overview

| Status | Meaning                                                                    | Description                                                                                                                   | Schema                              |
| ------ | -------------------------------------------------------------------------- | ----------------------------------------------------------------------------------------------------------------------------- | ----------------------------------- |
| 302    | [Found](https://tools.ietf.org/html/rfc7231#section-6.4.3)                 | Empty responses are sent when, for example, resources are deleted. The HTTP status code for empty responses is typically 201. | None                                |
| 500    | [Internal Server Error](https://tools.ietf.org/html/rfc7231#section-6.6.1) | genericError                                                                                                                  | [genericError](#schemagenericerror) |

##### Examples

###### 500 response

```json
{
  "error": {
    "code": 404,
    "debug": "The database adapter was unable to find the element",
    "details": {},
    "message": "string",
    "reason": "string",
    "request": "string",
    "status": "string"
  }
}
```

<aside class="warning">
  To perform this operation, you must be authenticated by means of one of the
  following methods: sessionToken
</aside>

#### Code samples

<Tabs groupId="code-samples" defaultValue="shell"
  values={[{label: 'Shell', value: 'shell'}, {label: 'Go', value: 'go'}, {label: 'Node', value: 'node'},
    {label: 'Java', value: 'java'}, {label: 'Python', value: 'python'}, {label: 'Ruby', value: 'ruby'}]}>
<TabItem value="shell">

```shell
curl -X GET /self-service/settings/browser \
  -H 'Accept: application/json' \  -H 'X-Session-Token: API_KEY'
```

</TabItem>
<TabItem value="go">

```go
package main

import (
    "bytes"
    "net/http"
)

func main() {
    headers := map[string][]string{
        "Accept": []string{"application/json"},
        "X-Session-Token": []string{"API_KEY"},
    }

    var body []byte
    // body = ...

    req, err := http.NewRequest("GET", "/self-service/settings/browser", bytes.NewBuffer(body))
    req.Header = headers

    client := &http.Client{}
    resp, err := client.Do(req)
    // ...
}
```

</TabItem>
<TabItem value="node">

```javascript
const fetch = require('node-fetch')

const headers = {
  Accept: 'application/json',
  'X-Session-Token': 'API_KEY'
}

fetch('/self-service/settings/browser', {
  method: 'GET',
  headers
})
  .then((r) => r.json())
  .then((body) => {
    console.log(body)
  })
```

</TabItem>
<TabItem value="java">

```java
// This sample needs improvement.
URL obj = new URL("/self-service/settings/browser");

HttpURLConnection con = (HttpURLConnection) obj.openConnection();
con.setRequestMethod("GET");

int responseCode = con.getResponseCode();

BufferedReader in = new BufferedReader(
    new InputStreamReader(con.getInputStream())
);

String inputLine;
StringBuffer response = new StringBuffer();
while ((inputLine = in.readLine()) != null) {
    response.append(inputLine);
}
in.close();

System.out.println(response.toString());
```

</TabItem>
<TabItem value="python">

```python
import requests

headers = {
  'Accept': 'application/json',
  'X-Session-Token': 'API_KEY'
}

r = requests.get(
  '/self-service/settings/browser',
  params={},
  headers = headers)

print r.json()
```

</TabItem>
<TabItem value="ruby">

```ruby
require 'rest-client'
require 'json'

headers = {
  'Accept' => 'application/json',
  'X-Session-Token' => 'API_KEY'
}

result = RestClient.get '/self-service/settings/browser',
  params: {}, headers: headers

p JSON.parse(result)
```

</TabItem>
</Tabs>

<a id="opIdgetSelfServiceSettingsFlow"></a>

### Get Settings Flow

```
GET /self-service/settings/flows?id=string HTTP/1.1
Accept: application/json

```

When accessing this endpoint through ORY Kratos' Public API you must ensure that
either the ORY Kratos Session Cookie or the ORY Kratos Session Token are set.
The public endpoint does not return 404 status codes but instead 403 or 500 to
improve data privacy.

You can access this endpoint without credentials when using ORY Kratos' Admin
API.

More information can be found at
[ORY Kratos User Settings & Profile Management Documentation](../self-service/flows/user-settings).

<a id="get-settings-flow-parameters"></a>

#### Parameters

| Parameter | In    | Type   | Required | Description                |
| --------- | ----- | ------ | -------- | -------------------------- |
| id        | query | string | true     | ID is the Settings Flow ID |

##### Detailed descriptions

**id**: ID is the Settings Flow ID

The value for this parameter comes from `flow` URL Query parameter sent to your
application (e.g. `/settings?flow=abcde`).

#### Responses

<a id="get-settings-flow-responses"></a>

##### Overview

| Status | Meaning                                                                    | Description  | Schema                              |
| ------ | -------------------------------------------------------------------------- | ------------ | ----------------------------------- |
| 200    | [OK](https://tools.ietf.org/html/rfc7231#section-6.3.1)                    | settingsFlow | [settingsFlow](#schemasettingsflow) |
| 403    | [Forbidden](https://tools.ietf.org/html/rfc7231#section-6.5.3)             | genericError | [genericError](#schemagenericerror) |
| 404    | [Not Found](https://tools.ietf.org/html/rfc7231#section-6.5.4)             | genericError | [genericError](#schemagenericerror) |
| 410    | [Gone](https://tools.ietf.org/html/rfc7231#section-6.5.9)                  | genericError | [genericError](#schemagenericerror) |
| 500    | [Internal Server Error](https://tools.ietf.org/html/rfc7231#section-6.6.1) | genericError | [genericError](#schemagenericerror) |

##### Examples

###### 200 response

```json
{
  "active": "string",
  "expires_at": "2019-08-24T14:15:22Z",
  "id": "string",
  "identity": {
    "id": "string",
    "recovery_addresses": [
      {
        "id": "string",
        "value": "string",
        "via": "string"
      }
    ],
    "schema_id": "string",
    "schema_url": "string",
    "traits": {},
    "verifiable_addresses": [
      {
        "id": "string",
        "status": "string",
        "value": "string",
        "verified": true,
        "verified_at": "2019-08-24T14:15:22Z",
        "via": "string"
      }
    ]
  },
  "issued_at": "2019-08-24T14:15:22Z",
  "messages": [
    {
      "context": {},
      "id": 0,
      "text": "string",
      "type": "string"
    }
  ],
  "methods": {
    "property1": {
      "config": {
        "action": "string",
        "fields": [
          {
            "disabled": true,
            "messages": [
              {
                "context": {},
                "id": 0,
                "text": "string",
                "type": "string"
              }
            ],
            "name": "string",
            "pattern": "string",
            "required": true,
            "type": "string",
            "value": {}
          }
        ],
        "messages": [
          {
            "context": {},
            "id": 0,
            "text": "string",
            "type": "string"
          }
        ],
        "method": "string"
      },
      "method": "string"
    },
    "property2": {
      "config": {
        "action": "string",
        "fields": [
          {
            "disabled": true,
            "messages": [
              {
                "context": {},
                "id": 0,
                "text": "string",
                "type": "string"
              }
            ],
            "name": "string",
            "pattern": "string",
            "required": true,
            "type": "string",
            "value": {}
          }
        ],
        "messages": [
          {
            "context": {},
            "id": 0,
            "text": "string",
            "type": "string"
          }
        ],
        "method": "string"
      },
      "method": "string"
    }
  },
  "request_url": "string",
  "state": "string",
  "type": "string"
}
```

<aside class="warning">
  To perform this operation, you must be authenticated by means of one of the
  following methods: sessionToken
</aside>

#### Code samples

<Tabs groupId="code-samples" defaultValue="shell"
  values={[{label: 'Shell', value: 'shell'}, {label: 'Go', value: 'go'}, {label: 'Node', value: 'node'},
    {label: 'Java', value: 'java'}, {label: 'Python', value: 'python'}, {label: 'Ruby', value: 'ruby'}]}>
<TabItem value="shell">

```shell
curl -X GET /self-service/settings/flows?id=string \
  -H 'Accept: application/json' \  -H 'X-Session-Token: API_KEY'
```

</TabItem>
<TabItem value="go">

```go
package main

import (
    "bytes"
    "net/http"
)

func main() {
    headers := map[string][]string{
        "Accept": []string{"application/json"},
        "X-Session-Token": []string{"API_KEY"},
    }

    var body []byte
    // body = ...

    req, err := http.NewRequest("GET", "/self-service/settings/flows", bytes.NewBuffer(body))
    req.Header = headers

    client := &http.Client{}
    resp, err := client.Do(req)
    // ...
}
```

</TabItem>
<TabItem value="node">

```javascript
const fetch = require('node-fetch')

const headers = {
  Accept: 'application/json',
  'X-Session-Token': 'API_KEY'
}

fetch('/self-service/settings/flows?id=string', {
  method: 'GET',
  headers
})
  .then((r) => r.json())
  .then((body) => {
    console.log(body)
  })
```

</TabItem>
<TabItem value="java">

```java
// This sample needs improvement.
URL obj = new URL("/self-service/settings/flows?id=string");

HttpURLConnection con = (HttpURLConnection) obj.openConnection();
con.setRequestMethod("GET");

int responseCode = con.getResponseCode();

BufferedReader in = new BufferedReader(
    new InputStreamReader(con.getInputStream())
);

String inputLine;
StringBuffer response = new StringBuffer();
while ((inputLine = in.readLine()) != null) {
    response.append(inputLine);
}
in.close();

System.out.println(response.toString());
```

</TabItem>
<TabItem value="python">

```python
import requests

headers = {
  'Accept': 'application/json',
  'X-Session-Token': 'API_KEY'
}

r = requests.get(
  '/self-service/settings/flows',
  params={
    'id': 'string'},
  headers = headers)

print r.json()
```

</TabItem>
<TabItem value="ruby">

```ruby
require 'rest-client'
require 'json'

headers = {
  'Accept' => 'application/json',
  'X-Session-Token' => 'API_KEY'
}

result = RestClient.get '/self-service/settings/flows',
  params: {
    'id' => 'string'}, headers: headers

p JSON.parse(result)
```

</TabItem>
</Tabs>

<a id="opIdcompleteSelfServiceSettingsFlowWithPasswordMethod"></a>

### Complete Settings Flow with Username/Email Password Method

```
POST /self-service/settings/methods/password HTTP/1.1
Content-Type: application/json
Accept: application/json

```

Use this endpoint to complete a settings flow by sending an identity's updated
password. This endpoint behaves differently for API and browser flows.

API-initiated flows expect `application/json` to be sent in the body and respond
with HTTP 200 and an application/json body with the session token on success;
HTTP 302 redirect to a fresh settings flow if the original flow expired with the
appropriate error messages set; HTTP 400 on form validation errors. HTTP 401
when the endpoint is called without a valid session token. HTTP 403 when
`selfservice.flows.settings.privileged_session_max_age` was reached. Implies
that the user needs to re-authenticate.

Browser flows expect `application/x-www-form-urlencoded` to be sent in the body
and responds with a HTTP 302 redirect to the post/after settings URL or the
`return_to` value if it was set and if the flow succeeded; a HTTP 302 redirect
to the Settings UI URL with the flow ID containing the validation errors
otherwise. a HTTP 302 redirect to the login endpoint when
`selfservice.flows.settings.privileged_session_max_age` was reached.

More information can be found at
[ORY Kratos User Settings & Profile Management Documentation](../self-service/flows/user-settings).

#### Request body

```json
{
  "csrf_token": "string",
  "password": "string"
}
```

```yaml
csrf_token: string
password: string
```

<a id="complete-settings-flow-with-username/email-password-method-parameters"></a>

#### Parameters

| Parameter | In    | Type                                                                                                          | Required | Description      |
| --------- | ----- | ------------------------------------------------------------------------------------------------------------- | -------- | ---------------- |
| flow      | query | string                                                                                                        | false    | Flow is flow ID. |
| body      | body  | [CompleteSelfServiceSettingsFlowWithPasswordMethod](#schemacompleteselfservicesettingsflowwithpasswordmethod) | false    | none             |

#### Responses

<a id="complete-settings-flow-with-username/email-password-method-responses"></a>

##### Overview

| Status | Meaning                                                                    | Description                                                                                                                   | Schema                                                  |
| ------ | -------------------------------------------------------------------------- | ----------------------------------------------------------------------------------------------------------------------------- | ------------------------------------------------------- |
| 200    | [OK](https://tools.ietf.org/html/rfc7231#section-6.3.1)                    | settingsViaApiResponse                                                                                                        | [settingsViaApiResponse](#schemasettingsviaapiresponse) |
| 302    | [Found](https://tools.ietf.org/html/rfc7231#section-6.4.3)                 | Empty responses are sent when, for example, resources are deleted. The HTTP status code for empty responses is typically 201. | None                                                    |
| 400    | [Bad Request](https://tools.ietf.org/html/rfc7231#section-6.5.1)           | settingsFlow                                                                                                                  | [settingsFlow](#schemasettingsflow)                     |
| 401    | [Unauthorized](https://tools.ietf.org/html/rfc7235#section-3.1)            | genericError                                                                                                                  | [genericError](#schemagenericerror)                     |
| 403    | [Forbidden](https://tools.ietf.org/html/rfc7231#section-6.5.3)             | genericError                                                                                                                  | [genericError](#schemagenericerror)                     |
| 500    | [Internal Server Error](https://tools.ietf.org/html/rfc7231#section-6.6.1) | genericError                                                                                                                  | [genericError](#schemagenericerror)                     |

##### Examples

###### 200 response

```json
{
  "flow": {
    "active": "string",
    "expires_at": "2019-08-24T14:15:22Z",
    "id": "string",
    "identity": {
      "id": "string",
      "recovery_addresses": [
        {
          "id": "string",
          "value": "string",
          "via": "string"
        }
      ],
      "schema_id": "string",
      "schema_url": "string",
      "traits": {},
      "verifiable_addresses": [
        {
          "id": "string",
          "status": "string",
          "value": "string",
          "verified": true,
          "verified_at": "2019-08-24T14:15:22Z",
          "via": "string"
        }
      ]
    },
    "issued_at": "2019-08-24T14:15:22Z",
    "messages": [
      {
        "context": {},
        "id": 0,
        "text": "string",
        "type": "string"
      }
    ],
    "methods": {
      "property1": {
        "config": {
          "action": "string",
          "fields": [
            {
              "disabled": true,
              "messages": [
                {
                  "context": {},
                  "id": 0,
                  "text": "string",
                  "type": "string"
                }
              ],
              "name": "string",
              "pattern": "string",
              "required": true,
              "type": "string",
              "value": {}
            }
          ],
          "messages": [
            {
              "context": {},
              "id": 0,
              "text": "string",
              "type": "string"
            }
          ],
          "method": "string"
        },
        "method": "string"
      },
      "property2": {
        "config": {
          "action": "string",
          "fields": [
            {
              "disabled": true,
              "messages": [
                {
                  "context": {},
                  "id": 0,
                  "text": "string",
                  "type": "string"
                }
              ],
              "name": "string",
              "pattern": "string",
              "required": true,
              "type": "string",
              "value": {}
            }
          ],
          "messages": [
            {
              "context": {},
              "id": 0,
              "text": "string",
              "type": "string"
            }
          ],
          "method": "string"
        },
        "method": "string"
      }
    },
    "request_url": "string",
    "state": "string",
    "type": "string"
  },
  "identity": {
    "id": "string",
    "recovery_addresses": [
      {
        "id": "string",
        "value": "string",
        "via": "string"
      }
    ],
    "schema_id": "string",
    "schema_url": "string",
    "traits": {},
    "verifiable_addresses": [
      {
        "id": "string",
        "status": "string",
        "value": "string",
        "verified": true,
        "verified_at": "2019-08-24T14:15:22Z",
        "via": "string"
      }
    ]
  }
}
```

<aside class="warning">
  To perform this operation, you must be authenticated by means of one of the
  following methods: sessionToken
</aside>

#### Code samples

<Tabs groupId="code-samples" defaultValue="shell"
  values={[{label: 'Shell', value: 'shell'}, {label: 'Go', value: 'go'}, {label: 'Node', value: 'node'},
    {label: 'Java', value: 'java'}, {label: 'Python', value: 'python'}, {label: 'Ruby', value: 'ruby'}]}>
<TabItem value="shell">

```shell
curl -X POST /self-service/settings/methods/password \
  -H 'Content-Type: application/json' \  -H 'Accept: application/json' \  -H 'X-Session-Token: API_KEY'
```

</TabItem>
<TabItem value="go">

```go
package main

import (
    "bytes"
    "net/http"
)

func main() {
    headers := map[string][]string{
        "Content-Type": []string{"application/json"},
        "Accept": []string{"application/json"},
        "X-Session-Token": []string{"API_KEY"},
    }

    var body []byte
    // body = ...

    req, err := http.NewRequest("POST", "/self-service/settings/methods/password", bytes.NewBuffer(body))
    req.Header = headers

    client := &http.Client{}
    resp, err := client.Do(req)
    // ...
}
```

</TabItem>
<TabItem value="node">

```javascript
const fetch = require('node-fetch');
const input = '{
  "csrf_token": "string",
  "password": "string"
}';
const headers = {
  'Content-Type': 'application/json',  'Accept': 'application/json',  'X-Session-Token': 'API_KEY'
}

fetch('/self-service/settings/methods/password', {
  method: 'POST',
  body: input,
  headers
})
.then(r => r.json())
.then((body) => {
    console.log(body)
})
```

</TabItem>
<TabItem value="java">

```java
// This sample needs improvement.
URL obj = new URL("/self-service/settings/methods/password");

HttpURLConnection con = (HttpURLConnection) obj.openConnection();
con.setRequestMethod("POST");

int responseCode = con.getResponseCode();

BufferedReader in = new BufferedReader(
    new InputStreamReader(con.getInputStream())
);

String inputLine;
StringBuffer response = new StringBuffer();
while ((inputLine = in.readLine()) != null) {
    response.append(inputLine);
}
in.close();

System.out.println(response.toString());
```

</TabItem>
<TabItem value="python">

```python
import requests

headers = {
  'Content-Type': 'application/json',
  'Accept': 'application/json',
  'X-Session-Token': 'API_KEY'
}

r = requests.post(
  '/self-service/settings/methods/password',
  params={},
  headers = headers)

print r.json()
```

</TabItem>
<TabItem value="ruby">

```ruby
require 'rest-client'
require 'json'

headers = {
  'Content-Type' => 'application/json',
  'Accept' => 'application/json',
  'X-Session-Token' => 'API_KEY'
}

result = RestClient.post '/self-service/settings/methods/password',
  params: {}, headers: headers

p JSON.parse(result)
```

</TabItem>
</Tabs>

<a id="opIdcompleteSelfServiceSettingsFlowWithProfileMethod"></a>

### Complete Settings Flow with Profile Method

```
POST /self-service/settings/methods/profile HTTP/1.1
Content-Type: application/json
Accept: application/json

```

Use this endpoint to complete a settings flow by sending an identity's updated
traits. This endpoint behaves differently for API and browser flows.

API-initiated flows expect `application/json` to be sent in the body and respond
with HTTP 200 and an application/json body with the session token on success;
HTTP 302 redirect to a fresh settings flow if the original flow expired with the
appropriate error messages set; HTTP 400 on form validation errors. HTTP 401
when the endpoint is called without a valid session token. HTTP 403 when
`selfservice.flows.settings.privileged_session_max_age` was reached and a
sensitive field was updated (e.g. recovery email). Implies that the user needs
to re-authenticate.

Browser flows expect `application/x-www-form-urlencoded` to be sent in the body
and responds with a HTTP 302 redirect to the post/after settings URL or the
`return_to` value if it was set and if the flow succeeded; a HTTP 302 redirect
to the settings UI URL with the flow ID containing the validation errors
otherwise. a HTTP 302 redirect to the login endpoint when
`selfservice.flows.settings.privileged_session_max_age` was reached.

More information can be found at
[ORY Kratos User Settings & Profile Management Documentation](../self-service/flows/user-settings).

#### Request body

```json
{}
```

```yaml
{}
```

<a id="complete-settings-flow-with-profile-method-parameters"></a>

#### Parameters

| Parameter | In    | Type   | Required | Description      |
| --------- | ----- | ------ | -------- | ---------------- |
| flow      | query | string | false    | Flow is flow ID. |
| body      | body  | object | false    | none             |

#### Responses

<a id="complete-settings-flow-with-profile-method-responses"></a>

##### Overview

| Status | Meaning                                                                    | Description                                                                                                                   | Schema                              |
| ------ | -------------------------------------------------------------------------- | ----------------------------------------------------------------------------------------------------------------------------- | ----------------------------------- |
| 200    | [OK](https://tools.ietf.org/html/rfc7231#section-6.3.1)                    | settingsFlow                                                                                                                  | [settingsFlow](#schemasettingsflow) |
| 302    | [Found](https://tools.ietf.org/html/rfc7231#section-6.4.3)                 | Empty responses are sent when, for example, resources are deleted. The HTTP status code for empty responses is typically 201. | None                                |
| 400    | [Bad Request](https://tools.ietf.org/html/rfc7231#section-6.5.1)           | settingsFlow                                                                                                                  | [settingsFlow](#schemasettingsflow) |
| 401    | [Unauthorized](https://tools.ietf.org/html/rfc7235#section-3.1)            | genericError                                                                                                                  | [genericError](#schemagenericerror) |
| 403    | [Forbidden](https://tools.ietf.org/html/rfc7231#section-6.5.3)             | genericError                                                                                                                  | [genericError](#schemagenericerror) |
| 500    | [Internal Server Error](https://tools.ietf.org/html/rfc7231#section-6.6.1) | genericError                                                                                                                  | [genericError](#schemagenericerror) |

##### Examples

###### 200 response

```json
{
  "active": "string",
  "expires_at": "2019-08-24T14:15:22Z",
  "id": "string",
  "identity": {
    "id": "string",
    "recovery_addresses": [
      {
        "id": "string",
        "value": "string",
        "via": "string"
      }
    ],
    "schema_id": "string",
    "schema_url": "string",
    "traits": {},
    "verifiable_addresses": [
      {
        "id": "string",
        "status": "string",
        "value": "string",
        "verified": true,
        "verified_at": "2019-08-24T14:15:22Z",
        "via": "string"
      }
    ]
  },
  "issued_at": "2019-08-24T14:15:22Z",
  "messages": [
    {
      "context": {},
      "id": 0,
      "text": "string",
      "type": "string"
    }
  ],
  "methods": {
    "property1": {
      "config": {
        "action": "string",
        "fields": [
          {
            "disabled": true,
            "messages": [
              {
                "context": {},
                "id": 0,
                "text": "string",
                "type": "string"
              }
            ],
            "name": "string",
            "pattern": "string",
            "required": true,
            "type": "string",
            "value": {}
          }
        ],
        "messages": [
          {
            "context": {},
            "id": 0,
            "text": "string",
            "type": "string"
          }
        ],
        "method": "string"
      },
      "method": "string"
    },
    "property2": {
      "config": {
        "action": "string",
        "fields": [
          {
            "disabled": true,
            "messages": [
              {
                "context": {},
                "id": 0,
                "text": "string",
                "type": "string"
              }
            ],
            "name": "string",
            "pattern": "string",
            "required": true,
            "type": "string",
            "value": {}
          }
        ],
        "messages": [
          {
            "context": {},
            "id": 0,
            "text": "string",
            "type": "string"
          }
        ],
        "method": "string"
      },
      "method": "string"
    }
  },
  "request_url": "string",
  "state": "string",
  "type": "string"
}
```

<aside class="warning">
  To perform this operation, you must be authenticated by means of one of the
  following methods: sessionToken
</aside>

#### Code samples

<Tabs groupId="code-samples" defaultValue="shell"
  values={[{label: 'Shell', value: 'shell'}, {label: 'Go', value: 'go'}, {label: 'Node', value: 'node'},
    {label: 'Java', value: 'java'}, {label: 'Python', value: 'python'}, {label: 'Ruby', value: 'ruby'}]}>
<TabItem value="shell">

```shell
curl -X POST /self-service/settings/methods/profile \
  -H 'Content-Type: application/json' \  -H 'Accept: application/json' \  -H 'X-Session-Token: API_KEY'
```

</TabItem>
<TabItem value="go">

```go
package main

import (
    "bytes"
    "net/http"
)

func main() {
    headers := map[string][]string{
        "Content-Type": []string{"application/json"},
        "Accept": []string{"application/json"},
        "X-Session-Token": []string{"API_KEY"},
    }

    var body []byte
    // body = ...

    req, err := http.NewRequest("POST", "/self-service/settings/methods/profile", bytes.NewBuffer(body))
    req.Header = headers

    client := &http.Client{}
    resp, err := client.Do(req)
    // ...
}
```

</TabItem>
<TabItem value="node">

```javascript
const fetch = require('node-fetch')
const input = '{}'
const headers = {
  'Content-Type': 'application/json',
  Accept: 'application/json',
  'X-Session-Token': 'API_KEY'
}

fetch('/self-service/settings/methods/profile', {
  method: 'POST',
  body: input,
  headers
})
  .then((r) => r.json())
  .then((body) => {
    console.log(body)
  })
```

</TabItem>
<TabItem value="java">

```java
// This sample needs improvement.
URL obj = new URL("/self-service/settings/methods/profile");

HttpURLConnection con = (HttpURLConnection) obj.openConnection();
con.setRequestMethod("POST");

int responseCode = con.getResponseCode();

BufferedReader in = new BufferedReader(
    new InputStreamReader(con.getInputStream())
);

String inputLine;
StringBuffer response = new StringBuffer();
while ((inputLine = in.readLine()) != null) {
    response.append(inputLine);
}
in.close();

System.out.println(response.toString());
```

</TabItem>
<TabItem value="python">

```python
import requests

headers = {
  'Content-Type': 'application/json',
  'Accept': 'application/json',
  'X-Session-Token': 'API_KEY'
}

r = requests.post(
  '/self-service/settings/methods/profile',
  params={},
  headers = headers)

print r.json()
```

</TabItem>
<TabItem value="ruby">

```ruby
require 'rest-client'
require 'json'

headers = {
  'Content-Type' => 'application/json',
  'Accept' => 'application/json',
  'X-Session-Token' => 'API_KEY'
}

result = RestClient.post '/self-service/settings/methods/profile',
  params: {}, headers: headers

p JSON.parse(result)
```

</TabItem>
</Tabs>

<a id="opIdinitializeSelfServiceVerificationViaAPIFlow"></a>

### Initialize Verification Flow for API Clients

```
GET /self-service/verification/api HTTP/1.1
Accept: application/json

```

This endpoint initiates a verification flow for API clients such as mobile
devices, smart TVs, and so on.

To fetch an existing verification flow call
`/self-service/verification/flows?flow=<flow_id>`.

:::warning

You MUST NOT use this endpoint in client-side (Single Page Apps, ReactJS,
AngularJS) nor server-side (Java Server Pages, NodeJS, PHP, Golang, ...) browser
applications. Using this endpoint in these applications will make you vulnerable
to a variety of CSRF attacks.

This endpoint MUST ONLY be used in scenarios such as native mobile apps (React
Native, Objective C, Swift, Java, ...).

:::

More information can be found at
[ORY Kratos Email and Phone Verification Documentation](https://www.ory.sh/docs/kratos/selfservice/flows/verify-email-account-activation).

#### Responses

<a id="initialize-verification-flow-for-api-clients-responses"></a>

##### Overview

| Status | Meaning                                                                    | Description      | Schema                                      |
| ------ | -------------------------------------------------------------------------- | ---------------- | ------------------------------------------- |
| 200    | [OK](https://tools.ietf.org/html/rfc7231#section-6.3.1)                    | verificationFlow | [verificationFlow](#schemaverificationflow) |
| 400    | [Bad Request](https://tools.ietf.org/html/rfc7231#section-6.5.1)           | genericError     | [genericError](#schemagenericerror)         |
| 500    | [Internal Server Error](https://tools.ietf.org/html/rfc7231#section-6.6.1) | genericError     | [genericError](#schemagenericerror)         |

##### Examples

###### 200 response

```json
{
  "active": "string",
  "expires_at": "2019-08-24T14:15:22Z",
  "id": "string",
  "issued_at": "2019-08-24T14:15:22Z",
  "messages": [
    {
      "context": {},
      "id": 0,
      "text": "string",
      "type": "string"
    }
  ],
  "methods": {
    "property1": {
      "config": {
        "action": "string",
        "fields": [
          {
            "disabled": true,
            "messages": [
              {
                "context": {},
                "id": 0,
                "text": "string",
                "type": "string"
              }
            ],
            "name": "string",
            "pattern": "string",
            "required": true,
            "type": "string",
            "value": {}
          }
        ],
        "messages": [
          {
            "context": {},
            "id": 0,
            "text": "string",
            "type": "string"
          }
        ],
        "method": "string"
      },
      "method": "string"
    },
    "property2": {
      "config": {
        "action": "string",
        "fields": [
          {
            "disabled": true,
            "messages": [
              {
                "context": {},
                "id": 0,
                "text": "string",
                "type": "string"
              }
            ],
            "name": "string",
            "pattern": "string",
            "required": true,
            "type": "string",
            "value": {}
          }
        ],
        "messages": [
          {
            "context": {},
            "id": 0,
            "text": "string",
            "type": "string"
          }
        ],
        "method": "string"
      },
      "method": "string"
    }
  },
  "request_url": "string",
  "state": "string",
  "type": "string"
}
```

<aside class="success">This operation does not require authentication</aside>

#### Code samples

<Tabs groupId="code-samples" defaultValue="shell"
  values={[{label: 'Shell', value: 'shell'}, {label: 'Go', value: 'go'}, {label: 'Node', value: 'node'},
    {label: 'Java', value: 'java'}, {label: 'Python', value: 'python'}, {label: 'Ruby', value: 'ruby'}]}>
<TabItem value="shell">

```shell
curl -X GET /self-service/verification/api \
  -H 'Accept: application/json'
```

</TabItem>
<TabItem value="go">

```go
package main

import (
    "bytes"
    "net/http"
)

func main() {
    headers := map[string][]string{
        "Accept": []string{"application/json"},
    }

    var body []byte
    // body = ...

    req, err := http.NewRequest("GET", "/self-service/verification/api", bytes.NewBuffer(body))
    req.Header = headers

    client := &http.Client{}
    resp, err := client.Do(req)
    // ...
}
```

</TabItem>
<TabItem value="node">

```javascript
const fetch = require('node-fetch')

const headers = {
  Accept: 'application/json'
}

fetch('/self-service/verification/api', {
  method: 'GET',
  headers
})
  .then((r) => r.json())
  .then((body) => {
    console.log(body)
  })
```

</TabItem>
<TabItem value="java">

```java
// This sample needs improvement.
URL obj = new URL("/self-service/verification/api");

HttpURLConnection con = (HttpURLConnection) obj.openConnection();
con.setRequestMethod("GET");

int responseCode = con.getResponseCode();

BufferedReader in = new BufferedReader(
    new InputStreamReader(con.getInputStream())
);

String inputLine;
StringBuffer response = new StringBuffer();
while ((inputLine = in.readLine()) != null) {
    response.append(inputLine);
}
in.close();

System.out.println(response.toString());
```

</TabItem>
<TabItem value="python">

```python
import requests

headers = {
  'Accept': 'application/json'
}

r = requests.get(
  '/self-service/verification/api',
  params={},
  headers = headers)

print r.json()
```

</TabItem>
<TabItem value="ruby">

```ruby
require 'rest-client'
require 'json'

headers = {
  'Accept' => 'application/json'
}

result = RestClient.get '/self-service/verification/api',
  params: {}, headers: headers

p JSON.parse(result)
```

</TabItem>
</Tabs>

<a id="opIdinitializeSelfServiceVerificationViaBrowserFlow"></a>

### Initialize Verification Flow for Browser Clients

```
GET /self-service/verification/browser HTTP/1.1
Accept: application/json

```

This endpoint initializes a browser-based account verification flow. Once
initialized, the browser will be redirected to
`selfservice.flows.verification.ui_url` with the flow ID set as the query
parameter `?flow=`.

This endpoint is NOT INTENDED for API clients and only works with browsers
(Chrome, Firefox, ...).

More information can be found at
[ORY Kratos Email and Phone Verification Documentation](https://www.ory.sh/docs/kratos/selfservice/flows/verify-email-account-activation).

#### Responses

<a id="initialize-verification-flow-for-browser-clients-responses"></a>

##### Overview

| Status | Meaning                                                                    | Description                                                                                                                   | Schema                              |
| ------ | -------------------------------------------------------------------------- | ----------------------------------------------------------------------------------------------------------------------------- | ----------------------------------- |
| 302    | [Found](https://tools.ietf.org/html/rfc7231#section-6.4.3)                 | Empty responses are sent when, for example, resources are deleted. The HTTP status code for empty responses is typically 201. | None                                |
| 500    | [Internal Server Error](https://tools.ietf.org/html/rfc7231#section-6.6.1) | genericError                                                                                                                  | [genericError](#schemagenericerror) |

##### Examples

###### 500 response

```json
{
  "error": {
    "code": 404,
    "debug": "The database adapter was unable to find the element",
    "details": {},
    "message": "string",
    "reason": "string",
    "request": "string",
    "status": "string"
  }
}
```

<aside class="success">This operation does not require authentication</aside>

#### Code samples

<Tabs groupId="code-samples" defaultValue="shell"
  values={[{label: 'Shell', value: 'shell'}, {label: 'Go', value: 'go'}, {label: 'Node', value: 'node'},
    {label: 'Java', value: 'java'}, {label: 'Python', value: 'python'}, {label: 'Ruby', value: 'ruby'}]}>
<TabItem value="shell">

```shell
curl -X GET /self-service/verification/browser \
  -H 'Accept: application/json'
```

</TabItem>
<TabItem value="go">

```go
package main

import (
    "bytes"
    "net/http"
)

func main() {
    headers := map[string][]string{
        "Accept": []string{"application/json"},
    }

    var body []byte
    // body = ...

    req, err := http.NewRequest("GET", "/self-service/verification/browser", bytes.NewBuffer(body))
    req.Header = headers

    client := &http.Client{}
    resp, err := client.Do(req)
    // ...
}
```

</TabItem>
<TabItem value="node">

```javascript
const fetch = require('node-fetch')

const headers = {
  Accept: 'application/json'
}

fetch('/self-service/verification/browser', {
  method: 'GET',
  headers
})
  .then((r) => r.json())
  .then((body) => {
    console.log(body)
  })
```

</TabItem>
<TabItem value="java">

```java
// This sample needs improvement.
URL obj = new URL("/self-service/verification/browser");

HttpURLConnection con = (HttpURLConnection) obj.openConnection();
con.setRequestMethod("GET");

int responseCode = con.getResponseCode();

BufferedReader in = new BufferedReader(
    new InputStreamReader(con.getInputStream())
);

String inputLine;
StringBuffer response = new StringBuffer();
while ((inputLine = in.readLine()) != null) {
    response.append(inputLine);
}
in.close();

System.out.println(response.toString());
```

</TabItem>
<TabItem value="python">

```python
import requests

headers = {
  'Accept': 'application/json'
}

r = requests.get(
  '/self-service/verification/browser',
  params={},
  headers = headers)

print r.json()
```

</TabItem>
<TabItem value="ruby">

```ruby
require 'rest-client'
require 'json'

headers = {
  'Accept' => 'application/json'
}

result = RestClient.get '/self-service/verification/browser',
  params: {}, headers: headers

p JSON.parse(result)
```

</TabItem>
</Tabs>

<a id="opIdgetSelfServiceVerificationFlow"></a>

### Get Verification Flow

```
GET /self-service/verification/flows?id=string HTTP/1.1
Accept: application/json

```

This endpoint returns a verification flow's context with, for example, error
details and other information.

More information can be found at
[ORY Kratos Email and Phone Verification Documentation](https://www.ory.sh/docs/kratos/selfservice/flows/verify-email-account-activation).

<a id="get-verification-flow-parameters"></a>

#### Parameters

| Parameter | In    | Type   | Required | Description |
| --------- | ----- | ------ | -------- | ----------- |
| id        | query | string | true     | The Flow ID |

##### Detailed descriptions

**id**: The Flow ID

The value for this parameter comes from `request` URL Query parameter sent to
your application (e.g. `/verification?flow=abcde`).

#### Responses

<a id="get-verification-flow-responses"></a>

##### Overview

| Status | Meaning                                                                    | Description      | Schema                                      |
| ------ | -------------------------------------------------------------------------- | ---------------- | ------------------------------------------- |
| 200    | [OK](https://tools.ietf.org/html/rfc7231#section-6.3.1)                    | verificationFlow | [verificationFlow](#schemaverificationflow) |
| 403    | [Forbidden](https://tools.ietf.org/html/rfc7231#section-6.5.3)             | genericError     | [genericError](#schemagenericerror)         |
| 404    | [Not Found](https://tools.ietf.org/html/rfc7231#section-6.5.4)             | genericError     | [genericError](#schemagenericerror)         |
| 500    | [Internal Server Error](https://tools.ietf.org/html/rfc7231#section-6.6.1) | genericError     | [genericError](#schemagenericerror)         |

##### Examples

###### 200 response

```json
{
  "active": "string",
  "expires_at": "2019-08-24T14:15:22Z",
  "id": "string",
  "issued_at": "2019-08-24T14:15:22Z",
  "messages": [
    {
      "context": {},
      "id": 0,
      "text": "string",
      "type": "string"
    }
  ],
  "methods": {
    "property1": {
      "config": {
        "action": "string",
        "fields": [
          {
            "disabled": true,
            "messages": [
              {
                "context": {},
                "id": 0,
                "text": "string",
                "type": "string"
              }
            ],
            "name": "string",
            "pattern": "string",
            "required": true,
            "type": "string",
            "value": {}
          }
        ],
        "messages": [
          {
            "context": {},
            "id": 0,
            "text": "string",
            "type": "string"
          }
        ],
        "method": "string"
      },
      "method": "string"
    },
    "property2": {
      "config": {
        "action": "string",
        "fields": [
          {
            "disabled": true,
            "messages": [
              {
                "context": {},
                "id": 0,
                "text": "string",
                "type": "string"
              }
            ],
            "name": "string",
            "pattern": "string",
            "required": true,
            "type": "string",
            "value": {}
          }
        ],
        "messages": [
          {
            "context": {},
            "id": 0,
            "text": "string",
            "type": "string"
          }
        ],
        "method": "string"
      },
      "method": "string"
    }
  },
  "request_url": "string",
  "state": "string",
  "type": "string"
}
```

<aside class="success">This operation does not require authentication</aside>

#### Code samples

<Tabs groupId="code-samples" defaultValue="shell"
  values={[{label: 'Shell', value: 'shell'}, {label: 'Go', value: 'go'}, {label: 'Node', value: 'node'},
    {label: 'Java', value: 'java'}, {label: 'Python', value: 'python'}, {label: 'Ruby', value: 'ruby'}]}>
<TabItem value="shell">

```shell
curl -X GET /self-service/verification/flows?id=string \
  -H 'Accept: application/json'
```

</TabItem>
<TabItem value="go">

```go
package main

import (
    "bytes"
    "net/http"
)

func main() {
    headers := map[string][]string{
        "Accept": []string{"application/json"},
    }

    var body []byte
    // body = ...

    req, err := http.NewRequest("GET", "/self-service/verification/flows", bytes.NewBuffer(body))
    req.Header = headers

    client := &http.Client{}
    resp, err := client.Do(req)
    // ...
}
```

</TabItem>
<TabItem value="node">

```javascript
const fetch = require('node-fetch')

const headers = {
  Accept: 'application/json'
}

fetch('/self-service/verification/flows?id=string', {
  method: 'GET',
  headers
})
  .then((r) => r.json())
  .then((body) => {
    console.log(body)
  })
```

</TabItem>
<TabItem value="java">

```java
// This sample needs improvement.
URL obj = new URL("/self-service/verification/flows?id=string");

HttpURLConnection con = (HttpURLConnection) obj.openConnection();
con.setRequestMethod("GET");

int responseCode = con.getResponseCode();

BufferedReader in = new BufferedReader(
    new InputStreamReader(con.getInputStream())
);

String inputLine;
StringBuffer response = new StringBuffer();
while ((inputLine = in.readLine()) != null) {
    response.append(inputLine);
}
in.close();

System.out.println(response.toString());
```

</TabItem>
<TabItem value="python">

```python
import requests

headers = {
  'Accept': 'application/json'
}

r = requests.get(
  '/self-service/verification/flows',
  params={
    'id': 'string'},
  headers = headers)

print r.json()
```

</TabItem>
<TabItem value="ruby">

```ruby
require 'rest-client'
require 'json'

headers = {
  'Accept' => 'application/json'
}

result = RestClient.get '/self-service/verification/flows',
  params: {
    'id' => 'string'}, headers: headers

p JSON.parse(result)
```

</TabItem>
</Tabs>

<a id="opIdcompleteSelfServiceVerificationFlowWithLinkMethod"></a>

### Complete Verification Flow with Link Method

```
POST /self-service/verification/methods/link HTTP/1.1
Content-Type: application/json
Accept: application/json

```

Use this endpoint to complete a verification flow using the link method. This
endpoint behaves differently for API and browser flows and has several states:

`choose_method` expects `flow` (in the URL query) and `email` (in the body) to
be sent and works with API- and Browser-initiated flows. For API clients it
either returns a HTTP 200 OK when the form is valid and HTTP 400 OK when the
form is invalid and a HTTP 302 Found redirect with a fresh verification flow if
the flow was otherwise invalid (e.g. expired). For Browser clients it returns a
HTTP 302 Found redirect to the Verification UI URL with the Verification Flow ID
appended. `sent_email` is the success state after `choose_method` and allows the
user to request another verification email. It works for both API and
Browser-initiated flows and returns the same responses as the flow in
`choose_method` state. `passed_challenge` expects a `token` to be sent in the
URL query and given the nature of the flow ("sending a verification link") does
not have any API capabilities. The server responds with a HTTP 302 Found
redirect either to the Settings UI URL (if the link was valid) and instructs the
user to update their password, or a redirect to the Verification UI URL with a
new Verification Flow ID which contains an error message that the verification
link was invalid.

More information can be found at
[ORY Kratos Email and Phone Verification Documentation](https://www.ory.sh/docs/kratos/selfservice/flows/verify-email-account-activation).

#### Request body

```json
{
  "csrf_token": "string",
  "email": "string"
}
```

```yaml
csrf_token: string
email: string
```

<a id="complete-verification-flow-with-link-method-parameters"></a>

#### Parameters

| Parameter | In    | Type                                                                                                          | Required | Description        |
| --------- | ----- | ------------------------------------------------------------------------------------------------------------- | -------- | ------------------ |
| token     | query | string                                                                                                        | false    | Verification Token |
| flow      | query | string                                                                                                        | false    | The Flow ID        |
| body      | body  | [completeSelfServiceVerificationFlowWithLinkMethod](#schemacompleteselfserviceverificationflowwithlinkmethod) | false    | none               |

##### Detailed descriptions

**token**: Verification Token

The verification token which completes the verification request. If the token is
invalid (e.g. expired) an error will be shown to the end-user.

**flow**: The Flow ID

format: uuid

#### Responses

<a id="complete-verification-flow-with-link-method-responses"></a>

##### Overview

| Status | Meaning                                                                    | Description                                                                                                                   | Schema                                      |
| ------ | -------------------------------------------------------------------------- | ----------------------------------------------------------------------------------------------------------------------------- | ------------------------------------------- |
| 302    | [Found](https://tools.ietf.org/html/rfc7231#section-6.4.3)                 | Empty responses are sent when, for example, resources are deleted. The HTTP status code for empty responses is typically 201. | None                                        |
| 400    | [Bad Request](https://tools.ietf.org/html/rfc7231#section-6.5.1)           | verificationFlow                                                                                                              | [verificationFlow](#schemaverificationflow) |
| 500    | [Internal Server Error](https://tools.ietf.org/html/rfc7231#section-6.6.1) | genericError                                                                                                                  | [genericError](#schemagenericerror)         |

##### Examples

###### 400 response

```json
{
  "active": "string",
  "expires_at": "2019-08-24T14:15:22Z",
  "id": "string",
  "issued_at": "2019-08-24T14:15:22Z",
  "messages": [
    {
      "context": {},
      "id": 0,
      "text": "string",
      "type": "string"
    }
  ],
  "methods": {
    "property1": {
      "config": {
        "action": "string",
        "fields": [
          {
            "disabled": true,
            "messages": [
              {
                "context": {},
                "id": 0,
                "text": "string",
                "type": "string"
              }
            ],
            "name": "string",
            "pattern": "string",
            "required": true,
            "type": "string",
            "value": {}
          }
        ],
        "messages": [
          {
            "context": {},
            "id": 0,
            "text": "string",
            "type": "string"
          }
        ],
        "method": "string"
      },
      "method": "string"
    },
    "property2": {
      "config": {
        "action": "string",
        "fields": [
          {
            "disabled": true,
            "messages": [
              {
                "context": {},
                "id": 0,
                "text": "string",
                "type": "string"
              }
            ],
            "name": "string",
            "pattern": "string",
            "required": true,
            "type": "string",
            "value": {}
          }
        ],
        "messages": [
          {
            "context": {},
            "id": 0,
            "text": "string",
            "type": "string"
          }
        ],
        "method": "string"
      },
      "method": "string"
    }
  },
  "request_url": "string",
  "state": "string",
  "type": "string"
}
```

<aside class="success">This operation does not require authentication</aside>

#### Code samples

<Tabs groupId="code-samples" defaultValue="shell"
  values={[{label: 'Shell', value: 'shell'}, {label: 'Go', value: 'go'}, {label: 'Node', value: 'node'},
    {label: 'Java', value: 'java'}, {label: 'Python', value: 'python'}, {label: 'Ruby', value: 'ruby'}]}>
<TabItem value="shell">

```shell
curl -X POST /self-service/verification/methods/link \
  -H 'Content-Type: application/json' \  -H 'Accept: application/json'
```

</TabItem>
<TabItem value="go">

```go
package main

import (
    "bytes"
    "net/http"
)

func main() {
    headers := map[string][]string{
        "Content-Type": []string{"application/json"},
        "Accept": []string{"application/json"},
    }

    var body []byte
    // body = ...

    req, err := http.NewRequest("POST", "/self-service/verification/methods/link", bytes.NewBuffer(body))
    req.Header = headers

    client := &http.Client{}
    resp, err := client.Do(req)
    // ...
}
```

</TabItem>
<TabItem value="node">

```javascript
const fetch = require('node-fetch');
const input = '{
  "csrf_token": "string",
  "email": "string"
}';
const headers = {
  'Content-Type': 'application/json',  'Accept': 'application/json'
}

fetch('/self-service/verification/methods/link', {
  method: 'POST',
  body: input,
  headers
})
.then(r => r.json())
.then((body) => {
    console.log(body)
})
```

</TabItem>
<TabItem value="java">

```java
// This sample needs improvement.
URL obj = new URL("/self-service/verification/methods/link");

HttpURLConnection con = (HttpURLConnection) obj.openConnection();
con.setRequestMethod("POST");

int responseCode = con.getResponseCode();

BufferedReader in = new BufferedReader(
    new InputStreamReader(con.getInputStream())
);

String inputLine;
StringBuffer response = new StringBuffer();
while ((inputLine = in.readLine()) != null) {
    response.append(inputLine);
}
in.close();

System.out.println(response.toString());
```

</TabItem>
<TabItem value="python">

```python
import requests

headers = {
  'Content-Type': 'application/json',
  'Accept': 'application/json'
}

r = requests.post(
  '/self-service/verification/methods/link',
  params={},
  headers = headers)

print r.json()
```

</TabItem>
<TabItem value="ruby">

```ruby
require 'rest-client'
require 'json'

headers = {
  'Content-Type' => 'application/json',
  'Accept' => 'application/json'
}

result = RestClient.post '/self-service/verification/methods/link',
  params: {}, headers: headers

p JSON.parse(result)
```

</TabItem>
</Tabs>

<a id="opIdrevokeSession"></a>

### Initialize Logout Flow for API Clients - Revoke a Session

```
DELETE /sessions HTTP/1.1
Content-Type: application/json
Accept: application/json

```

Use this endpoint to revoke a session using its token. This endpoint is
particularly useful for API clients such as mobile apps to log the user out of
the system and invalidate the session.

This endpoint does not remove any HTTP Cookies - use the Browser-Based
Self-Service Logout Flow instead.

#### Request body

```json
{
  "session_token": "string"
}
```

<a id="initialize-logout-flow-for-api-clients---revoke-a-session-parameters"></a>

#### Parameters

| Parameter | In   | Type                                  | Required | Description |
| --------- | ---- | ------------------------------------- | -------- | ----------- |
| body      | body | [revokeSession](#schemarevokesession) | true     | none        |

#### Responses

<a id="initialize-logout-flow-for-api-clients---revoke-a-session-responses"></a>

##### Overview

| Status | Meaning                                                                    | Description                                                                                                                   | Schema                              |
| ------ | -------------------------------------------------------------------------- | ----------------------------------------------------------------------------------------------------------------------------- | ----------------------------------- |
| 204    | [No Content](https://tools.ietf.org/html/rfc7231#section-6.3.5)            | Empty responses are sent when, for example, resources are deleted. The HTTP status code for empty responses is typically 201. | None                                |
| 400    | [Bad Request](https://tools.ietf.org/html/rfc7231#section-6.5.1)           | genericError                                                                                                                  | [genericError](#schemagenericerror) |
| 500    | [Internal Server Error](https://tools.ietf.org/html/rfc7231#section-6.6.1) | genericError                                                                                                                  | [genericError](#schemagenericerror) |

##### Examples

###### 400 response

```json
{
  "error": {
    "code": 404,
    "debug": "The database adapter was unable to find the element",
    "details": {},
    "message": "string",
    "reason": "string",
    "request": "string",
    "status": "string"
  }
}
```

<aside class="success">This operation does not require authentication</aside>

#### Code samples

<Tabs groupId="code-samples" defaultValue="shell"
  values={[{label: 'Shell', value: 'shell'}, {label: 'Go', value: 'go'}, {label: 'Node', value: 'node'},
    {label: 'Java', value: 'java'}, {label: 'Python', value: 'python'}, {label: 'Ruby', value: 'ruby'}]}>
<TabItem value="shell">

```shell
curl -X DELETE /sessions \
  -H 'Content-Type: application/json' \  -H 'Accept: application/json'
```

</TabItem>
<TabItem value="go">

```go
package main

import (
    "bytes"
    "net/http"
)

func main() {
    headers := map[string][]string{
        "Content-Type": []string{"application/json"},
        "Accept": []string{"application/json"},
    }

    var body []byte
    // body = ...

    req, err := http.NewRequest("DELETE", "/sessions", bytes.NewBuffer(body))
    req.Header = headers

    client := &http.Client{}
    resp, err := client.Do(req)
    // ...
}
```

</TabItem>
<TabItem value="node">

```javascript
const fetch = require('node-fetch');
const input = '{
  "session_token": "string"
}';
const headers = {
  'Content-Type': 'application/json',  'Accept': 'application/json'
}

fetch('/sessions', {
  method: 'DELETE',
  body: input,
  headers
})
.then(r => r.json())
.then((body) => {
    console.log(body)
})
```

</TabItem>
<TabItem value="java">

```java
// This sample needs improvement.
URL obj = new URL("/sessions");

HttpURLConnection con = (HttpURLConnection) obj.openConnection();
con.setRequestMethod("DELETE");

int responseCode = con.getResponseCode();

BufferedReader in = new BufferedReader(
    new InputStreamReader(con.getInputStream())
);

String inputLine;
StringBuffer response = new StringBuffer();
while ((inputLine = in.readLine()) != null) {
    response.append(inputLine);
}
in.close();

System.out.println(response.toString());
```

</TabItem>
<TabItem value="python">

```python
import requests

headers = {
  'Content-Type': 'application/json',
  'Accept': 'application/json'
}

r = requests.delete(
  '/sessions',
  params={},
  headers = headers)

print r.json()
```

</TabItem>
<TabItem value="ruby">

```ruby
require 'rest-client'
require 'json'

headers = {
  'Content-Type' => 'application/json',
  'Accept' => 'application/json'
}

result = RestClient.delete '/sessions',
  params: {}, headers: headers

p JSON.parse(result)
```

</TabItem>
</Tabs>

<a id="opIdwhoami"></a>

### Check Who the Current HTTP Session Belongs To

```
GET /sessions/whoami HTTP/1.1
Accept: application/json
Cookie: string

```

Uses the HTTP Headers in the GET request to determine (e.g. by using checking
the cookies) who is authenticated. Returns a session object in the body or 401
if the credentials are invalid or no credentials were sent. Additionally when
the request it successful it adds the user ID to the
'X-Kratos-Authenticated-Identity-Id' header in the response.

This endpoint is useful for reverse proxies and API Gateways.

<a id="check-who-the-current-http-session-belongs-to-parameters"></a>

#### Parameters

| Parameter     | In     | Type   | Required | Description       |
| ------------- | ------ | ------ | -------- | ----------------- |
| Cookie        | header | string | false    | none              |
| Authorization | query  | string | false    | in: authorization |

#### Responses

<a id="check-who-the-current-http-session-belongs-to-responses"></a>

##### Overview

| Status | Meaning                                                                    | Description  | Schema                              |
| ------ | -------------------------------------------------------------------------- | ------------ | ----------------------------------- |
| 200    | [OK](https://tools.ietf.org/html/rfc7231#section-6.3.1)                    | session      | [session](#schemasession)           |
| 401    | [Unauthorized](https://tools.ietf.org/html/rfc7235#section-3.1)            | genericError | [genericError](#schemagenericerror) |
| 500    | [Internal Server Error](https://tools.ietf.org/html/rfc7231#section-6.6.1) | genericError | [genericError](#schemagenericerror) |

##### Examples

###### 200 response

```json
{
  "active": true,
  "authenticated_at": "2019-08-24T14:15:22Z",
  "expires_at": "2019-08-24T14:15:22Z",
  "id": "string",
  "identity": {
    "id": "string",
    "recovery_addresses": [
      {
        "id": "string",
        "value": "string",
        "via": "string"
      }
    ],
    "schema_id": "string",
    "schema_url": "string",
    "traits": {},
    "verifiable_addresses": [
      {
        "id": "string",
        "status": "string",
        "value": "string",
        "verified": true,
        "verified_at": "2019-08-24T14:15:22Z",
        "via": "string"
      }
    ]
  },
  "issued_at": "2019-08-24T14:15:22Z"
}
```

<aside class="warning">
  To perform this operation, you must be authenticated by means of one of the
  following methods: sessionToken
</aside>

#### Code samples

<Tabs groupId="code-samples" defaultValue="shell"
  values={[{label: 'Shell', value: 'shell'}, {label: 'Go', value: 'go'}, {label: 'Node', value: 'node'},
    {label: 'Java', value: 'java'}, {label: 'Python', value: 'python'}, {label: 'Ruby', value: 'ruby'}]}>
<TabItem value="shell">

```shell
curl -X GET /sessions/whoami \
  -H 'Accept: application/json' \  -H 'Cookie: string' \  -H 'X-Session-Token: API_KEY'
```

</TabItem>
<TabItem value="go">

```go
package main

import (
    "bytes"
    "net/http"
)

func main() {
    headers := map[string][]string{
        "Accept": []string{"application/json"},
        "Cookie": []string{"string"},
        "X-Session-Token": []string{"API_KEY"},
    }

    var body []byte
    // body = ...

    req, err := http.NewRequest("GET", "/sessions/whoami", bytes.NewBuffer(body))
    req.Header = headers

    client := &http.Client{}
    resp, err := client.Do(req)
    // ...
}
```

</TabItem>
<TabItem value="node">

```javascript
const fetch = require('node-fetch')

const headers = {
  Accept: 'application/json',
  Cookie: 'string',
  'X-Session-Token': 'API_KEY'
}

fetch('/sessions/whoami', {
  method: 'GET',
  headers
})
  .then((r) => r.json())
  .then((body) => {
    console.log(body)
  })
```

</TabItem>
<TabItem value="java">

```java
// This sample needs improvement.
URL obj = new URL("/sessions/whoami");

HttpURLConnection con = (HttpURLConnection) obj.openConnection();
con.setRequestMethod("GET");

int responseCode = con.getResponseCode();

BufferedReader in = new BufferedReader(
    new InputStreamReader(con.getInputStream())
);

String inputLine;
StringBuffer response = new StringBuffer();
while ((inputLine = in.readLine()) != null) {
    response.append(inputLine);
}
in.close();

System.out.println(response.toString());
```

</TabItem>
<TabItem value="python">

```python
import requests

headers = {
  'Accept': 'application/json',
  'Cookie': 'string',
  'X-Session-Token': 'API_KEY'
}

r = requests.get(
  '/sessions/whoami',
  params={},
  headers = headers)

print r.json()
```

</TabItem>
<TabItem value="ruby">

```ruby
require 'rest-client'
require 'json'

headers = {
  'Accept' => 'application/json',
  'Cookie' => 'string',
  'X-Session-Token' => 'API_KEY'
}

result = RestClient.get '/sessions/whoami',
  params: {}, headers: headers

p JSON.parse(result)
```

</TabItem>
</Tabs>

<a id="ory-kratos-version"></a>

## version

<a id="opIdgetVersion"></a>

### Get service version

```
GET /version HTTP/1.1
Accept: application/json

```

This endpoint returns the service version typically notated using semantic
versioning.

If the service supports TLS Edge Termination, this endpoint does not require the
`X-Forwarded-Proto` header to be set.

Be aware that if you are running multiple nodes of this service, the health
status will never refer to the cluster state, only to a single instance.

#### Responses

<a id="get-service-version-responses"></a>

##### Overview

| Status | Meaning                                                 | Description | Schema                    |
| ------ | ------------------------------------------------------- | ----------- | ------------------------- |
| 200    | [OK](https://tools.ietf.org/html/rfc7231#section-6.3.1) | version     | [version](#schemaversion) |

##### Examples

###### 200 response

```json
{
  "version": "string"
}
```

<aside class="success">This operation does not require authentication</aside>

#### Code samples

<Tabs groupId="code-samples" defaultValue="shell"
  values={[{label: 'Shell', value: 'shell'}, {label: 'Go', value: 'go'}, {label: 'Node', value: 'node'},
    {label: 'Java', value: 'java'}, {label: 'Python', value: 'python'}, {label: 'Ruby', value: 'ruby'}]}>
<TabItem value="shell">

```shell
curl -X GET /version \
  -H 'Accept: application/json'
```

</TabItem>
<TabItem value="go">

```go
package main

import (
    "bytes"
    "net/http"
)

func main() {
    headers := map[string][]string{
        "Accept": []string{"application/json"},
    }

    var body []byte
    // body = ...

    req, err := http.NewRequest("GET", "/version", bytes.NewBuffer(body))
    req.Header = headers

    client := &http.Client{}
    resp, err := client.Do(req)
    // ...
}
```

</TabItem>
<TabItem value="node">

```javascript
const fetch = require('node-fetch')

const headers = {
  Accept: 'application/json'
}

fetch('/version', {
  method: 'GET',
  headers
})
  .then((r) => r.json())
  .then((body) => {
    console.log(body)
  })
```

</TabItem>
<TabItem value="java">

```java
// This sample needs improvement.
URL obj = new URL("/version");

HttpURLConnection con = (HttpURLConnection) obj.openConnection();
con.setRequestMethod("GET");

int responseCode = con.getResponseCode();

BufferedReader in = new BufferedReader(
    new InputStreamReader(con.getInputStream())
);

String inputLine;
StringBuffer response = new StringBuffer();
while ((inputLine = in.readLine()) != null) {
    response.append(inputLine);
}
in.close();

System.out.println(response.toString());
```

</TabItem>
<TabItem value="python">

```python
import requests

headers = {
  'Accept': 'application/json'
}

r = requests.get(
  '/version',
  params={},
  headers = headers)

print r.json()
```

</TabItem>
<TabItem value="ruby">

```ruby
require 'rest-client'
require 'json'

headers = {
  'Accept' => 'application/json'
}

result = RestClient.get '/version',
  params: {}, headers: headers

p JSON.parse(result)
```

</TabItem>
</Tabs>

## Schemas

<a id="tocScompleteselfserviceloginflowwithpasswordmethod"></a>

#### CompleteSelfServiceLoginFlowWithPasswordMethod

<a id="schemacompleteselfserviceloginflowwithpasswordmethod"></a>

```json
{
  "csrf_token": "string",
  "identifier": "string",
  "password": "string"
}
```

_CompleteSelfServiceLoginFlowWithPasswordMethod
CompleteSelfServiceLoginFlowWithPasswordMethod
CompleteSelfServiceLoginFlowWithPasswordMethod
CompleteSelfServiceLoginFlowWithPasswordMethod
CompleteSelfServiceLoginFlowWithPasswordMethod
CompleteSelfServiceLoginFlowWithPasswordMethod
CompleteSelfServiceLoginFlowWithPasswordMethod
CompleteSelfServiceLoginFlowWithPasswordMethod
CompleteSelfServiceLoginFlowWithPasswordMethod
CompleteSelfServiceLoginFlowWithPasswordMethod
CompleteSelfServiceLoginFlowWithPasswordMethod
CompleteSelfServiceLoginFlowWithPasswordMethod
CompleteSelfServiceLoginFlowWithPasswordMethod
CompleteSelfServiceLoginFlowWithPasswordMethod
CompleteSelfServiceLoginFlowWithPasswordMethod
CompleteSelfServiceLoginFlowWithPasswordMethod
CompleteSelfServiceLoginFlowWithPasswordMethod
CompleteSelfServiceLoginFlowWithPasswordMethod
CompleteSelfServiceLoginFlowWithPasswordMethod
CompleteSelfServiceLoginFlowWithPasswordMethod
CompleteSelfServiceLoginFlowWithPasswordMethod
CompleteSelfServiceLoginFlowWithPasswordMethod
CompleteSelfServiceLoginFlowWithPasswordMethod
CompleteSelfServiceLoginFlowWithPasswordMethod complete self service login flow
with password method_

#### Properties

| Name       | Type   | Required | Restrictions | Description                                                           |
| ---------- | ------ | -------- | ------------ | --------------------------------------------------------------------- |
| csrf_token | string | false    | none         | Sending the anti-csrf token is only required for browser login flows. |
| identifier | string | false    | none         | Identifier is the email or username of the user trying to log in.     |
| password   | string | false    | none         | The user's password.                                                  |

<a id="tocScompleteselfservicesettingsflowwithpasswordmethod"></a>

#### CompleteSelfServiceSettingsFlowWithPasswordMethod

<a id="schemacompleteselfservicesettingsflowwithpasswordmethod"></a>

```json
{
  "csrf_token": "string",
  "password": "string"
}
```

_CompleteSelfServiceSettingsFlowWithPasswordMethod
CompleteSelfServiceSettingsFlowWithPasswordMethod
CompleteSelfServiceSettingsFlowWithPasswordMethod
CompleteSelfServiceSettingsFlowWithPasswordMethod
CompleteSelfServiceSettingsFlowWithPasswordMethod
CompleteSelfServiceSettingsFlowWithPasswordMethod
CompleteSelfServiceSettingsFlowWithPasswordMethod
CompleteSelfServiceSettingsFlowWithPasswordMethod
CompleteSelfServiceSettingsFlowWithPasswordMethod
CompleteSelfServiceSettingsFlowWithPasswordMethod
CompleteSelfServiceSettingsFlowWithPasswordMethod
CompleteSelfServiceSettingsFlowWithPasswordMethod
CompleteSelfServiceSettingsFlowWithPasswordMethod
CompleteSelfServiceSettingsFlowWithPasswordMethod
CompleteSelfServiceSettingsFlowWithPasswordMethod
CompleteSelfServiceSettingsFlowWithPasswordMethod
CompleteSelfServiceSettingsFlowWithPasswordMethod
CompleteSelfServiceSettingsFlowWithPasswordMethod
CompleteSelfServiceSettingsFlowWithPasswordMethod
CompleteSelfServiceSettingsFlowWithPasswordMethod
CompleteSelfServiceSettingsFlowWithPasswordMethod
CompleteSelfServiceSettingsFlowWithPasswordMethod
CompleteSelfServiceSettingsFlowWithPasswordMethod
CompleteSelfServiceSettingsFlowWithPasswordMethod complete self service settings
flow with password method_

#### Properties

| Name       | Type   | Required | Restrictions | Description                                            |
| ---------- | ------ | -------- | ------------ | ------------------------------------------------------ |
| csrf_token | string | false    | none         | CSRFToken is the anti-CSRF token<br/><br/>type: string |
| password   | string | true     | none         | Password is the updated password<br/><br/>type: string |

<a id="tocScontainerwaitokbodyerror"></a>

#### ContainerWaitOKBodyError

<a id="schemacontainerwaitokbodyerror"></a>

```json
{
  "Message": "string"
}
```

_ContainerWaitOKBodyError ContainerWaitOKBodyError container waiting error, if
any_

#### Properties

| Name    | Type   | Required | Restrictions | Description         |
| ------- | ------ | -------- | ------------ | ------------------- |
| Message | string | false    | none         | Details of an error |

<a id="tocScreateidentity"></a>

#### CreateIdentity

<a id="schemacreateidentity"></a>

```json
{
  "schema_id": "string",
  "traits": {}
}
```

_CreateIdentity CreateIdentity CreateIdentity CreateIdentity CreateIdentity
CreateIdentity CreateIdentity CreateIdentity CreateIdentity CreateIdentity
CreateIdentity CreateIdentity CreateIdentity CreateIdentity CreateIdentity
CreateIdentity CreateIdentity CreateIdentity CreateIdentity CreateIdentity
CreateIdentity CreateIdentity CreateIdentity CreateIdentity create identity_

#### Properties

| Name      | Type   | Required | Restrictions | Description                                                                                                                                                                                                            |
| --------- | ------ | -------- | ------------ | ---------------------------------------------------------------------------------------------------------------------------------------------------------------------------------------------------------------------- |
| schema_id | string | true     | none         | SchemaID is the ID of the JSON Schema to be used for validating the identity's traits.                                                                                                                                 |
| traits    | object | true     | none         | Traits represent an identity's traits. The identity is able to create, modify, and delete traits<br/>in a self-service manner. The input will always be validated against the JSON Schema defined<br/>in `schema_url`. |

<a id="tocScreaterecoverylink"></a>

#### CreateRecoveryLink

<a id="schemacreaterecoverylink"></a>

```json
{
  "expires_in": "string",
  "identity_id": "string"
}
```

_CreateRecoveryLink CreateRecoveryLink CreateRecoveryLink CreateRecoveryLink
CreateRecoveryLink CreateRecoveryLink CreateRecoveryLink CreateRecoveryLink
CreateRecoveryLink CreateRecoveryLink CreateRecoveryLink CreateRecoveryLink
CreateRecoveryLink CreateRecoveryLink CreateRecoveryLink CreateRecoveryLink
CreateRecoveryLink CreateRecoveryLink CreateRecoveryLink CreateRecoveryLink
CreateRecoveryLink CreateRecoveryLink CreateRecoveryLink CreateRecoveryLink
create recovery link_

#### Properties

| Name        | Type                | Required | Restrictions | Description                                                                                                                                                             |
| ----------- | ------------------- | -------- | ------------ | ----------------------------------------------------------------------------------------------------------------------------------------------------------------------- |
| expires_in  | string              | false    | none         | Link Expires In<br/><br/>The recovery link will expire at that point in time. Defaults to the configuration value of<br/>`selfservice.flows.recovery.request_lifespan`. |
| identity_id | [UUID](#schemauuid) | true     | none         | none                                                                                                                                                                    |

<a id="tocScredentialstype"></a>

#### CredentialsType

<a id="schemacredentialstype"></a>

```json
"string"
```

_CredentialsType represents several different credential types, like password
credentials, passwordless credentials,_

#### Properties

| Name                                                                                                                | Type   | Required | Restrictions | Description |
| ------------------------------------------------------------------------------------------------------------------- | ------ | -------- | ------------ | ----------- |
| CredentialsType represents several different credential types, like password credentials, passwordless credentials, | string | false    | none         | and so on.  |

<a id="tocSid"></a>

#### ID

<a id="schemaid"></a>

```json
0
```

_ID ID ID ID ID ID ID ID ID ID ID ID ID ID ID ID ID ID ID ID ID ID ID ID ID_

#### Properties

| Name        | Type           | Required | Restrictions | Description                                                                |
| ----------- | -------------- | -------- | ------------ | -------------------------------------------------------------------------- |
| _anonymous_ | integer(int64) | false    | none         | ID ID ID ID ID ID ID ID ID ID ID ID ID ID ID ID ID ID ID ID ID ID ID ID ID |

<a id="tocSidentity"></a>

#### Identity

<a id="schemaidentity"></a>

```json
{
  "id": "string",
  "recovery_addresses": [
    {
      "id": "string",
      "value": "string",
      "via": "string"
    }
  ],
  "schema_id": "string",
  "schema_url": "string",
  "traits": {},
  "verifiable_addresses": [
    {
      "id": "string",
      "status": "string",
      "value": "string",
      "verified": true,
      "verified_at": "2019-08-24T14:15:22Z",
      "via": "string"
    }
  ]
}
```

_Identity Identity Identity Identity Identity Identity Identity Identity
Identity Identity Identity Identity Identity Identity Identity Identity Identity
Identity Identity Identity Identity Identity Identity Identity identity_

#### Properties

| Name                 | Type                                            | Required | Restrictions | Description                                                                                                                                                                    |
| -------------------- | ----------------------------------------------- | -------- | ------------ | ------------------------------------------------------------------------------------------------------------------------------------------------------------------------------ |
| id                   | [UUID](#schemauuid)                             | true     | none         | none                                                                                                                                                                           |
| recovery_addresses   | [[RecoveryAddress](#schemarecoveryaddress)]     | false    | none         | RecoveryAddresses contains all the addresses that can be used to recover an identity.                                                                                          |
| schema_id            | string                                          | true     | none         | SchemaID is the ID of the JSON Schema to be used for validating the identity's traits.                                                                                         |
| schema_url           | string                                          | true     | none         | SchemaURL is the URL of the endpoint where the identity's traits schema can be fetched from.<br/><br/>format: url                                                              |
| traits               | [Traits](#schematraits)                         | true     | none         | Traits Traits Traits Traits Traits Traits Traits Traits Traits Traits Traits Traits Traits Traits Traits Traits Traits Traits Traits Traits Traits Traits Traits Traits traits |
| verifiable_addresses | [[VerifiableAddress](#schemaverifiableaddress)] | false    | none         | VerifiableAddresses contains all the addresses that can be verified by the user.                                                                                               |

<a id="tocSmessage"></a>

#### Message

<a id="schemamessage"></a>

```json
{
  "context": {},
  "id": 0,
  "text": "string",
  "type": "string"
}
```

_Message Message Message Message Message Message Message Message Message Message
Message Message Message Message Message Message Message Message Message Message
Message Message Message Message message_

#### Properties

| Name    | Type                | Required | Restrictions | Description                                                                |
| ------- | ------------------- | -------- | ------------ | -------------------------------------------------------------------------- |
| context | object              | false    | none         | context                                                                    |
| id      | [ID](#schemaid)     | false    | none         | ID ID ID ID ID ID ID ID ID ID ID ID ID ID ID ID ID ID ID ID ID ID ID ID ID |
| text    | string              | false    | none         | text                                                                       |
| type    | [Type](#schematype) | false    | none         | The flow type can either be `api` or `browser`.                            |

<a id="tocSmessages"></a>

#### Messages

<a id="schemamessages"></a>

```json
[
  {
    "context": {},
    "id": 0,
    "text": "string",
    "type": "string"
  }
]
```

_Messages Messages Messages Messages Messages Messages Messages Messages
Messages Messages Messages Messages Messages Messages Messages Messages Messages
Messages Messages Messages Messages Messages Messages Messages messages_

#### Properties

| Name        | Type                        | Required | Restrictions | Description                                                                                                                                                                                                                      |
| ----------- | --------------------------- | -------- | ------------ | -------------------------------------------------------------------------------------------------------------------------------------------------------------------------------------------------------------------------------- |
| _anonymous_ | [[Message](#schemamessage)] | false    | none         | Messages Messages Messages Messages Messages Messages Messages Messages Messages Messages Messages Messages Messages Messages Messages Messages Messages Messages Messages Messages Messages Messages Messages Messages messages |

<a id="tocSnulltime"></a>

#### NullTime

<a id="schemanulltime"></a>

```json
"2019-08-24T14:15:22Z"
```

_NullTime implements sql.NullTime functionality._

#### Properties

| Name                                            | Type              | Required | Restrictions | Description |
| ----------------------------------------------- | ----------------- | -------- | ------------ | ----------- |
| NullTime implements sql.NullTime functionality. | string(date-time) | false    | none         | none        |

<a id="tocSpluginconfig"></a>

#### PluginConfig

<a id="schemapluginconfig"></a>

```json
{
  "Args": {
    "Description": "string",
    "Name": "string",
    "Settable": ["string"],
    "Value": ["string"]
  },
  "Description": "string",
  "DockerVersion": "string",
  "Documentation": "string",
  "Entrypoint": ["string"],
  "Env": [
    {
      "Description": "string",
      "Name": "string",
      "Settable": ["string"],
      "Value": "string"
    }
  ],
  "Interface": {
    "Socket": "string",
    "Types": [
      {
        "Capability": "string",
        "Prefix": "string",
        "Version": "string"
      }
    ]
  },
  "IpcHost": true,
  "Linux": {
    "AllowAllDevices": true,
    "Capabilities": ["string"],
    "Devices": [
      {
        "Description": "string",
        "Name": "string",
        "Path": "string",
        "Settable": ["string"]
      }
    ]
  },
  "Mounts": [
    {
      "Description": "string",
      "Destination": "string",
      "Name": "string",
      "Options": ["string"],
      "Settable": ["string"],
      "Source": "string",
      "Type": "string"
    }
  ],
  "Network": {
    "Type": "string"
  },
  "PidHost": true,
  "PropagatedMount": "string",
  "User": {
    "GID": 0,
    "UID": 0
  },
  "WorkDir": "string",
  "rootfs": {
    "diff_ids": ["string"],
    "type": "string"
  }
}
```

_PluginConfig PluginConfig The config of a plugin._

#### Properties

<<<<<<< HEAD
| Name            | Type                                                  | Required | Restrictions | Description                                                                                             |
| --------------- | ----------------------------------------------------- | -------- | ------------ | ------------------------------------------------------------------------------------------------------- |
| Args            | [PluginConfigArgs](#schemapluginconfigargs)           | true     | none         | PluginConfigArgs plugin config args                                                                     |
| Description     | string                                                | true     | none         | description                                                                                             |
| DockerVersion   | string                                                | false    | none         | Docker Version used to create the plugin                                                                |
| Documentation   | string                                                | true     | none         | documentation                                                                                           |
| Entrypoint      | [string]                                              | true     | none         | entrypoint                                                                                              |
| Env             | [[PluginEnv](#schemapluginenv)]                       | true     | none         | env                                                                                                     |
| Interface       | [PluginConfigInterface](#schemapluginconfiginterface) | true     | none         | PluginConfigInterface PluginConfigInterface The interface between Docker and the plugin                 |
| IpcHost         | boolean                                               | true     | none         | ipc host                                                                                                |
| Linux           | [PluginConfigLinux](#schemapluginconfiglinux)         | true     | none         | PluginConfigLinux PluginConfigLinux PluginConfigLinux plugin config linux                               |
| Mounts          | [[PluginMount](#schemapluginmount)]                   | true     | none         | mounts                                                                                                  |
| Network         | [PluginConfigNetwork](#schemapluginconfignetwork)     | true     | none         | PluginConfigNetwork PluginConfigNetwork plugin config network                                           |
| PidHost         | boolean                                               | true     | none         | pid host                                                                                                |
| PropagatedMount | string                                                | true     | none         | propagated mount                                                                                        |
| User            | [PluginConfigUser](#schemapluginconfiguser)           | false    | none         | PluginConfigUser PluginConfigUser PluginConfigUser PluginConfigUser PluginConfigUser plugin config user |
| WorkDir         | string                                                | true     | none         | work dir                                                                                                |
| rootfs          | [PluginConfigRootfs](#schemapluginconfigrootfs)       | false    | none         | PluginConfigRootfs plugin config rootfs                                                                 |
=======
| Name            | Type                                                  | Required | Restrictions | Description                                                       |
| --------------- | ----------------------------------------------------- | -------- | ------------ | ----------------------------------------------------------------- |
| Args            | [PluginConfigArgs](#schemapluginconfigargs)           | true     | none         | PluginConfigArgs plugin config args                               |
| Description     | string                                                | true     | none         | description                                                       |
| DockerVersion   | string                                                | false    | none         | Docker Version used to create the plugin                          |
| Documentation   | string                                                | true     | none         | documentation                                                     |
| Entrypoint      | [string]                                              | true     | none         | entrypoint                                                        |
| Env             | [[PluginEnv](#schemapluginenv)]                       | true     | none         | env                                                               |
| Interface       | [PluginConfigInterface](#schemapluginconfiginterface) | true     | none         | PluginConfigInterface The interface between Docker and the plugin |
| IpcHost         | boolean                                               | true     | none         | ipc host                                                          |
| Linux           | [PluginConfigLinux](#schemapluginconfiglinux)         | true     | none         | PluginConfigLinux plugin config linux                             |
| Mounts          | [[PluginMount](#schemapluginmount)]                   | true     | none         | mounts                                                            |
| Network         | [PluginConfigNetwork](#schemapluginconfignetwork)     | true     | none         | PluginConfigNetwork PluginConfigNetwork plugin config network     |
| PidHost         | boolean                                               | true     | none         | pid host                                                          |
| PropagatedMount | string                                                | true     | none         | propagated mount                                                  |
| User            | [PluginConfigUser](#schemapluginconfiguser)           | false    | none         | PluginConfigUser plugin config user                               |
| WorkDir         | string                                                | true     | none         | work dir                                                          |
| rootfs          | [PluginConfigRootfs](#schemapluginconfigrootfs)       | false    | none         | PluginConfigRootfs PluginConfigRootfs plugin config rootfs        |
>>>>>>> 75408a0b

<a id="tocSpluginconfigargs"></a>

#### PluginConfigArgs

<a id="schemapluginconfigargs"></a>

```json
{
  "Description": "string",
  "Name": "string",
  "Settable": ["string"],
  "Value": ["string"]
}
```

_PluginConfigArgs plugin config args_

#### Properties

| Name        | Type     | Required | Restrictions | Description |
| ----------- | -------- | -------- | ------------ | ----------- |
| Description | string   | true     | none         | description |
| Name        | string   | true     | none         | name        |
| Settable    | [string] | true     | none         | settable    |
| Value       | [string] | true     | none         | value       |

<a id="tocSpluginconfiginterface"></a>

#### PluginConfigInterface

<a id="schemapluginconfiginterface"></a>

```json
{
  "Socket": "string",
  "Types": [
    {
      "Capability": "string",
      "Prefix": "string",
      "Version": "string"
    }
  ]
}
```

_PluginConfigInterface The interface between Docker and the plugin_

#### Properties

| Name   | Type                                                | Required | Restrictions | Description |
| ------ | --------------------------------------------------- | -------- | ------------ | ----------- |
| Socket | string                                              | true     | none         | socket      |
| Types  | [[PluginInterfaceType](#schemaplugininterfacetype)] | true     | none         | types       |

<a id="tocSpluginconfiglinux"></a>

#### PluginConfigLinux

<a id="schemapluginconfiglinux"></a>

```json
{
  "AllowAllDevices": true,
  "Capabilities": ["string"],
  "Devices": [
    {
      "Description": "string",
      "Name": "string",
      "Path": "string",
      "Settable": ["string"]
    }
  ]
}
```

_PluginConfigLinux plugin config linux_

#### Properties

| Name            | Type                                  | Required | Restrictions | Description       |
| --------------- | ------------------------------------- | -------- | ------------ | ----------------- |
| AllowAllDevices | boolean                               | true     | none         | allow all devices |
| Capabilities    | [string]                              | true     | none         | capabilities      |
| Devices         | [[PluginDevice](#schemaplugindevice)] | true     | none         | devices           |

<a id="tocSpluginconfignetwork"></a>

#### PluginConfigNetwork

<a id="schemapluginconfignetwork"></a>

```json
{
  "Type": "string"
}
```

_PluginConfigNetwork PluginConfigNetwork plugin config network_

#### Properties

| Name | Type   | Required | Restrictions | Description |
| ---- | ------ | -------- | ------------ | ----------- |
| Type | string | true     | none         | type        |

<a id="tocSpluginconfigrootfs"></a>

#### PluginConfigRootfs

<a id="schemapluginconfigrootfs"></a>

```json
{
  "diff_ids": ["string"],
  "type": "string"
}
```

_PluginConfigRootfs PluginConfigRootfs plugin config rootfs_

#### Properties

| Name     | Type     | Required | Restrictions | Description |
| -------- | -------- | -------- | ------------ | ----------- |
| diff_ids | [string] | false    | none         | diff ids    |
| type     | string   | false    | none         | type        |

<a id="tocSpluginconfiguser"></a>

#### PluginConfigUser

<a id="schemapluginconfiguser"></a>

```json
{
  "GID": 0,
  "UID": 0
}
```

_PluginConfigUser PluginConfigUser PluginConfigUser PluginConfigUser
PluginConfigUser plugin config user_

#### Properties

| Name | Type            | Required | Restrictions | Description |
| ---- | --------------- | -------- | ------------ | ----------- |
| GID  | integer(uint32) | false    | none         | g ID        |
| UID  | integer(uint32) | false    | none         | UID         |

<a id="tocSplugindevice"></a>

#### PluginDevice

<a id="schemaplugindevice"></a>

```json
{
  "Description": "string",
  "Name": "string",
  "Path": "string",
  "Settable": ["string"]
}
```

_PluginDevice plugin device_

#### Properties

| Name        | Type     | Required | Restrictions | Description |
| ----------- | -------- | -------- | ------------ | ----------- |
| Description | string   | true     | none         | description |
| Name        | string   | true     | none         | name        |
| Path        | string   | true     | none         | path        |
| Settable    | [string] | true     | none         | settable    |

<a id="tocSpluginenv"></a>

#### PluginEnv

<a id="schemapluginenv"></a>

```json
{
  "Description": "string",
  "Name": "string",
  "Settable": ["string"],
  "Value": "string"
}
```

_PluginEnv plugin env_

#### Properties

| Name        | Type     | Required | Restrictions | Description |
| ----------- | -------- | -------- | ------------ | ----------- |
| Description | string   | true     | none         | description |
| Name        | string   | true     | none         | name        |
| Settable    | [string] | true     | none         | settable    |
| Value       | string   | true     | none         | value       |

<a id="tocSplugininterfacetype"></a>

#### PluginInterfaceType

<a id="schemaplugininterfacetype"></a>

```json
{
  "Capability": "string",
  "Prefix": "string",
  "Version": "string"
}
```

_PluginInterfaceType plugin interface type_

#### Properties

| Name       | Type   | Required | Restrictions | Description |
| ---------- | ------ | -------- | ------------ | ----------- |
| Capability | string | true     | none         | capability  |
| Prefix     | string | true     | none         | prefix      |
| Version    | string | true     | none         | version     |

<a id="tocSpluginmount"></a>

#### PluginMount

<a id="schemapluginmount"></a>

```json
{
  "Description": "string",
  "Destination": "string",
  "Name": "string",
  "Options": ["string"],
  "Settable": ["string"],
  "Source": "string",
  "Type": "string"
}
```

_PluginMount PluginMount plugin mount_

#### Properties

| Name        | Type     | Required | Restrictions | Description |
| ----------- | -------- | -------- | ------------ | ----------- |
| Description | string   | true     | none         | description |
| Destination | string   | true     | none         | destination |
| Name        | string   | true     | none         | name        |
| Options     | [string] | true     | none         | options     |
| Settable    | [string] | true     | none         | settable    |
| Source      | string   | true     | none         | source      |
| Type        | string   | true     | none         | type        |

<a id="tocSpluginsettings"></a>

#### PluginSettings

<a id="schemapluginsettings"></a>

```json
{
  "Args": ["string"],
  "Devices": [
    {
      "Description": "string",
      "Name": "string",
      "Path": "string",
      "Settable": ["string"]
    }
  ],
  "Env": ["string"],
  "Mounts": [
    {
      "Description": "string",
      "Destination": "string",
      "Name": "string",
      "Options": ["string"],
      "Settable": ["string"],
      "Source": "string",
      "Type": "string"
    }
  ]
}
```

_PluginSettings PluginSettings Settings that can be modified by users._

#### Properties

| Name    | Type                                  | Required | Restrictions | Description |
| ------- | ------------------------------------- | -------- | ------------ | ----------- |
| Args    | [string]                              | true     | none         | args        |
| Devices | [[PluginDevice](#schemaplugindevice)] | true     | none         | devices     |
| Env     | [string]                              | true     | none         | env         |
| Mounts  | [[PluginMount](#schemapluginmount)]   | true     | none         | mounts      |

<a id="tocSrecoveryaddress"></a>

#### RecoveryAddress

<a id="schemarecoveryaddress"></a>

```json
{
  "id": "string",
  "value": "string",
  "via": "string"
}
```

_RecoveryAddress RecoveryAddress RecoveryAddress RecoveryAddress RecoveryAddress
RecoveryAddress RecoveryAddress RecoveryAddress RecoveryAddress RecoveryAddress
RecoveryAddress RecoveryAddress RecoveryAddress RecoveryAddress RecoveryAddress
RecoveryAddress RecoveryAddress RecoveryAddress RecoveryAddress RecoveryAddress
RecoveryAddress RecoveryAddress RecoveryAddress RecoveryAddress recovery
address_

#### Properties

| Name  | Type                                              | Required | Restrictions | Description                                                                                                                                                                                                                                                                                                                                                                                                                                                                                                           |
| ----- | ------------------------------------------------- | -------- | ------------ | --------------------------------------------------------------------------------------------------------------------------------------------------------------------------------------------------------------------------------------------------------------------------------------------------------------------------------------------------------------------------------------------------------------------------------------------------------------------------------------------------------------------- |
| id    | [UUID](#schemauuid)                               | true     | none         | none                                                                                                                                                                                                                                                                                                                                                                                                                                                                                                                  |
| value | string                                            | true     | none         | none                                                                                                                                                                                                                                                                                                                                                                                                                                                                                                                  |
| via   | [RecoveryAddressType](#schemarecoveryaddresstype) | true     | none         | RecoveryAddressType RecoveryAddressType RecoveryAddressType RecoveryAddressType RecoveryAddressType RecoveryAddressType RecoveryAddressType RecoveryAddressType RecoveryAddressType RecoveryAddressType RecoveryAddressType RecoveryAddressType RecoveryAddressType RecoveryAddressType RecoveryAddressType RecoveryAddressType RecoveryAddressType RecoveryAddressType RecoveryAddressType RecoveryAddressType RecoveryAddressType RecoveryAddressType RecoveryAddressType RecoveryAddressType recovery address type |

<a id="tocSrecoveryaddresstype"></a>

#### RecoveryAddressType

<a id="schemarecoveryaddresstype"></a>

```json
"string"
```

_RecoveryAddressType RecoveryAddressType RecoveryAddressType RecoveryAddressType
RecoveryAddressType RecoveryAddressType RecoveryAddressType RecoveryAddressType
RecoveryAddressType RecoveryAddressType RecoveryAddressType RecoveryAddressType
RecoveryAddressType RecoveryAddressType RecoveryAddressType RecoveryAddressType
RecoveryAddressType RecoveryAddressType RecoveryAddressType RecoveryAddressType
RecoveryAddressType RecoveryAddressType RecoveryAddressType RecoveryAddressType
recovery address type_

#### Properties

| Name        | Type   | Required | Restrictions | Description                                                                                                                                                                                                                                                                                                                                                                                                                                                                                                           |
| ----------- | ------ | -------- | ------------ | --------------------------------------------------------------------------------------------------------------------------------------------------------------------------------------------------------------------------------------------------------------------------------------------------------------------------------------------------------------------------------------------------------------------------------------------------------------------------------------------------------------------- |
| _anonymous_ | string | false    | none         | RecoveryAddressType RecoveryAddressType RecoveryAddressType RecoveryAddressType RecoveryAddressType RecoveryAddressType RecoveryAddressType RecoveryAddressType RecoveryAddressType RecoveryAddressType RecoveryAddressType RecoveryAddressType RecoveryAddressType RecoveryAddressType RecoveryAddressType RecoveryAddressType RecoveryAddressType RecoveryAddressType RecoveryAddressType RecoveryAddressType RecoveryAddressType RecoveryAddressType RecoveryAddressType RecoveryAddressType recovery address type |

<a id="tocSstate"></a>

#### State

<a id="schemastate"></a>

```json
"string"
```

_State State State State State State State State State State State State State
State State State State State State State State State State State state_

#### Properties

| Name        | Type   | Required | Restrictions | Description                                                                                                                                           |
| ----------- | ------ | -------- | ------------ | ----------------------------------------------------------------------------------------------------------------------------------------------------- |
| _anonymous_ | string | false    | none         | State State State State State State State State State State State State State State State State State State State State State State State State state |

<a id="tocStraits"></a>

#### Traits

<a id="schematraits"></a>

```json
{}
```

_Traits Traits Traits Traits Traits Traits Traits Traits Traits Traits Traits
Traits Traits Traits Traits Traits Traits Traits Traits Traits Traits Traits
Traits Traits traits_

#### Properties

_None_

<a id="tocStype"></a>

#### Type

<a id="schematype"></a>

```json
"string"
```

_Type is the flow type._

#### Properties

| Name                   | Type   | Required | Restrictions | Description                                     |
| ---------------------- | ------ | -------- | ------------ | ----------------------------------------------- |
| Type is the flow type. | string | false    | none         | The flow type can either be `api` or `browser`. |

<a id="tocSuuid"></a>

#### UUID

<a id="schemauuid"></a>

```json
"string"
```

#### Properties

| Name        | Type          | Required | Restrictions | Description |
| ----------- | ------------- | -------- | ------------ | ----------- |
| _anonymous_ | string(uuid4) | false    | none         | none        |

<a id="tocSupdateidentity"></a>

#### UpdateIdentity

<a id="schemaupdateidentity"></a>

```json
{
  "schema_id": "string",
  "traits": {}
}
```

_UpdateIdentity UpdateIdentity UpdateIdentity UpdateIdentity UpdateIdentity
UpdateIdentity UpdateIdentity UpdateIdentity UpdateIdentity UpdateIdentity
UpdateIdentity UpdateIdentity UpdateIdentity UpdateIdentity UpdateIdentity
UpdateIdentity UpdateIdentity UpdateIdentity UpdateIdentity UpdateIdentity
UpdateIdentity UpdateIdentity UpdateIdentity UpdateIdentity update identity_

#### Properties

| Name      | Type   | Required | Restrictions | Description                                                                                                                                                                                                           |
| --------- | ------ | -------- | ------------ | --------------------------------------------------------------------------------------------------------------------------------------------------------------------------------------------------------------------- |
| schema_id | string | false    | none         | SchemaID is the ID of the JSON Schema to be used for validating the identity's traits. If set<br/>will update the Identity's SchemaID.                                                                                |
| traits    | object | true     | none         | Traits represent an identity's traits. The identity is able to create, modify, and delete traits<br/>in a self-service manner. The input will always be validated against the JSON Schema defined<br/>in `schema_id`. |

<a id="tocSverifiableaddress"></a>

#### VerifiableAddress

<a id="schemaverifiableaddress"></a>

```json
{
  "id": "string",
  "status": "string",
  "value": "string",
  "verified": true,
  "verified_at": "2019-08-24T14:15:22Z",
  "via": "string"
}
```

_VerifiableAddress VerifiableAddress VerifiableAddress VerifiableAddress
VerifiableAddress VerifiableAddress VerifiableAddress VerifiableAddress
VerifiableAddress VerifiableAddress VerifiableAddress VerifiableAddress
VerifiableAddress VerifiableAddress VerifiableAddress VerifiableAddress
VerifiableAddress VerifiableAddress VerifiableAddress VerifiableAddress
VerifiableAddress VerifiableAddress VerifiableAddress VerifiableAddress
verifiable address_

#### Properties

| Name        | Type                                                      | Required | Restrictions | Description                                                                                                                                                                                                                                                                                                                                                                                                                                                                                                                                                                                                               |
| ----------- | --------------------------------------------------------- | -------- | ------------ | ------------------------------------------------------------------------------------------------------------------------------------------------------------------------------------------------------------------------------------------------------------------------------------------------------------------------------------------------------------------------------------------------------------------------------------------------------------------------------------------------------------------------------------------------------------------------------------------------------------------------- |
| id          | [UUID](#schemauuid)                                       | true     | none         | none                                                                                                                                                                                                                                                                                                                                                                                                                                                                                                                                                                                                                      |
| status      | [VerifiableAddressStatus](#schemaverifiableaddressstatus) | true     | none         | VerifiableAddressStatus VerifiableAddressStatus VerifiableAddressStatus VerifiableAddressStatus VerifiableAddressStatus VerifiableAddressStatus VerifiableAddressStatus VerifiableAddressStatus VerifiableAddressStatus VerifiableAddressStatus VerifiableAddressStatus VerifiableAddressStatus VerifiableAddressStatus VerifiableAddressStatus VerifiableAddressStatus VerifiableAddressStatus VerifiableAddressStatus VerifiableAddressStatus VerifiableAddressStatus VerifiableAddressStatus VerifiableAddressStatus VerifiableAddressStatus VerifiableAddressStatus VerifiableAddressStatus verifiable address status |
| value       | string                                                    | true     | none         | none                                                                                                                                                                                                                                                                                                                                                                                                                                                                                                                                                                                                                      |
| verified    | boolean                                                   | true     | none         | none                                                                                                                                                                                                                                                                                                                                                                                                                                                                                                                                                                                                                      |
| verified_at | [NullTime](#schemanulltime)                               | false    | none         | none                                                                                                                                                                                                                                                                                                                                                                                                                                                                                                                                                                                                                      |
| via         | [VerifiableAddressType](#schemaverifiableaddresstype)     | true     | none         | VerifiableAddressType VerifiableAddressType VerifiableAddressType VerifiableAddressType VerifiableAddressType VerifiableAddressType VerifiableAddressType VerifiableAddressType VerifiableAddressType VerifiableAddressType VerifiableAddressType VerifiableAddressType VerifiableAddressType VerifiableAddressType VerifiableAddressType VerifiableAddressType VerifiableAddressType VerifiableAddressType VerifiableAddressType VerifiableAddressType VerifiableAddressType VerifiableAddressType VerifiableAddressType VerifiableAddressType verifiable address type                                                   |

<a id="tocSverifiableaddressstatus"></a>

#### VerifiableAddressStatus

<a id="schemaverifiableaddressstatus"></a>

```json
"string"
```

_VerifiableAddressStatus VerifiableAddressStatus VerifiableAddressStatus
VerifiableAddressStatus VerifiableAddressStatus VerifiableAddressStatus
VerifiableAddressStatus VerifiableAddressStatus VerifiableAddressStatus
VerifiableAddressStatus VerifiableAddressStatus VerifiableAddressStatus
VerifiableAddressStatus VerifiableAddressStatus VerifiableAddressStatus
VerifiableAddressStatus VerifiableAddressStatus VerifiableAddressStatus
VerifiableAddressStatus VerifiableAddressStatus VerifiableAddressStatus
VerifiableAddressStatus VerifiableAddressStatus VerifiableAddressStatus
verifiable address status_

#### Properties

| Name        | Type   | Required | Restrictions | Description                                                                                                                                                                                                                                                                                                                                                                                                                                                                                                                                                                                                               |
| ----------- | ------ | -------- | ------------ | ------------------------------------------------------------------------------------------------------------------------------------------------------------------------------------------------------------------------------------------------------------------------------------------------------------------------------------------------------------------------------------------------------------------------------------------------------------------------------------------------------------------------------------------------------------------------------------------------------------------------- |
| _anonymous_ | string | false    | none         | VerifiableAddressStatus VerifiableAddressStatus VerifiableAddressStatus VerifiableAddressStatus VerifiableAddressStatus VerifiableAddressStatus VerifiableAddressStatus VerifiableAddressStatus VerifiableAddressStatus VerifiableAddressStatus VerifiableAddressStatus VerifiableAddressStatus VerifiableAddressStatus VerifiableAddressStatus VerifiableAddressStatus VerifiableAddressStatus VerifiableAddressStatus VerifiableAddressStatus VerifiableAddressStatus VerifiableAddressStatus VerifiableAddressStatus VerifiableAddressStatus VerifiableAddressStatus VerifiableAddressStatus verifiable address status |

<a id="tocSverifiableaddresstype"></a>

#### VerifiableAddressType

<a id="schemaverifiableaddresstype"></a>

```json
"string"
```

_VerifiableAddressType VerifiableAddressType VerifiableAddressType
VerifiableAddressType VerifiableAddressType VerifiableAddressType
VerifiableAddressType VerifiableAddressType VerifiableAddressType
VerifiableAddressType VerifiableAddressType VerifiableAddressType
VerifiableAddressType VerifiableAddressType VerifiableAddressType
VerifiableAddressType VerifiableAddressType VerifiableAddressType
VerifiableAddressType VerifiableAddressType VerifiableAddressType
VerifiableAddressType VerifiableAddressType VerifiableAddressType verifiable
address type_

#### Properties

| Name        | Type   | Required | Restrictions | Description                                                                                                                                                                                                                                                                                                                                                                                                                                                                                                                                                             |
| ----------- | ------ | -------- | ------------ | ----------------------------------------------------------------------------------------------------------------------------------------------------------------------------------------------------------------------------------------------------------------------------------------------------------------------------------------------------------------------------------------------------------------------------------------------------------------------------------------------------------------------------------------------------------------------- |
| _anonymous_ | string | false    | none         | VerifiableAddressType VerifiableAddressType VerifiableAddressType VerifiableAddressType VerifiableAddressType VerifiableAddressType VerifiableAddressType VerifiableAddressType VerifiableAddressType VerifiableAddressType VerifiableAddressType VerifiableAddressType VerifiableAddressType VerifiableAddressType VerifiableAddressType VerifiableAddressType VerifiableAddressType VerifiableAddressType VerifiableAddressType VerifiableAddressType VerifiableAddressType VerifiableAddressType VerifiableAddressType VerifiableAddressType verifiable address type |

<a id="tocSvolumeusagedata"></a>

#### VolumeUsageData

<a id="schemavolumeusagedata"></a>

```json
{
  "RefCount": 0,
  "Size": 0
}
```

_VolumeUsageData Usage details about the volume. This information is used by the
`GET /system/df` endpoint, and omitted in other endpoints._

#### Properties

| Name     | Type           | Required | Restrictions | Description                                                                                                                                                                                                                                         |
| -------- | -------------- | -------- | ------------ | --------------------------------------------------------------------------------------------------------------------------------------------------------------------------------------------------------------------------------------------------- |
| RefCount | integer(int64) | true     | none         | The number of containers referencing this volume. This field<br/>is set to `-1` if the reference-count is not available.                                                                                                                            |
| Size     | integer(int64) | true     | none         | Amount of disk space used by the volume (in bytes). This information<br/>is only available for volumes created with the `"local"` volume<br/>driver. For volumes created with other volume drivers, this field<br/>is set to `-1` ("not available") |

<a id="tocScompleteselfservicerecoveryflowwithlinkmethod"></a>

#### completeSelfServiceRecoveryFlowWithLinkMethod

<a id="schemacompleteselfservicerecoveryflowwithlinkmethod"></a>

```json
{
  "csrf_token": "string",
  "email": "string"
}
```

_CompleteSelfServiceRecoveryFlowWithLinkMethod
CompleteSelfServiceRecoveryFlowWithLinkMethod
CompleteSelfServiceRecoveryFlowWithLinkMethod
CompleteSelfServiceRecoveryFlowWithLinkMethod
CompleteSelfServiceRecoveryFlowWithLinkMethod
CompleteSelfServiceRecoveryFlowWithLinkMethod
CompleteSelfServiceRecoveryFlowWithLinkMethod
CompleteSelfServiceRecoveryFlowWithLinkMethod
CompleteSelfServiceRecoveryFlowWithLinkMethod
CompleteSelfServiceRecoveryFlowWithLinkMethod
CompleteSelfServiceRecoveryFlowWithLinkMethod
CompleteSelfServiceRecoveryFlowWithLinkMethod
CompleteSelfServiceRecoveryFlowWithLinkMethod
CompleteSelfServiceRecoveryFlowWithLinkMethod
CompleteSelfServiceRecoveryFlowWithLinkMethod
CompleteSelfServiceRecoveryFlowWithLinkMethod
CompleteSelfServiceRecoveryFlowWithLinkMethod
CompleteSelfServiceRecoveryFlowWithLinkMethod
CompleteSelfServiceRecoveryFlowWithLinkMethod
CompleteSelfServiceRecoveryFlowWithLinkMethod
CompleteSelfServiceRecoveryFlowWithLinkMethod
CompleteSelfServiceRecoveryFlowWithLinkMethod
CompleteSelfServiceRecoveryFlowWithLinkMethod
CompleteSelfServiceRecoveryFlowWithLinkMethod complete self service recovery
flow with link method_

#### Properties

| Name       | Type   | Required | Restrictions | Description                                                                                                                                                                                                                                                                       |
| ---------- | ------ | -------- | ------------ | --------------------------------------------------------------------------------------------------------------------------------------------------------------------------------------------------------------------------------------------------------------------------------- |
| csrf_token | string | false    | none         | Sending the anti-csrf token is only required for browser login flows.                                                                                                                                                                                                             |
| email      | string | false    | none         | Email to Recover<br/><br/>Needs to be set when initiating the flow. If the email is a registered<br/>recovery email, a recovery link will be sent. If the email is not known,<br/>a email with details on what happened will be sent instead.<br/><br/>format: email<br/>in: body |

<a id="tocScompleteselfserviceverificationflowwithlinkmethod"></a>

#### completeSelfServiceVerificationFlowWithLinkMethod

<a id="schemacompleteselfserviceverificationflowwithlinkmethod"></a>

```json
{
  "csrf_token": "string",
  "email": "string"
}
```

_CompleteSelfServiceVerificationFlowWithLinkMethod
CompleteSelfServiceVerificationFlowWithLinkMethod
CompleteSelfServiceVerificationFlowWithLinkMethod
CompleteSelfServiceVerificationFlowWithLinkMethod
CompleteSelfServiceVerificationFlowWithLinkMethod
CompleteSelfServiceVerificationFlowWithLinkMethod
CompleteSelfServiceVerificationFlowWithLinkMethod
CompleteSelfServiceVerificationFlowWithLinkMethod
CompleteSelfServiceVerificationFlowWithLinkMethod
CompleteSelfServiceVerificationFlowWithLinkMethod
CompleteSelfServiceVerificationFlowWithLinkMethod
CompleteSelfServiceVerificationFlowWithLinkMethod
CompleteSelfServiceVerificationFlowWithLinkMethod
CompleteSelfServiceVerificationFlowWithLinkMethod
CompleteSelfServiceVerificationFlowWithLinkMethod
CompleteSelfServiceVerificationFlowWithLinkMethod
CompleteSelfServiceVerificationFlowWithLinkMethod
CompleteSelfServiceVerificationFlowWithLinkMethod
CompleteSelfServiceVerificationFlowWithLinkMethod
CompleteSelfServiceVerificationFlowWithLinkMethod
CompleteSelfServiceVerificationFlowWithLinkMethod
CompleteSelfServiceVerificationFlowWithLinkMethod
CompleteSelfServiceVerificationFlowWithLinkMethod
CompleteSelfServiceVerificationFlowWithLinkMethod complete self service
verification flow with link method_

#### Properties

| Name       | Type   | Required | Restrictions | Description                                                                                                                                                                                                                                                                              |
| ---------- | ------ | -------- | ------------ | ---------------------------------------------------------------------------------------------------------------------------------------------------------------------------------------------------------------------------------------------------------------------------------------- |
| csrf_token | string | false    | none         | Sending the anti-csrf token is only required for browser login flows.                                                                                                                                                                                                                    |
| email      | string | false    | none         | Email to Verify<br/><br/>Needs to be set when initiating the flow. If the email is a registered<br/>verification email, a verification link will be sent. If the email is not known,<br/>a email with details on what happened will be sent instead.<br/><br/>format: email<br/>in: body |

<a id="tocSerrorcontainer"></a>

#### errorContainer

<a id="schemaerrorcontainer"></a>

```json
{
  "errors": {},
  "id": "string"
}
```

_ErrorContainer error container_

#### Properties

| Name   | Type                | Required | Restrictions | Description             |
| ------ | ------------------- | -------- | ------------ | ----------------------- |
| errors | object              | true     | none         | Errors in the container |
| id     | [UUID](#schemauuid) | true     | none         | none                    |

<a id="tocSformfield"></a>

#### formField

<a id="schemaformfield"></a>

```json
{
  "disabled": true,
  "messages": [
    {
      "context": {},
      "id": 0,
      "text": "string",
      "type": "string"
    }
  ],
  "name": "string",
  "pattern": "string",
  "required": true,
  "type": "string",
  "value": {}
}
```

_Field represents a HTML Form Field_

#### Properties

| Name     | Type                        | Required | Restrictions | Description                                                                                                                                                                                                                      |
| -------- | --------------------------- | -------- | ------------ | -------------------------------------------------------------------------------------------------------------------------------------------------------------------------------------------------------------------------------- |
| disabled | boolean                     | false    | none         | Disabled is the equivalent of `<input {{if .Disabled}}disabled{{end}}">`                                                                                                                                                         |
| messages | [Messages](#schemamessages) | false    | none         | Messages Messages Messages Messages Messages Messages Messages Messages Messages Messages Messages Messages Messages Messages Messages Messages Messages Messages Messages Messages Messages Messages Messages Messages messages |
| name     | string                      | true     | none         | Name is the equivalent of `<input name="{{.Name}}">`                                                                                                                                                                             |
| pattern  | string                      | false    | none         | Pattern is the equivalent of `<input pattern="{{.Pattern}}">`                                                                                                                                                                    |
| required | boolean                     | false    | none         | Required is the equivalent of `<input required="{{.Required}}">`                                                                                                                                                                 |
| type     | string                      | true     | none         | Type is the equivalent of `<input type="{{.Type}}">`                                                                                                                                                                             |
| value    | object                      | false    | none         | Value is the equivalent of `<input value="{{.Value}}">`                                                                                                                                                                          |

<a id="tocSformfields"></a>

#### formFields

<a id="schemaformfields"></a>

```json
[
  {
    "disabled": true,
    "messages": [
      {
        "context": {},
        "id": 0,
        "text": "string",
        "type": "string"
      }
    ],
    "name": "string",
    "pattern": "string",
    "required": true,
    "type": "string",
    "value": {}
  }
]
```

_FormFields Fields contains multiple fields_

#### Properties

| Name        | Type                            | Required | Restrictions | Description                                |
| ----------- | ------------------------------- | -------- | ------------ | ------------------------------------------ |
| _anonymous_ | [[formField](#schemaformfield)] | false    | none         | FormFields Fields contains multiple fields |

<a id="tocSgenericerror"></a>

#### genericError

<a id="schemagenericerror"></a>

```json
{
  "error": {
    "code": 404,
    "debug": "The database adapter was unable to find the element",
    "details": {},
    "message": "string",
    "reason": "string",
    "request": "string",
    "status": "string"
  }
}
```

_Error response_

#### Properties

| Name  | Type                                              | Required | Restrictions | Description                                                                                                                                                                                                                                                                                                                                                                                                                                                                                                           |
| ----- | ------------------------------------------------- | -------- | ------------ | --------------------------------------------------------------------------------------------------------------------------------------------------------------------------------------------------------------------------------------------------------------------------------------------------------------------------------------------------------------------------------------------------------------------------------------------------------------------------------------------------------------------- |
| error | [genericErrorPayload](#schemagenericerrorpayload) | false    | none         | GenericErrorPayload GenericErrorPayload GenericErrorPayload GenericErrorPayload GenericErrorPayload GenericErrorPayload GenericErrorPayload GenericErrorPayload GenericErrorPayload GenericErrorPayload GenericErrorPayload GenericErrorPayload GenericErrorPayload GenericErrorPayload GenericErrorPayload GenericErrorPayload GenericErrorPayload GenericErrorPayload GenericErrorPayload GenericErrorPayload GenericErrorPayload GenericErrorPayload GenericErrorPayload GenericErrorPayload generic error payload |

<a id="tocSgenericerrorpayload"></a>

#### genericErrorPayload

<a id="schemagenericerrorpayload"></a>

```json
{
  "code": 404,
  "debug": "The database adapter was unable to find the element",
  "details": {},
  "message": "string",
  "reason": "string",
  "request": "string",
  "status": "string"
}
```

_GenericErrorPayload GenericErrorPayload GenericErrorPayload GenericErrorPayload
GenericErrorPayload GenericErrorPayload GenericErrorPayload GenericErrorPayload
GenericErrorPayload GenericErrorPayload GenericErrorPayload GenericErrorPayload
GenericErrorPayload GenericErrorPayload GenericErrorPayload GenericErrorPayload
GenericErrorPayload GenericErrorPayload GenericErrorPayload GenericErrorPayload
GenericErrorPayload GenericErrorPayload GenericErrorPayload GenericErrorPayload
generic error payload_

#### Properties

| Name    | Type           | Required | Restrictions | Description                                                                            |
| ------- | -------------- | -------- | ------------ | -------------------------------------------------------------------------------------- |
| code    | integer(int64) | false    | none         | Code represents the error status code (404, 403, 401, ...).                            |
| debug   | string         | false    | none         | Debug contains debug information. This is usually not available and has to be enabled. |
| details | object         | false    | none         | details                                                                                |
| message | string         | false    | none         | message                                                                                |
| reason  | string         | false    | none         | reason                                                                                 |
| request | string         | false    | none         | request                                                                                |
| status  | string         | false    | none         | status                                                                                 |

<a id="tocShealthnotreadystatus"></a>

#### healthNotReadyStatus

<a id="schemahealthnotreadystatus"></a>

```json
{
  "errors": {
    "property1": "string",
    "property2": "string"
  }
}
```

#### Properties

| Name                       | Type   | Required | Restrictions | Description                                                        |
| -------------------------- | ------ | -------- | ------------ | ------------------------------------------------------------------ |
| errors                     | object | false    | none         | Errors contains a list of errors that caused the not ready status. |
| » **additionalProperties** | string | false    | none         | none                                                               |

<a id="tocShealthstatus"></a>

#### healthStatus

<a id="schemahealthstatus"></a>

```json
{
  "status": "string"
}
```

_HealthStatus health status_

#### Properties

| Name   | Type   | Required | Restrictions | Description                  |
| ------ | ------ | -------- | ------------ | ---------------------------- |
| status | string | false    | none         | Status always contains "ok". |

<a id="tocSloginflow"></a>

#### loginFlow

<a id="schemaloginflow"></a>

```json
{
  "active": "string",
  "expires_at": "2019-08-24T14:15:22Z",
  "forced": true,
  "id": "string",
  "issued_at": "2019-08-24T14:15:22Z",
  "messages": [
    {
      "context": {},
      "id": 0,
      "text": "string",
      "type": "string"
    }
  ],
  "methods": {
    "property1": {
      "config": {
        "action": "string",
        "fields": [
          {
            "disabled": true,
            "messages": [
              {
                "context": {},
                "id": 0,
                "text": "string",
                "type": "string"
              }
            ],
            "name": "string",
            "pattern": "string",
            "required": true,
            "type": "string",
            "value": {}
          }
        ],
        "messages": [
          {
            "context": {},
            "id": 0,
            "text": "string",
            "type": "string"
          }
        ],
        "method": "string",
        "providers": [
          {
            "disabled": true,
            "messages": [
              {
                "context": {},
                "id": 0,
                "text": "string",
                "type": "string"
              }
            ],
            "name": "string",
            "pattern": "string",
            "required": true,
            "type": "string",
            "value": {}
          }
        ]
      },
      "method": "string"
    },
    "property2": {
      "config": {
        "action": "string",
        "fields": [
          {
            "disabled": true,
            "messages": [
              {
                "context": {},
                "id": 0,
                "text": "string",
                "type": "string"
              }
            ],
            "name": "string",
            "pattern": "string",
            "required": true,
            "type": "string",
            "value": {}
          }
        ],
        "messages": [
          {
            "context": {},
            "id": 0,
            "text": "string",
            "type": "string"
          }
        ],
        "method": "string",
        "providers": [
          {
            "disabled": true,
            "messages": [
              {
                "context": {},
                "id": 0,
                "text": "string",
                "type": "string"
              }
            ],
            "name": "string",
            "pattern": "string",
            "required": true,
            "type": "string",
            "value": {}
          }
        ]
      },
      "method": "string"
    }
  },
  "request_url": "string",
  "type": "string"
}
```

_Login Flow_

#### Properties

| Name                       | Type                                      | Required | Restrictions | Description                                                                                                                                                                                                                                                   |
| -------------------------- | ----------------------------------------- | -------- | ------------ | ------------------------------------------------------------------------------------------------------------------------------------------------------------------------------------------------------------------------------------------------------------- |
| active                     | [CredentialsType](#schemacredentialstype) | false    | none         | and so on.                                                                                                                                                                                                                                                    |
| expires_at                 | string(date-time)                         | true     | none         | ExpiresAt is the time (UTC) when the flow expires. If the user still wishes to log in,<br/>a new flow has to be initiated.                                                                                                                                    |
| forced                     | boolean                                   | false    | none         | Forced stores whether this login flow should enforce re-authentication.                                                                                                                                                                                       |
| id                         | [UUID](#schemauuid)                       | true     | none         | none                                                                                                                                                                                                                                                          |
| issued_at                  | string(date-time)                         | true     | none         | IssuedAt is the time (UTC) when the flow started.                                                                                                                                                                                                             |
| messages                   | [Messages](#schemamessages)               | false    | none         | Messages Messages Messages Messages Messages Messages Messages Messages Messages Messages Messages Messages Messages Messages Messages Messages Messages Messages Messages Messages Messages Messages Messages Messages messages                              |
| methods                    | object                                    | true     | none         | List of login methods<br/><br/>This is the list of available login methods with their required form fields, such as `identifier` and `password`<br/>for the password login method. This will also contain error messages such as "password can not be empty". |
| » **additionalProperties** | [loginFlowMethod](#schemaloginflowmethod) | false    | none         | LoginFlowMethod LoginFlowMethod login flow method                                                                                                                                                                                                             |
| request_url                | string                                    | true     | none         | RequestURL is the initial URL that was requested from ORY Kratos. It can be used<br/>to forward information contained in the URL's path or query for example.                                                                                                 |
| type                       | [Type](#schematype)                       | false    | none         | The flow type can either be `api` or `browser`.                                                                                                                                                                                                               |

<a id="tocSloginflowmethod"></a>

#### loginFlowMethod

<a id="schemaloginflowmethod"></a>

```json
{
  "config": {
    "action": "string",
    "fields": [
      {
        "disabled": true,
        "messages": [
          {
            "context": {},
            "id": 0,
            "text": "string",
            "type": "string"
          }
        ],
        "name": "string",
        "pattern": "string",
        "required": true,
        "type": "string",
        "value": {}
      }
    ],
    "messages": [
      {
        "context": {},
        "id": 0,
        "text": "string",
        "type": "string"
      }
    ],
    "method": "string",
    "providers": [
      {
        "disabled": true,
        "messages": [
          {
            "context": {},
            "id": 0,
            "text": "string",
            "type": "string"
          }
        ],
        "name": "string",
        "pattern": "string",
        "required": true,
        "type": "string",
        "value": {}
      }
    ]
  },
  "method": "string"
}
```

_LoginFlowMethod LoginFlowMethod login flow method_

#### Properties

| Name   | Type                                                  | Required | Restrictions | Description |
| ------ | ----------------------------------------------------- | -------- | ------------ | ----------- |
| config | [loginFlowMethodConfig](#schemaloginflowmethodconfig) | true     | none         | none        |
| method | [CredentialsType](#schemacredentialstype)             | true     | none         | and so on.  |

<a id="tocSloginflowmethodconfig"></a>

#### loginFlowMethodConfig

<a id="schemaloginflowmethodconfig"></a>

```json
{
  "action": "string",
  "fields": [
    {
      "disabled": true,
      "messages": [
        {
          "context": {},
          "id": 0,
          "text": "string",
          "type": "string"
        }
      ],
      "name": "string",
      "pattern": "string",
      "required": true,
      "type": "string",
      "value": {}
    }
  ],
  "messages": [
    {
      "context": {},
      "id": 0,
      "text": "string",
      "type": "string"
    }
  ],
  "method": "string",
  "providers": [
    {
      "disabled": true,
      "messages": [
        {
          "context": {},
          "id": 0,
          "text": "string",
          "type": "string"
        }
      ],
      "name": "string",
      "pattern": "string",
      "required": true,
      "type": "string",
      "value": {}
    }
  ]
}
```

#### Properties

| Name      | Type                            | Required | Restrictions | Description                                                                                                                                                                                                                      |
| --------- | ------------------------------- | -------- | ------------ | -------------------------------------------------------------------------------------------------------------------------------------------------------------------------------------------------------------------------------- |
| action    | string                          | true     | none         | Action should be used as the form action URL `<form action="{{ .Action }}" method="post">`.                                                                                                                                      |
| fields    | [formFields](#schemaformfields) | true     | none         | FormFields Fields contains multiple fields                                                                                                                                                                                       |
| messages  | [Messages](#schemamessages)     | false    | none         | Messages Messages Messages Messages Messages Messages Messages Messages Messages Messages Messages Messages Messages Messages Messages Messages Messages Messages Messages Messages Messages Messages Messages Messages messages |
| method    | string                          | true     | none         | Method is the form method (e.g. POST)                                                                                                                                                                                            |
| providers | [[formField](#schemaformfield)] | false    | none         | Providers is set for the "oidc" flow method.                                                                                                                                                                                     |

<a id="tocSloginviaapiresponse"></a>

#### loginViaApiResponse

<a id="schemaloginviaapiresponse"></a>

```json
{
  "session": {
    "active": true,
    "authenticated_at": "2019-08-24T14:15:22Z",
    "expires_at": "2019-08-24T14:15:22Z",
    "id": "string",
    "identity": {
      "id": "string",
      "recovery_addresses": [
        {
          "id": "string",
          "value": "string",
          "via": "string"
        }
      ],
      "schema_id": "string",
      "schema_url": "string",
      "traits": {},
      "verifiable_addresses": [
        {
          "id": "string",
          "status": "string",
          "value": "string",
          "verified": true,
          "verified_at": "2019-08-24T14:15:22Z",
          "via": "string"
        }
      ]
    },
    "issued_at": "2019-08-24T14:15:22Z"
  },
  "session_token": "string"
}
```

_The Response for Login Flows via API_

#### Properties

| Name          | Type                      | Required | Restrictions | Description                                                                                                                                                                                                                                                            |
| ------------- | ------------------------- | -------- | ------------ | ---------------------------------------------------------------------------------------------------------------------------------------------------------------------------------------------------------------------------------------------------------------------- |
| session       | [session](#schemasession) | true     | none         | Session Session Session Session Session Session session                                                                                                                                                                                                                |
| session_token | string                    | true     | none         | The Session Token<br/><br/>A session token is equivalent to a session cookie, but it can be sent in the HTTP Authorization<br/>Header:<br/><br/>Authorization: bearer ${session-token}<br/><br/>The session token is only issued for API flows, not for Browser flows! |

<a id="tocSrecoveryflow"></a>

#### recoveryFlow

<a id="schemarecoveryflow"></a>

```json
{
  "active": "string",
  "expires_at": "2019-08-24T14:15:22Z",
  "id": "string",
  "issued_at": "2019-08-24T14:15:22Z",
  "messages": [
    {
      "context": {},
      "id": 0,
      "text": "string",
      "type": "string"
    }
  ],
  "methods": {
    "property1": {
      "config": {
        "action": "string",
        "fields": [
          {
            "disabled": true,
            "messages": [
              {
                "context": {},
                "id": 0,
                "text": "string",
                "type": "string"
              }
            ],
            "name": "string",
            "pattern": "string",
            "required": true,
            "type": "string",
            "value": {}
          }
        ],
        "messages": [
          {
            "context": {},
            "id": 0,
            "text": "string",
            "type": "string"
          }
        ],
        "method": "string"
      },
      "method": "string"
    },
    "property2": {
      "config": {
        "action": "string",
        "fields": [
          {
            "disabled": true,
            "messages": [
              {
                "context": {},
                "id": 0,
                "text": "string",
                "type": "string"
              }
            ],
            "name": "string",
            "pattern": "string",
            "required": true,
            "type": "string",
            "value": {}
          }
        ],
        "messages": [
          {
            "context": {},
            "id": 0,
            "text": "string",
            "type": "string"
          }
        ],
        "method": "string"
      },
      "method": "string"
    }
  },
  "request_url": "string",
  "state": "string",
  "type": "string"
}
```

_A Recovery Flow_

#### Properties

| Name                       | Type                                            | Required | Restrictions | Description                                                                                                                                                                                                                      |
| -------------------------- | ----------------------------------------------- | -------- | ------------ | -------------------------------------------------------------------------------------------------------------------------------------------------------------------------------------------------------------------------------- |
| active                     | string                                          | false    | none         | Active, if set, contains the registration method that is being used. It is initially<br/>not set.                                                                                                                                |
| expires_at                 | string(date-time)                               | true     | none         | ExpiresAt is the time (UTC) when the request expires. If the user still wishes to update the setting,<br/>a new request has to be initiated.                                                                                     |
| id                         | [UUID](#schemauuid)                             | true     | none         | none                                                                                                                                                                                                                             |
| issued_at                  | string(date-time)                               | true     | none         | IssuedAt is the time (UTC) when the request occurred.                                                                                                                                                                            |
| messages                   | [Messages](#schemamessages)                     | false    | none         | Messages Messages Messages Messages Messages Messages Messages Messages Messages Messages Messages Messages Messages Messages Messages Messages Messages Messages Messages Messages Messages Messages Messages Messages messages |
| methods                    | object                                          | true     | none         | Methods contains context for all account recovery methods. If a registration request has been<br/>processed, but for example the password is incorrect, this will contain error messages.                                        |
| » **additionalProperties** | [recoveryFlowMethod](#schemarecoveryflowmethod) | false    | none         | RecoveryFlowMethod recovery flow method                                                                                                                                                                                          |
| request_url                | string                                          | true     | none         | RequestURL is the initial URL that was requested from ORY Kratos. It can be used<br/>to forward information contained in the URL's path or query for example.                                                                    |
| state                      | [State](#schemastate)                           | true     | none         | State State State State State State State State State State State State State State State State State State State State State State State State state                                                                            |
| type                       | [Type](#schematype)                             | false    | none         | The flow type can either be `api` or `browser`.                                                                                                                                                                                  |

<a id="tocSrecoveryflowmethod"></a>

#### recoveryFlowMethod

<a id="schemarecoveryflowmethod"></a>

```json
{
  "config": {
    "action": "string",
    "fields": [
      {
        "disabled": true,
        "messages": [
          {
            "context": {},
            "id": 0,
            "text": "string",
            "type": "string"
          }
        ],
        "name": "string",
        "pattern": "string",
        "required": true,
        "type": "string",
        "value": {}
      }
    ],
    "messages": [
      {
        "context": {},
        "id": 0,
        "text": "string",
        "type": "string"
      }
    ],
    "method": "string"
  },
  "method": "string"
}
```

_RecoveryFlowMethod recovery flow method_

#### Properties

| Name   | Type                                                        | Required | Restrictions | Description                                   |
| ------ | ----------------------------------------------------------- | -------- | ------------ | --------------------------------------------- |
| config | [recoveryFlowMethodConfig](#schemarecoveryflowmethodconfig) | true     | none         | none                                          |
| method | string                                                      | true     | none         | Method contains the request credentials type. |

<a id="tocSrecoveryflowmethodconfig"></a>

#### recoveryFlowMethodConfig

<a id="schemarecoveryflowmethodconfig"></a>

```json
{
  "action": "string",
  "fields": [
    {
      "disabled": true,
      "messages": [
        {
          "context": {},
          "id": 0,
          "text": "string",
          "type": "string"
        }
      ],
      "name": "string",
      "pattern": "string",
      "required": true,
      "type": "string",
      "value": {}
    }
  ],
  "messages": [
    {
      "context": {},
      "id": 0,
      "text": "string",
      "type": "string"
    }
  ],
  "method": "string"
}
```

#### Properties

| Name     | Type                            | Required | Restrictions | Description                                                                                                                                                                                                                      |
| -------- | ------------------------------- | -------- | ------------ | -------------------------------------------------------------------------------------------------------------------------------------------------------------------------------------------------------------------------------- |
| action   | string                          | true     | none         | Action should be used as the form action URL `<form action="{{ .Action }}" method="post">`.                                                                                                                                      |
| fields   | [formFields](#schemaformfields) | true     | none         | FormFields Fields contains multiple fields                                                                                                                                                                                       |
| messages | [Messages](#schemamessages)     | false    | none         | Messages Messages Messages Messages Messages Messages Messages Messages Messages Messages Messages Messages Messages Messages Messages Messages Messages Messages Messages Messages Messages Messages Messages Messages messages |
| method   | string                          | true     | none         | Method is the form method (e.g. POST)                                                                                                                                                                                            |

<a id="tocSrecoverylink"></a>

#### recoveryLink

<a id="schemarecoverylink"></a>

```json
{
  "expires_at": "2019-08-24T14:15:22Z",
  "recovery_link": "string"
}
```

#### Properties

| Name          | Type              | Required | Restrictions | Description                                                                     |
| ------------- | ----------------- | -------- | ------------ | ------------------------------------------------------------------------------- |
| expires_at    | string(date-time) | false    | none         | Recovery Link Expires At<br/><br/>The timestamp when the recovery link expires. |
| recovery_link | string            | true     | none         | Recovery Link<br/><br/>This link can be used to recover the account.            |

<a id="tocSregistrationflow"></a>

#### registrationFlow

<a id="schemaregistrationflow"></a>

```json
{
  "active": "string",
  "expires_at": "2019-08-24T14:15:22Z",
  "id": "string",
  "issued_at": "2019-08-24T14:15:22Z",
  "messages": [
    {
      "context": {},
      "id": 0,
      "text": "string",
      "type": "string"
    }
  ],
  "methods": {
    "property1": {
      "config": {
        "action": "string",
        "fields": [
          {
            "disabled": true,
            "messages": [
              {
                "context": {},
                "id": 0,
                "text": "string",
                "type": "string"
              }
            ],
            "name": "string",
            "pattern": "string",
            "required": true,
            "type": "string",
            "value": {}
          }
        ],
        "messages": [
          {
            "context": {},
            "id": 0,
            "text": "string",
            "type": "string"
          }
        ],
        "method": "string",
        "providers": [
          {
            "disabled": true,
            "messages": [
              {
                "context": {},
                "id": 0,
                "text": "string",
                "type": "string"
              }
            ],
            "name": "string",
            "pattern": "string",
            "required": true,
            "type": "string",
            "value": {}
          }
        ]
      },
      "method": "string"
    },
    "property2": {
      "config": {
        "action": "string",
        "fields": [
          {
            "disabled": true,
            "messages": [
              {
                "context": {},
                "id": 0,
                "text": "string",
                "type": "string"
              }
            ],
            "name": "string",
            "pattern": "string",
            "required": true,
            "type": "string",
            "value": {}
          }
        ],
        "messages": [
          {
            "context": {},
            "id": 0,
            "text": "string",
            "type": "string"
          }
        ],
        "method": "string",
        "providers": [
          {
            "disabled": true,
            "messages": [
              {
                "context": {},
                "id": 0,
                "text": "string",
                "type": "string"
              }
            ],
            "name": "string",
            "pattern": "string",
            "required": true,
            "type": "string",
            "value": {}
          }
        ]
      },
      "method": "string"
    }
  },
  "request_url": "string",
  "type": "string"
}
```

_RegistrationFlow RegistrationFlow RegistrationFlow registration flow_

#### Properties

| Name                       | Type                                                    | Required | Restrictions | Description                                                                                                                                                                                                                      |
| -------------------------- | ------------------------------------------------------- | -------- | ------------ | -------------------------------------------------------------------------------------------------------------------------------------------------------------------------------------------------------------------------------- |
| active                     | [CredentialsType](#schemacredentialstype)               | false    | none         | and so on.                                                                                                                                                                                                                       |
| expires_at                 | string(date-time)                                       | true     | none         | ExpiresAt is the time (UTC) when the flow expires. If the user still wishes to log in,<br/>a new flow has to be initiated.                                                                                                       |
| id                         | [UUID](#schemauuid)                                     | true     | none         | none                                                                                                                                                                                                                             |
| issued_at                  | string(date-time)                                       | true     | none         | IssuedAt is the time (UTC) when the flow occurred.                                                                                                                                                                               |
| messages                   | [Messages](#schemamessages)                             | false    | none         | Messages Messages Messages Messages Messages Messages Messages Messages Messages Messages Messages Messages Messages Messages Messages Messages Messages Messages Messages Messages Messages Messages Messages Messages messages |
| methods                    | object                                                  | true     | none         | Methods contains context for all enabled registration methods. If a registration flow has been<br/>processed, but for example the password is incorrect, this will contain error messages.                                       |
| » **additionalProperties** | [registrationFlowMethod](#schemaregistrationflowmethod) | false    | none         | none                                                                                                                                                                                                                             |
| request_url                | string                                                  | true     | none         | RequestURL is the initial URL that was requested from ORY Kratos. It can be used<br/>to forward information contained in the URL's path or query for example.                                                                    |
| type                       | [Type](#schematype)                                     | false    | none         | The flow type can either be `api` or `browser`.                                                                                                                                                                                  |

<a id="tocSregistrationflowmethod"></a>

#### registrationFlowMethod

<a id="schemaregistrationflowmethod"></a>

```json
{
  "config": {
    "action": "string",
    "fields": [
      {
        "disabled": true,
        "messages": [
          {
            "context": {},
            "id": 0,
            "text": "string",
            "type": "string"
          }
        ],
        "name": "string",
        "pattern": "string",
        "required": true,
        "type": "string",
        "value": {}
      }
    ],
    "messages": [
      {
        "context": {},
        "id": 0,
        "text": "string",
        "type": "string"
      }
    ],
    "method": "string",
    "providers": [
      {
        "disabled": true,
        "messages": [
          {
            "context": {},
            "id": 0,
            "text": "string",
            "type": "string"
          }
        ],
        "name": "string",
        "pattern": "string",
        "required": true,
        "type": "string",
        "value": {}
      }
    ]
  },
  "method": "string"
}
```

#### Properties

| Name   | Type                                                                | Required | Restrictions | Description                                                  |
| ------ | ------------------------------------------------------------------- | -------- | ------------ | ------------------------------------------------------------ |
| config | [registrationFlowMethodConfig](#schemaregistrationflowmethodconfig) | true     | none         | RegistrationFlowMethodConfig registration flow method config |
| method | [CredentialsType](#schemacredentialstype)                           | true     | none         | and so on.                                                   |

<a id="tocSregistrationflowmethodconfig"></a>

#### registrationFlowMethodConfig

<a id="schemaregistrationflowmethodconfig"></a>

```json
{
  "action": "string",
  "fields": [
    {
      "disabled": true,
      "messages": [
        {
          "context": {},
          "id": 0,
          "text": "string",
          "type": "string"
        }
      ],
      "name": "string",
      "pattern": "string",
      "required": true,
      "type": "string",
      "value": {}
    }
  ],
  "messages": [
    {
      "context": {},
      "id": 0,
      "text": "string",
      "type": "string"
    }
  ],
  "method": "string",
  "providers": [
    {
      "disabled": true,
      "messages": [
        {
          "context": {},
          "id": 0,
          "text": "string",
          "type": "string"
        }
      ],
      "name": "string",
      "pattern": "string",
      "required": true,
      "type": "string",
      "value": {}
    }
  ]
}
```

_RegistrationFlowMethodConfig registration flow method config_

#### Properties

| Name      | Type                            | Required | Restrictions | Description                                                                                                                                                                                                                      |
| --------- | ------------------------------- | -------- | ------------ | -------------------------------------------------------------------------------------------------------------------------------------------------------------------------------------------------------------------------------- |
| action    | string                          | true     | none         | Action should be used as the form action URL `<form action="{{ .Action }}" method="post">`.                                                                                                                                      |
| fields    | [formFields](#schemaformfields) | true     | none         | FormFields Fields contains multiple fields                                                                                                                                                                                       |
| messages  | [Messages](#schemamessages)     | false    | none         | Messages Messages Messages Messages Messages Messages Messages Messages Messages Messages Messages Messages Messages Messages Messages Messages Messages Messages Messages Messages Messages Messages Messages Messages messages |
| method    | string                          | true     | none         | Method is the form method (e.g. POST)                                                                                                                                                                                            |
| providers | [[formField](#schemaformfield)] | false    | none         | Providers is set for the "oidc" registration method.                                                                                                                                                                             |

<a id="tocSregistrationviaapiresponse"></a>

#### registrationViaApiResponse

<a id="schemaregistrationviaapiresponse"></a>

```json
{
  "identity": {
    "id": "string",
    "recovery_addresses": [
      {
        "id": "string",
        "value": "string",
        "via": "string"
      }
    ],
    "schema_id": "string",
    "schema_url": "string",
    "traits": {},
    "verifiable_addresses": [
      {
        "id": "string",
        "status": "string",
        "value": "string",
        "verified": true,
        "verified_at": "2019-08-24T14:15:22Z",
        "via": "string"
      }
    ]
  },
  "session": {
    "active": true,
    "authenticated_at": "2019-08-24T14:15:22Z",
    "expires_at": "2019-08-24T14:15:22Z",
    "id": "string",
    "identity": {
      "id": "string",
      "recovery_addresses": [
        {
          "id": "string",
          "value": "string",
          "via": "string"
        }
      ],
      "schema_id": "string",
      "schema_url": "string",
      "traits": {},
      "verifiable_addresses": [
        {
          "id": "string",
          "status": "string",
          "value": "string",
          "verified": true,
          "verified_at": "2019-08-24T14:15:22Z",
          "via": "string"
        }
      ]
    },
    "issued_at": "2019-08-24T14:15:22Z"
  },
  "session_token": "string"
}
```

_The Response for Registration Flows via API_

#### Properties

| Name          | Type                        | Required | Restrictions | Description                                                                                                                                                                                                                                                                                                                                                             |
| ------------- | --------------------------- | -------- | ------------ | ----------------------------------------------------------------------------------------------------------------------------------------------------------------------------------------------------------------------------------------------------------------------------------------------------------------------------------------------------------------------- |
| identity      | [Identity](#schemaidentity) | true     | none         | Identity Identity Identity Identity Identity Identity Identity Identity Identity Identity Identity Identity Identity Identity Identity Identity Identity Identity Identity Identity Identity Identity Identity Identity identity                                                                                                                                        |
| session       | [session](#schemasession)   | false    | none         | Session Session Session Session Session Session session                                                                                                                                                                                                                                                                                                                 |
| session_token | string                      | true     | none         | The Session Token<br/><br/>This field is only set when the session hook is configured as a post-registration hook.<br/><br/>A session token is equivalent to a session cookie, but it can be sent in the HTTP Authorization<br/>Header:<br/><br/>Authorization: bearer ${session-token}<br/><br/>The session token is only issued for API flows, not for Browser flows! |

<a id="tocSrevokesession"></a>

#### revokeSession

<a id="schemarevokesession"></a>

```json
{
  "session_token": "string"
}
```

_RevokeSession RevokeSession RevokeSession RevokeSession RevokeSession
RevokeSession RevokeSession RevokeSession RevokeSession RevokeSession
RevokeSession RevokeSession RevokeSession RevokeSession RevokeSession
RevokeSession RevokeSession RevokeSession RevokeSession RevokeSession
RevokeSession RevokeSession RevokeSession RevokeSession revoke session_

#### Properties

| Name          | Type   | Required | Restrictions | Description                                               |
| ------------- | ------ | -------- | ------------ | --------------------------------------------------------- |
| session_token | string | true     | none         | The Session Token<br/><br/>Invalidate this session token. |

<a id="tocSsession"></a>

#### session

<a id="schemasession"></a>

```json
{
  "active": true,
  "authenticated_at": "2019-08-24T14:15:22Z",
  "expires_at": "2019-08-24T14:15:22Z",
  "id": "string",
  "identity": {
    "id": "string",
    "recovery_addresses": [
      {
        "id": "string",
        "value": "string",
        "via": "string"
      }
    ],
    "schema_id": "string",
    "schema_url": "string",
    "traits": {},
    "verifiable_addresses": [
      {
        "id": "string",
        "status": "string",
        "value": "string",
        "verified": true,
        "verified_at": "2019-08-24T14:15:22Z",
        "via": "string"
      }
    ]
  },
  "issued_at": "2019-08-24T14:15:22Z"
}
```

_Session Session Session Session Session Session session_

#### Properties

| Name             | Type                        | Required | Restrictions | Description                                                                                                                                                                                                                      |
| ---------------- | --------------------------- | -------- | ------------ | -------------------------------------------------------------------------------------------------------------------------------------------------------------------------------------------------------------------------------- |
| active           | boolean                     | false    | none         | active                                                                                                                                                                                                                           |
| authenticated_at | string(date-time)           | true     | none         | authenticated at                                                                                                                                                                                                                 |
| expires_at       | string(date-time)           | true     | none         | expires at                                                                                                                                                                                                                       |
| id               | [UUID](#schemauuid)         | true     | none         | none                                                                                                                                                                                                                             |
| identity         | [Identity](#schemaidentity) | true     | none         | Identity Identity Identity Identity Identity Identity Identity Identity Identity Identity Identity Identity Identity Identity Identity Identity Identity Identity Identity Identity Identity Identity Identity Identity identity |
| issued_at        | string(date-time)           | true     | none         | issued at                                                                                                                                                                                                                        |

<a id="tocSsettingsflow"></a>

#### settingsFlow

<a id="schemasettingsflow"></a>

```json
{
  "active": "string",
  "expires_at": "2019-08-24T14:15:22Z",
  "id": "string",
  "identity": {
    "id": "string",
    "recovery_addresses": [
      {
        "id": "string",
        "value": "string",
        "via": "string"
      }
    ],
    "schema_id": "string",
    "schema_url": "string",
    "traits": {},
    "verifiable_addresses": [
      {
        "id": "string",
        "status": "string",
        "value": "string",
        "verified": true,
        "verified_at": "2019-08-24T14:15:22Z",
        "via": "string"
      }
    ]
  },
  "issued_at": "2019-08-24T14:15:22Z",
  "messages": [
    {
      "context": {},
      "id": 0,
      "text": "string",
      "type": "string"
    }
  ],
  "methods": {
    "property1": {
      "config": {
        "action": "string",
        "fields": [
          {
            "disabled": true,
            "messages": [
              {
                "context": {},
                "id": 0,
                "text": "string",
                "type": "string"
              }
            ],
            "name": "string",
            "pattern": "string",
            "required": true,
            "type": "string",
            "value": {}
          }
        ],
        "messages": [
          {
            "context": {},
            "id": 0,
            "text": "string",
            "type": "string"
          }
        ],
        "method": "string"
      },
      "method": "string"
    },
    "property2": {
      "config": {
        "action": "string",
        "fields": [
          {
            "disabled": true,
            "messages": [
              {
                "context": {},
                "id": 0,
                "text": "string",
                "type": "string"
              }
            ],
            "name": "string",
            "pattern": "string",
            "required": true,
            "type": "string",
            "value": {}
          }
        ],
        "messages": [
          {
            "context": {},
            "id": 0,
            "text": "string",
            "type": "string"
          }
        ],
        "method": "string"
      },
      "method": "string"
    }
  },
  "request_url": "string",
  "state": "string",
  "type": "string"
}
```

_SettingsFlow SettingsFlow SettingsFlow SettingsFlow SettingsFlow SettingsFlow
SettingsFlow SettingsFlow Flow represents a Settings Flow_

#### Properties

| Name                       | Type                                            | Required | Restrictions | Description                                                                                                                                                                                                                      |
| -------------------------- | ----------------------------------------------- | -------- | ------------ | -------------------------------------------------------------------------------------------------------------------------------------------------------------------------------------------------------------------------------- |
| active                     | string                                          | false    | none         | Active, if set, contains the registration method that is being used. It is initially<br/>not set.                                                                                                                                |
| expires_at                 | string(date-time)                               | true     | none         | ExpiresAt is the time (UTC) when the flow expires. If the user still wishes to update the setting,<br/>a new flow has to be initiated.                                                                                           |
| id                         | [UUID](#schemauuid)                             | true     | none         | none                                                                                                                                                                                                                             |
| identity                   | [Identity](#schemaidentity)                     | true     | none         | Identity Identity Identity Identity Identity Identity Identity Identity Identity Identity Identity Identity Identity Identity Identity Identity Identity Identity Identity Identity Identity Identity Identity Identity identity |
| issued_at                  | string(date-time)                               | true     | none         | IssuedAt is the time (UTC) when the flow occurred.                                                                                                                                                                               |
| messages                   | [Messages](#schemamessages)                     | false    | none         | Messages Messages Messages Messages Messages Messages Messages Messages Messages Messages Messages Messages Messages Messages Messages Messages Messages Messages Messages Messages Messages Messages Messages Messages messages |
| methods                    | object                                          | true     | none         | Methods contains context for all enabled registration methods. If a settings flow has been<br/>processed, but for example the first name is empty, this will contain error messages.                                             |
| » **additionalProperties** | [settingsFlowMethod](#schemasettingsflowmethod) | false    | none         | none                                                                                                                                                                                                                             |
| request_url                | string                                          | true     | none         | RequestURL is the initial URL that was requested from ORY Kratos. It can be used<br/>to forward information contained in the URL's path or query for example.                                                                    |
| state                      | [State](#schemastate)                           | true     | none         | State State State State State State State State State State State State State State State State State State State State State State State State state                                                                            |
| type                       | [Type](#schematype)                             | false    | none         | The flow type can either be `api` or `browser`.                                                                                                                                                                                  |

<a id="tocSsettingsflowmethod"></a>

#### settingsFlowMethod

<a id="schemasettingsflowmethod"></a>

```json
{
  "config": {
    "action": "string",
    "fields": [
      {
        "disabled": true,
        "messages": [
          {
            "context": {},
            "id": 0,
            "text": "string",
            "type": "string"
          }
        ],
        "name": "string",
        "pattern": "string",
        "required": true,
        "type": "string",
        "value": {}
      }
    ],
    "messages": [
      {
        "context": {},
        "id": 0,
        "text": "string",
        "type": "string"
      }
    ],
    "method": "string"
  },
  "method": "string"
}
```

#### Properties

| Name   | Type                                                        | Required | Restrictions | Description                                                                                                                                                                       |
| ------ | ----------------------------------------------------------- | -------- | ------------ | --------------------------------------------------------------------------------------------------------------------------------------------------------------------------------- |
| config | [settingsFlowMethodConfig](#schemasettingsflowmethodconfig) | true     | none         | SettingsFlowMethodConfig SettingsFlowMethodConfig SettingsFlowMethodConfig SettingsFlowMethodConfig SettingsFlowMethodConfig SettingsFlowMethodConfig settings flow method config |
| method | string                                                      | true     | none         | Method is the name of this flow method.                                                                                                                                           |

<a id="tocSsettingsflowmethodconfig"></a>

#### settingsFlowMethodConfig

<a id="schemasettingsflowmethodconfig"></a>

```json
{
  "action": "string",
  "fields": [
    {
      "disabled": true,
      "messages": [
        {
          "context": {},
          "id": 0,
          "text": "string",
          "type": "string"
        }
      ],
      "name": "string",
      "pattern": "string",
      "required": true,
      "type": "string",
      "value": {}
    }
  ],
  "messages": [
    {
      "context": {},
      "id": 0,
      "text": "string",
      "type": "string"
    }
  ],
  "method": "string"
}
```

_SettingsFlowMethodConfig SettingsFlowMethodConfig SettingsFlowMethodConfig
SettingsFlowMethodConfig SettingsFlowMethodConfig SettingsFlowMethodConfig
settings flow method config_

#### Properties

| Name     | Type                            | Required | Restrictions | Description                                                                                                                                                                                                                      |
| -------- | ------------------------------- | -------- | ------------ | -------------------------------------------------------------------------------------------------------------------------------------------------------------------------------------------------------------------------------- |
| action   | string                          | true     | none         | Action should be used as the form action URL `<form action="{{ .Action }}" method="post">`.                                                                                                                                      |
| fields   | [formFields](#schemaformfields) | true     | none         | FormFields Fields contains multiple fields                                                                                                                                                                                       |
| messages | [Messages](#schemamessages)     | false    | none         | Messages Messages Messages Messages Messages Messages Messages Messages Messages Messages Messages Messages Messages Messages Messages Messages Messages Messages Messages Messages Messages Messages Messages Messages messages |
| method   | string                          | true     | none         | Method is the form method (e.g. POST)                                                                                                                                                                                            |

<a id="tocSsettingsviaapiresponse"></a>

#### settingsViaApiResponse

<a id="schemasettingsviaapiresponse"></a>

```json
{
  "flow": {
    "active": "string",
    "expires_at": "2019-08-24T14:15:22Z",
    "id": "string",
    "identity": {
      "id": "string",
      "recovery_addresses": [
        {
          "id": "string",
          "value": "string",
          "via": "string"
        }
      ],
      "schema_id": "string",
      "schema_url": "string",
      "traits": {},
      "verifiable_addresses": [
        {
          "id": "string",
          "status": "string",
          "value": "string",
          "verified": true,
          "verified_at": "2019-08-24T14:15:22Z",
          "via": "string"
        }
      ]
    },
    "issued_at": "2019-08-24T14:15:22Z",
    "messages": [
      {
        "context": {},
        "id": 0,
        "text": "string",
        "type": "string"
      }
    ],
    "methods": {
      "property1": {
        "config": {
          "action": "string",
          "fields": [
            {
              "disabled": true,
              "messages": [
                {
                  "context": {},
                  "id": 0,
                  "text": "string",
                  "type": "string"
                }
              ],
              "name": "string",
              "pattern": "string",
              "required": true,
              "type": "string",
              "value": {}
            }
          ],
          "messages": [
            {
              "context": {},
              "id": 0,
              "text": "string",
              "type": "string"
            }
          ],
          "method": "string"
        },
        "method": "string"
      },
      "property2": {
        "config": {
          "action": "string",
          "fields": [
            {
              "disabled": true,
              "messages": [
                {
                  "context": {},
                  "id": 0,
                  "text": "string",
                  "type": "string"
                }
              ],
              "name": "string",
              "pattern": "string",
              "required": true,
              "type": "string",
              "value": {}
            }
          ],
          "messages": [
            {
              "context": {},
              "id": 0,
              "text": "string",
              "type": "string"
            }
          ],
          "method": "string"
        },
        "method": "string"
      }
    },
    "request_url": "string",
    "state": "string",
    "type": "string"
  },
  "identity": {
    "id": "string",
    "recovery_addresses": [
      {
        "id": "string",
        "value": "string",
        "via": "string"
      }
    ],
    "schema_id": "string",
    "schema_url": "string",
    "traits": {},
    "verifiable_addresses": [
      {
        "id": "string",
        "status": "string",
        "value": "string",
        "verified": true,
        "verified_at": "2019-08-24T14:15:22Z",
        "via": "string"
      }
    ]
  }
}
```

_SettingsViaAPIResponse SettingsViaAPIResponse The Response for Settings Flows
via API_

#### Properties

| Name     | Type                                | Required | Restrictions | Description                                                                                                                                                                                                                       |
| -------- | ----------------------------------- | -------- | ------------ | --------------------------------------------------------------------------------------------------------------------------------------------------------------------------------------------------------------------------------- |
| flow     | [settingsFlow](#schemasettingsflow) | true     | none         | This flow is used when an identity wants to update settings<br/>(e.g. profile data, passwords, ...) in a selfservice manner.<br/><br/>We recommend reading the [User Settings Documentation](../self-service/flows/user-settings) |
| identity | [Identity](#schemaidentity)         | true     | none         | Identity Identity Identity Identity Identity Identity Identity Identity Identity Identity Identity Identity Identity Identity Identity Identity Identity Identity Identity Identity Identity Identity Identity Identity identity  |

<a id="tocSverificationflow"></a>

#### verificationFlow

<a id="schemaverificationflow"></a>

```json
{
  "active": "string",
  "expires_at": "2019-08-24T14:15:22Z",
  "id": "string",
  "issued_at": "2019-08-24T14:15:22Z",
  "messages": [
    {
      "context": {},
      "id": 0,
      "text": "string",
      "type": "string"
    }
  ],
  "methods": {
    "property1": {
      "config": {
        "action": "string",
        "fields": [
          {
            "disabled": true,
            "messages": [
              {
                "context": {},
                "id": 0,
                "text": "string",
                "type": "string"
              }
            ],
            "name": "string",
            "pattern": "string",
            "required": true,
            "type": "string",
            "value": {}
          }
        ],
        "messages": [
          {
            "context": {},
            "id": 0,
            "text": "string",
            "type": "string"
          }
        ],
        "method": "string"
      },
      "method": "string"
    },
    "property2": {
      "config": {
        "action": "string",
        "fields": [
          {
            "disabled": true,
            "messages": [
              {
                "context": {},
                "id": 0,
                "text": "string",
                "type": "string"
              }
            ],
            "name": "string",
            "pattern": "string",
            "required": true,
            "type": "string",
            "value": {}
          }
        ],
        "messages": [
          {
            "context": {},
            "id": 0,
            "text": "string",
            "type": "string"
          }
        ],
        "method": "string"
      },
      "method": "string"
    }
  },
  "request_url": "string",
  "state": "string",
  "type": "string"
}
```

_A Verification Flow_

#### Properties

| Name                       | Type                                                    | Required | Restrictions | Description                                                                                                                                                                                                                      |
| -------------------------- | ------------------------------------------------------- | -------- | ------------ | -------------------------------------------------------------------------------------------------------------------------------------------------------------------------------------------------------------------------------- |
| active                     | string                                                  | false    | none         | Active, if set, contains the registration method that is being used. It is initially<br/>not set.                                                                                                                                |
| expires_at                 | string(date-time)                                       | false    | none         | ExpiresAt is the time (UTC) when the request expires. If the user still wishes to verify the address,<br/>a new request has to be initiated.                                                                                     |
| id                         | [UUID](#schemauuid)                                     | false    | none         | none                                                                                                                                                                                                                             |
| issued_at                  | string(date-time)                                       | false    | none         | IssuedAt is the time (UTC) when the request occurred.                                                                                                                                                                            |
| messages                   | [Messages](#schemamessages)                             | false    | none         | Messages Messages Messages Messages Messages Messages Messages Messages Messages Messages Messages Messages Messages Messages Messages Messages Messages Messages Messages Messages Messages Messages Messages Messages messages |
| methods                    | object                                                  | true     | none         | Methods contains context for all account verification methods. If a registration request has been<br/>processed, but for example the password is incorrect, this will contain error messages.                                    |
| » **additionalProperties** | [verificationFlowMethod](#schemaverificationflowmethod) | false    | none         | none                                                                                                                                                                                                                             |
| request_url                | string                                                  | false    | none         | RequestURL is the initial URL that was requested from ORY Kratos. It can be used<br/>to forward information contained in the URL's path or query for example.                                                                    |
| state                      | [State](#schemastate)                                   | true     | none         | State State State State State State State State State State State State State State State State State State State State State State State State state                                                                            |
| type                       | [Type](#schematype)                                     | false    | none         | The flow type can either be `api` or `browser`.                                                                                                                                                                                  |

<a id="tocSverificationflowmethod"></a>

#### verificationFlowMethod

<a id="schemaverificationflowmethod"></a>

```json
{
  "config": {
    "action": "string",
    "fields": [
      {
        "disabled": true,
        "messages": [
          {
            "context": {},
            "id": 0,
            "text": "string",
            "type": "string"
          }
        ],
        "name": "string",
        "pattern": "string",
        "required": true,
        "type": "string",
        "value": {}
      }
    ],
    "messages": [
      {
        "context": {},
        "id": 0,
        "text": "string",
        "type": "string"
      }
    ],
    "method": "string"
  },
  "method": "string"
}
```

#### Properties

| Name   | Type                                                                | Required | Restrictions | Description                                                  |
| ------ | ------------------------------------------------------------------- | -------- | ------------ | ------------------------------------------------------------ |
| config | [verificationFlowMethodConfig](#schemaverificationflowmethodconfig) | true     | none         | VerificationFlowMethodConfig verification flow method config |
| method | string                                                              | true     | none         | Method contains the request credentials type.                |

<a id="tocSverificationflowmethodconfig"></a>

#### verificationFlowMethodConfig

<a id="schemaverificationflowmethodconfig"></a>

```json
{
  "action": "string",
  "fields": [
    {
      "disabled": true,
      "messages": [
        {
          "context": {},
          "id": 0,
          "text": "string",
          "type": "string"
        }
      ],
      "name": "string",
      "pattern": "string",
      "required": true,
      "type": "string",
      "value": {}
    }
  ],
  "messages": [
    {
      "context": {},
      "id": 0,
      "text": "string",
      "type": "string"
    }
  ],
  "method": "string"
}
```

_VerificationFlowMethodConfig verification flow method config_

#### Properties

| Name     | Type                            | Required | Restrictions | Description                                                                                                                                                                                                                      |
| -------- | ------------------------------- | -------- | ------------ | -------------------------------------------------------------------------------------------------------------------------------------------------------------------------------------------------------------------------------- |
| action   | string                          | true     | none         | Action should be used as the form action URL `<form action="{{ .Action }}" method="post">`.                                                                                                                                      |
| fields   | [formFields](#schemaformfields) | true     | none         | FormFields Fields contains multiple fields                                                                                                                                                                                       |
| messages | [Messages](#schemamessages)     | false    | none         | Messages Messages Messages Messages Messages Messages Messages Messages Messages Messages Messages Messages Messages Messages Messages Messages Messages Messages Messages Messages Messages Messages Messages Messages messages |
| method   | string                          | true     | none         | Method is the form method (e.g. POST)                                                                                                                                                                                            |

<a id="tocSversion"></a>

#### version

<a id="schemaversion"></a>

```json
{
  "version": "string"
}
```

#### Properties

| Name    | Type   | Required | Restrictions | Description                       |
| ------- | ------ | -------- | ------------ | --------------------------------- |
| version | string | false    | none         | Version is the service's version. |<|MERGE_RESOLUTION|>--- conflicted
+++ resolved
@@ -8954,26 +8954,6 @@
 
 #### Properties
 
-<<<<<<< HEAD
-| Name            | Type                                                  | Required | Restrictions | Description                                                                                             |
-| --------------- | ----------------------------------------------------- | -------- | ------------ | ------------------------------------------------------------------------------------------------------- |
-| Args            | [PluginConfigArgs](#schemapluginconfigargs)           | true     | none         | PluginConfigArgs plugin config args                                                                     |
-| Description     | string                                                | true     | none         | description                                                                                             |
-| DockerVersion   | string                                                | false    | none         | Docker Version used to create the plugin                                                                |
-| Documentation   | string                                                | true     | none         | documentation                                                                                           |
-| Entrypoint      | [string]                                              | true     | none         | entrypoint                                                                                              |
-| Env             | [[PluginEnv](#schemapluginenv)]                       | true     | none         | env                                                                                                     |
-| Interface       | [PluginConfigInterface](#schemapluginconfiginterface) | true     | none         | PluginConfigInterface PluginConfigInterface The interface between Docker and the plugin                 |
-| IpcHost         | boolean                                               | true     | none         | ipc host                                                                                                |
-| Linux           | [PluginConfigLinux](#schemapluginconfiglinux)         | true     | none         | PluginConfigLinux PluginConfigLinux PluginConfigLinux plugin config linux                               |
-| Mounts          | [[PluginMount](#schemapluginmount)]                   | true     | none         | mounts                                                                                                  |
-| Network         | [PluginConfigNetwork](#schemapluginconfignetwork)     | true     | none         | PluginConfigNetwork PluginConfigNetwork plugin config network                                           |
-| PidHost         | boolean                                               | true     | none         | pid host                                                                                                |
-| PropagatedMount | string                                                | true     | none         | propagated mount                                                                                        |
-| User            | [PluginConfigUser](#schemapluginconfiguser)           | false    | none         | PluginConfigUser PluginConfigUser PluginConfigUser PluginConfigUser PluginConfigUser plugin config user |
-| WorkDir         | string                                                | true     | none         | work dir                                                                                                |
-| rootfs          | [PluginConfigRootfs](#schemapluginconfigrootfs)       | false    | none         | PluginConfigRootfs plugin config rootfs                                                                 |
-=======
 | Name            | Type                                                  | Required | Restrictions | Description                                                       |
 | --------------- | ----------------------------------------------------- | -------- | ------------ | ----------------------------------------------------------------- |
 | Args            | [PluginConfigArgs](#schemapluginconfigargs)           | true     | none         | PluginConfigArgs plugin config args                               |
@@ -8992,7 +8972,7 @@
 | User            | [PluginConfigUser](#schemapluginconfiguser)           | false    | none         | PluginConfigUser plugin config user                               |
 | WorkDir         | string                                                | true     | none         | work dir                                                          |
 | rootfs          | [PluginConfigRootfs](#schemapluginconfigrootfs)       | false    | none         | PluginConfigRootfs PluginConfigRootfs plugin config rootfs        |
->>>>>>> 75408a0b
+
 
 <a id="tocSpluginconfigargs"></a>
 
