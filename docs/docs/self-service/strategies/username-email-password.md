---
id: username-email-password
title: Username or Email and Password
---

The `password` strategy implements the most-common used form of login and
registration: An identifier (username, email, phone number, ...) and a password.

It implements several flows, specifically
[User Login and User Registration](../flows/user-login-user-registration.mdx)
and [User Settings](../flows/user-settings-profile-management.mdx).

To enable the `password` strategy, set `selfservice.strategies.password.enabled`
to true in your ORY Kratos configuration:

```yaml
selfservice:
  strategies:
    password:
      enabled: true
```

Passwords are hashed using the
[Argon2 Hashing Algorithm](../../concepts/security.md#Argon2) which can be
configured in the
[ORY Kratos Argon2 Configuration](../../concepts/security.md#Argon2).

When a user signs up using this strategy, the Default Identity Traits Schema
(set using `identity.traits.default_schema_url`) is used:

```yaml
identity:
  traits:
    # also supports http(s) of course
    default_schema_url: file:///path/to/default-identity.schema.json
```

If you don't know what that means, please read the
["Concepts: Identity" Chapter](../../concepts/identity-user-model.md).

## Choosing between Username, Email, Phone Number

Before you start, you need to decide what data you want to collect from your
users and why! It is hard to change this decision afterwards, so make sure
you've taken everything into account!

When logging in, the user will use a login identifier and a password to sign up
and in. The identifier can be

- a username - e.g. "john.doe" or "johndoe123" or "oryuser",
- an email address - e.g. `john.doe@gmail.com`,
- a phone number - e.g. `+49-1234-4321-1234-4321`.

All of these approaches have up- and downsides.

Using the email address as the login identifier is easy to remember, does not
require additional fields (because the email address is already being
collected), and is usually unique. It's usually unique because sometimes
companies use a "shared" email account (e.g. office@acme.org) to access
services. In that case, multiple real identities are using the same email
identifier to log in.

The email address however represents a unique identifier and personally
identifiable information (PII). An attacker could for example check if an email
address (e.g. `john.doe@gmail.com`) is registered at a site (e.g. an adult
website) and use that information for blackmail (see
[Account Enumeration Attacks](../../concepts/security.md#account-enumeration-attacks)).

The same considerations apply to using a phone number as the primary
registration & login identifier.

Using a free text username reduces the privacy risk because it is much harder to
make a connection between the username and a real world identity. It's still
possible in cases where users choose a username such as
"john.doe.from.mineapolis.1970", but finding the right username identifier is
still difficult and there is plausible deniability because anyone could use that
username.

A free text username however requires capturing additional fields (e.g. an email
address for password resets / account recovery) and is hard to remember. It is
often very difficult to find unique usernames as people tend to use a
combination of their names and initials (e.g. `john.doe`) which has a high
chance of collision. Therefore, one ends up with usernames such as
`john.doe1234432`.

It is important to understand that ORY Kratos lowercases all `password`
identifiers and therefore E-Mail addresses. Characters `+` or `.` which have
special meaning for some E-Mail Providers (e.g. GMail) are not normalized:

- `userNAME` is equal to `username`
- `foo@BaR.com` is equal to `foo@bar.com`
- `foo+baz@bar.com` is NOT equal to `foo@bar.com`
- `foo.baz@bar.com` is NOT equal to `foobar@bar.com`

You need to decide which route you want to take.

### Email and Password

To use the email address as the login identifier, define the following Identity
Traits Schema:

```json
{
  "$id": "https://example.com/registration.schema.json",
  "$schema": "http://json-schema.org/draft-07/schema#",
  "title": "Person",
  "type": "object",
  "properties": {
    "email": {
      "type": "string",
      "format": "email",
      "ory.sh/kratos": {
        "credentials": {
          "password": {
            "identifier": true
          }
        }
      }
    }
  }
}
```

### Multiple E-Mails and Password

You can allow users to sign up with multiple E-Mail Addresses and use any of
those for log in:

```json
{
  "$id": "https://example.com/registration.schema.json",
  "$schema": "http://json-schema.org/draft-07/schema#",
  "title": "Person",
  "type": "object",
  "properties": {
    "emails": {
      "type": "array",
      "items": {
        "type": "string",
        "format": "email",
        "ory.sh/kratos": {
          "credentials": {
            "password": {
              "identifier": true
            }
          }
        }
      }
    }
  }
}
```

### Username and Password

To use a username as the login identifier, define the following Identity Traits
Schema:

```json
{
  "$id": "https://example.com/registration.schema.json",
  "$schema": "http://json-schema.org/draft-07/schema#",
  "title": "Person",
  "type": "object",
  "properties": {
    "email": {
      "type": "string",
      "format": "email",
      "ory.sh/kratos": {
        "credentials": {
          "password": {
            "identifier": true
          }
        }
      }
    }
  }
}
```

### Username and Email and Password

You may also mix usernames and passwords:

```json
{
  "$id": "https://example.com/registration.schema.json",
  "$schema": "http://json-schema.org/draft-07/schema#",
  "title": "Person",
  "type": "object",
  "properties": {
    "email": {
      "type": "string",
      "format": "email",
      "ory.sh/kratos": {
        "credentials": {
          "password": {
            "identifier": true
          }
        }
      }
    },
    "username": {
      "type": "string",
      "ory.sh/kratos": {
        "credentials": {
          "password": {
            "identifier": true
          }
        }
      }
    }
  }
}
```

### Phone Number And Password

> This will be addressed in a future release and is tracked as
> [kratos#137](https://github.com/ory/kratos/issues/137).

## Browser Clients

### Registration

This strategy uses the high-level registration flow defined in chapter
[Self-Service Registration User Flow](../flows/user-login-user-registration.mdx).

Once the user is redirected to the Registration UI URL, the endpoint responsible
for that URL makes a request to ORY Kratos' Public / Admin API and appends the
`request` query parameter.

ORY Kratos uses the JSON Schema defined in `identity.traits.default_schema_url`
to generate a list of form fields and add it to the Registration Request.

Using a JSON Schema like

```json title="my/identity.schema.json"
{
  "$id": "https://schemas.ory.sh/presets/kratos/quickstart/email-password/identity.schema.json",
  "$schema": "http://json-schema.org/draft-07/schema#",
  "title": "Person",
  "type": "object",
  "properties": {
    "email": {
      "type": "string",
      "format": "email",
      "title": "E-Mail",
      "minLength": 3,
      "ory.sh/kratos": {
        "credentials": {
          "password": {
            "identifier": true
          }
        }
      }
    },
    "name": {
      "type": "object",
      "properties": {
        "first": {
          "type": "string"
        },
        "last": {
          "type": "string"
        }
      }
    }
  },
  "required": ["email"],
  "additionalProperties": false
}
```

will result in the following Registration Request

```json5
{
  id: '713df601-d6c8-4331-8195-c29b92db459f',
  expires_at: '2020-01-27T16:31:00.3507956Z',
  issued_at: '2020-01-27T16:21:00.3508076Z',
  request_url: 'http://127.0.0.1:4455/auth/browser/registration',
  methods: {
    password: {
      method: 'password',
      config: {
        action: 'http://127.0.0.1:4455/.ory/kratos/public/self-service/browser/flows/registration/strategies/password?request=713df601-d6c8-4331-8195-c29b92db459f',
        method: 'POST',
        fields: [
          {
            name: 'csrf_token',
            type: 'hidden',
            required: true,
            value: '0klCuilgIO2k0Ev3J3IEsMOlmxg0RhjiiiWXVKm3Pd7HxZLVkDHWoOSfiT+/BJn69Dg2fmq6MHv8HkEx6MrVlw==',
          },
          {
            name: 'traits.email',
            type: 'email',
            required: true,
          },
          {
            name: 'password',
            type: 'password',
            required: true,
          },
          {
            name: 'traits.name.first',
            type: 'text',
          },
          {
            name: 'traits.name.last',
            type: 'text',
          },
        ],
      },
    },
  },
}
```

which in turn is easily to render by filling out a HTML Form template:

```html
<form method="{{ method }}" action="{{ action }}">
  <!-- repeat this for every field -->
  <input type="{{ field.type }}" name="{{ field.name }} required="{{
  field.required }}" value="{{ field.value }}"
  <!-- ... -->>

  <input type="submit" value="Create account" />
</form>
```

Once the user clicks "Create Account", the payload will be sent to ORY Kratos'
Public API. The data will be validated against the JSON Schema (e.g. checking if
a required field is missing, if some condition like `minLength` is not
fulfilled, ...). If the data is invalid or incomplete, the browser will be
redirected to the same login endpoint with the same request ID. When fetching
that request ID again, error details will be included in the JSON Response, such
as:

```json5
{
  id: '713df601-d6c8-4331-8195-c29b92db459f',
  expires_at: '2020-01-27T16:31:00.3507956Z',
  issued_at: '2020-01-27T16:21:00.3508076Z',
  request_url: 'http://127.0.0.1:4433/self-service/browser/flows/registration',
  methods: {
    password: {
      method: 'password',
      config: {
        errors: [
          {
            message: 'Please update the Form Fields to proceed.',
          },
        ],
        action: 'http://127.0.0.1:4455/.ory/kratos/public/self-service/browser/flows/registration/strategies/password?request=713df601-d6c8-4331-8195-c29b92db459f',
        method: 'POST',
        fields: [
          /* ... */
          {
            name: 'password',
            type: 'text',
            value: 't4aegbydfv5234',
            errors: [
              {
                message: "traits.email: Does not match format 'email'",
              },
            ],
          },
          /* ... */
        ],
      },
    },
  },
}
```

> Validation error messages and context will be improved in future releases.
> This is tracked as [kratos#185](https://github.com/ory/kratos/issues/185).

### Login

The Login flow is almost identical to the registration flow. The only difference
is that only three fields will be requested:

```json5
{
  id: '0cfb0f7e-3866-453c-9c23-28cc2cb7fead',
  expires_at: '2020-01-27T16:48:53.8826084Z',
  issued_at: '2020-01-27T16:38:53.8826392Z',
  request_url: 'http://127.0.0.1:4433/self-service/browser/flows/login',
  methods: {
    password: {
      method: 'password',
      config: {
        action: 'http://127.0.0.1:4455/.ory/kratos/public/self-service/browser/flows/login/strategies/password?request=0cfb0f7e-3866-453c-9c23-28cc2cb7fead',
        method: 'POST',
        fields: [
          {
            name: 'csrf_token',
            type: 'hidden',
            required: true,
            value: 'F0LABRxm/os+18VBUcbmz98LkJid1sEj++4X41rcdbcCzhBqpTcIxn6YB4nJsHuF6JY9/sMq6bqN1cGGG6Gd/g==',
          },
          {
            name: 'identifier',
            type: 'text',
            required: true,
          },
          {
            name: 'password',
            type: 'password',
            required: true,
          },
        ],
      },
    },
  },
}
```

If the login form is filled out incorrectly, errors are included in the
response:

```json5
{
  id: '0cfb0f7e-3866-453c-9c23-28cc2cb7fead',
  expires_at: '2020-01-27T16:48:53.8826084Z',
  issued_at: '2020-01-27T16:38:53.8826392Z',
  request_url: 'http://127.0.0.1:4455/auth/browser/login',
  methods: {
    password: {
      method: 'password',
      config: {
        errors: [
          {
            message: 'Please check the data you provided.',
          },
        ],
        action: 'http://127.0.0.1:4455/.ory/kratos/public/self-service/browser/flows/login/strategies/password?request=0cfb0f7e-3866-453c-9c23-28cc2cb7fead',
        method: 'POST',
        fields: [
          /* ... */
          {
            name: 'password',
            type: 'password',
            required: true,
            errors: [
              {
                message: 'password: password is required',
              },
            ],
          },
        ],
      },
    },
  },
}
```

### Settings

<<<<<<< HEAD
FIXME - TO BE DONE
=======
The Settings flow allows a user to change his/her password. This action will
require the user to sign in again, unless the session is younger than the
configured:

```yaml title="path/to/kratos/config.yml"
selfservice:
  settings:
    # Sessions older than a minute requires the user to sign in again before
    # the password is changed.
    privileged_session_max_age: 1m
```

The Settings Request payload for this strategy looks as follows:

```json
{
  "id": "71da1753-e135-441c-b4df-e7b7cd90ad88",
  "expires_at": "2020-05-02T15:52:09.67209Z",
  "issued_at": "2020-05-02T14:52:09.67209Z",
  "request_url": "http://127.0.0.1:4433/self-service/browser/flows/settings",
  "active": "password",
  "methods": {
    "password": {
      "method": "password",
      "config": {
        "action": "http://127.0.0.1:4455/.ory/kratos/public/self-service/browser/flows/settings/strategies/password?request=71da1753-e135-441c-b4df-e7b7cd90ad88",
        "method": "POST",
        "fields": [
          {
            "name": "password",
            "type": "password",
            "required": true
          },
          {
            "name": "csrf_token",
            "type": "hidden",
            "required": true,
            "value": "UjEPiUMubRiAl0NG7yUzsww8XjpJvW+HBrh6JirjLxPqhlW2ql+0kYknjd8gdsx0v08vQSmqUEcZhNPsvkr2Kw=="
          }
        ]
      }
    }
  },
  "identity": {
    "id": "f48c43bb-50ea-4520-9280-37a891175aba",
    "traits": {
      "email": "h71x9a@j6r8c"
    }
  },
  "update_successful": false
}
```

If the form validation fails, an error will bei included:

```json5
{
  id: '71da1753-e135-441c-b4df-e7b7cd90ad88',
  // expires_at, ...
  active: 'password',
  methods: {
    config: {
      // action, method ...
      errors: [
        {
          message: 'Please check the data you provided.',
        },
      ],
      fields: [
        // ...
        {
          name: 'password',
          type: 'password',
          required: true,
          errors: [
            {
              message: 'password: password is required',
            },
          ],
        },
      ],
    },
  },
  // identity, ...
  update_successful: false,
}
```

A successful flow will be marked with:

```json5
{
  id: '71da1753-e135-441c-b4df-e7b7cd90ad88',
  // expires_at, ...
  update_successful: true,
}
```

Apart from that, there is nothing else to configure. Just render the HTML Form
which includes the update password field!
>>>>>>> 478cd9c5

## API Clients

API-based login and registration using this strategy will be addressed in a
future release of ORY Kratos.

## Security and Defenses

Password-based authentication flows are subject to frequent abuse through

- Social Engineering Attacks;
- Password Guessing Attacks;
- Phishing Attacks.

### Anti-automation

> This feature is a work in progress and is tracked as
> [kratos#133](https://github.com/ory/kratos/issues/138).

Actions that cause out-of-band communications, such as sending an activation
link via email or an activation code via SMS, can be abused by automated
systems. The goal of such an attack is to send out so many emails or SMS, that
your reputation worsens (spam filters) or you're faced with massive costs
(carrier fees).

CAPTCHA renders these attacks either very difficult or impossible. ORY Kratos
has CAPTCHA support built-in. ORY Kratos will prompt the user to complete a
CAPTCHA in the following scenarios:

- The user tries to register more than one account within 72 hours.
- The user failed provide valid credentials for the third time within 12 hours.
- The user tries to recover their account for the second time within 72 hours.

For integration guidelines, please check the individual flow's (registration,
login, account recovery) integration documentation.

### Account Takeover Defenses

The Settings flow implements account takeover defenses as it is not possible to
change the password without knowing the existing password. A good example of
this flow is the
[GitHub sudo mode](https://help.github.com/en/github/authenticating-to-github/sudo-mode).

### Password Validation

> Further improvements are work in progress and are tracked on
> [GitHub](https://github.com/ory/kratos/issues?q=is%3Aopen+label%3Amodule%3Ass%2Fpassword+)

To prevent weak passwords ORY Kratos implements different measures. Users often
choose passwords similar to their traits. To prevent this ORY Kratos ensures
there is a sufficient
[Levenshtein-Distance](https://en.wikipedia.org/wiki/Levenshtein_distance) (aka
"Edit-Distance") between the identifier and the password. It also makes sure
that the identifier and password have a small enough longest common substring.

Furthermore the `password` strategy comes with a build-in check against the
["Have I been pwned"](https://haveibeenpwned.com) breach database. This way ORY
Kratos makes sure your users cannot use passwords like "password", "123456" or
any other commonly used one. To protect the value of the password the
[range API](https://haveibeenpwned.com/API/v3#SearchingPwnedPasswordsByRange) is
being used.

### Account Enumeration Defenses (work in progress)

:::warn

This feature is a work in progress and is tracked as
[kratos#133](https://github.com/ory/kratos/issues/133).

It does not yet work as documented!

:::

Account enumeration attacks allow a attacker to find out who is signed up. This
compromises the privacy of your users and can hurt reputation depending on the
service (e.g. "adult content").

This attack usually makes only sense if an email address or a phone number is
collected during registration. For chosen usernames, this attack is much more
difficult, as the attacker has to know what usernames the victim is using.

There are three common ways an attacker can figure out if a user is signed up at
a service:

- During login: "No user with this email address was found"
- During registration: "A user with this email address exists already"
- During password reset: "No user with this email address was found"

To mitigate this attack, the following strategies need to be deployed:

- The login form should return the same message regardless of whether the
  password is wrong or the email/username does not exist: "The provided
  credentials are invalid."
- The password reset form should always return a success message and send out an
  email. If the email address is registered, a normal password reset email is
  sent. If the email address is not registered, an email is sent to the address
  indicating that no account is set up with that email address. This is helpful
  to users that have multiple email addresses and are using the wrong email
  address for the password reset.
- The registration form should also always return a success message and send out
  an email. If the email address is not yet registered, a regular "account
  activation" email is sent out. If the email address is registered already, a
  email is sent out telling the user that the account is already set up, and
  link to the login screen.

If you wish to mitigate account enumeration attacks, it is important to note
that you can not sign in users directly after sign up! Depending on the type of
service you provide, you might not care about this specific attack in which case
direct login after sign up would be ok.

#### Enabling Account Enumeration Defenses

Assuming you wish to enable account enumeration defenses, you need to configure
ORY Kratos as follows:

- Collect one or more email addresses during sign up and enable email
  verification.
- **Do not** enable the `session` post-registration workflow. Use only the
  `redirect` post-registration workflow.

```yaml
selfservice:
  registration:
    after:
      password:
        # !! DO NOT enable `session` or all registration processes will fail!!
        # - hook: session

        # You **must** enable identifier verification or no email will be sent and the registration is thus just a blank
        # entry in the database with no way of logging in.
        - hook: verify
```

#### Disable Account Enumeration Defenses

Enforcing email verification, which requires an email round trip and disrupts
the sign up process, is not always feasible. In these cases, you might want to
disable account enumeration defenses.

You can disable the defense mechanism on a per-field basis in your Identity
Traits Schema:

```json title="path/to/my/identity.traits.schema.json"
{
  $id': 'https://example.com/identity.traits.schema.json',
  $schema': 'http://json-schema.org/draft-07/schema#',
  title': 'Person',
  type': 'object',
  properties':
    {
      'username':
        {
          'type': 'string',
          'ory.sh/kratos':
            {
              'credentials':
                {
                  'password':
                    {
                      'identifier': true,
                      'disable_account_enumeration_defenses': true,
                    },
                },
            },
        },
    },
}
```

This will tell ORY Kratos to display messages such as "a user with this email
address exists already" and "no user with this email address is registered on
this site". You can then enable the `session` post-registration workflow:

```yaml
selfservice:
  registration:
    after:
      password:
        - hook: session
        # You can optionally enable verification of the provided email address(es) or phone number(s)
        # - hook: verify
```<|MERGE_RESOLUTION|>--- conflicted
+++ resolved
@@ -461,9 +461,6 @@
 
 ### Settings
 
-<<<<<<< HEAD
-FIXME - TO BE DONE
-=======
 The Settings flow allows a user to change his/her password. This action will
 require the user to sign in again, unless the session is younger than the
 configured:
@@ -564,7 +561,10 @@
 
 Apart from that, there is nothing else to configure. Just render the HTML Form
 which includes the update password field!
->>>>>>> 478cd9c5
+
+### Settings
+
+FIXME - TO BE DONE
 
 ## API Clients
 
