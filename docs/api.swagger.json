--- conflicted
+++ resolved
@@ -317,9 +317,6 @@
     }
   },
   "definitions": {
-    "CSRFSetter": {
-      "type": "object"
-    },
     "CredentialsType": {
       "description": "and so on.",
       "type": "string",
@@ -335,10 +332,6 @@
         }
       }
     },
-    "ErrorParser": {
-      "type": "object",
-      "title": "ErrorParser is capable of parsing and processing errors."
-    },
     "Identity": {
       "description": "Identity identity",
       "type": "object",
@@ -363,23 +356,13 @@
         }
       }
     },
-<<<<<<< HEAD
-    "RequestMethodConfigurator": {},
-=======
->>>>>>> 308aa133
     "Traits": {
       "description": "Traits traits",
       "type": "object"
     },
-<<<<<<< HEAD
-    "UUID": {"type": "string", "format": "uuid4"},
-    "ValueSetter": {
-      "type": "object"
-=======
     "UUID": {
       "type": "string",
       "format": "uuid4"
->>>>>>> 308aa133
     },
     "form": {
       "description": "HTMLForm represents a HTML Form. The container can work with both HTTP Form and JSON requests",
