--- conflicted
+++ resolved
@@ -33,34 +33,20 @@
 	return &r, nil
 }
 
-<<<<<<< HEAD
 func (p *Persister) UpdateLoginRequestReauth(ctx context.Context, id uuid.UUID, reauth bool) error {
-	lr, err := p.GetLoginRequest(ctx, id)
-	if err != nil {
-		return err
-	}
+	return p.Transaction(func(tx *pop.Connection) error {
+		ctx := WithTransaction(ctx, tx)
+		lr, err := p.GetLoginRequest(ctx, id)
+		if err != nil {
+			return err
+		}
 
-	lr.IsReauthentication = reauth
-	return p.c.Save(lr)
+		lr.IsReauthentication = reauth
+		return p.c.Save(lr)
+	})
 }
 
 func (p *Persister) UpdateLoginRequestMethod(ctx context.Context, id uuid.UUID, ct identity.CredentialsType, rm *login.RequestMethod) error {
-	rr, err := p.GetLoginRequest(ctx, id)
-	if err != nil {
-		return err
-	}
-
-	method, ok := rr.Methods[ct]
-	if !ok {
-		rm.RequestID = rr.ID
-		rm.Method = ct
-		return p.c.Save(rm)
-	}
-
-	method.Config = rm.Config
-	return p.c.Save(method)
-=======
-func (p *Persister) UpdateLoginRequest(ctx context.Context, id uuid.UUID, ct identity.CredentialsType, rm *login.RequestMethod) error {
 	return p.Transaction(ctx, func(tx *pop.Connection) error {
 		ctx := WithTransaction(ctx, tx)
 		rr, err := p.GetLoginRequest(ctx, id)
@@ -78,5 +64,4 @@
 		method.Config = rm.Config
 		return tx.Save(method)
 	})
->>>>>>> b3a82203
 }