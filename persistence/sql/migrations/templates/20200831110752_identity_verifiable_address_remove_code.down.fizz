add_column("identity_verifiable_addresses", "code", "string", {"size": 32, "null": true})
add_column("identity_verifiable_addresses", "expires_at", "timestamp", { "null": true })

{{ if .IsSQLite }}
  sql("UPDATE identity_verifiable_addresses SET code = substr(hex(randomblob(32)), 0, 32) WHERE code IS NULL")
  sql("UPDATE identity_verifiable_addresses SET expires_at = CURRENT_TIMESTAMP WHERE expires_at IS NULL")
{{ end }}

<<<<<<< HEAD
{{ if eq .Dialect "mysql" }}
=======
{{ if or .IsMySQL .IsMariaDB }}
>>>>>>> 43c80b5e
  sql("UPDATE identity_verifiable_addresses SET code = LEFT(MD5(RAND()), 32) WHERE code IS NULL")
  sql("UPDATE identity_verifiable_addresses SET expires_at = CURRENT_TIMESTAMP WHERE expires_at IS NULL")
{{ end }}

<<<<<<< HEAD
{{ if eq .Dialect "postgres" }}
  sql("UPDATE identity_verifiable_addresses SET code = substr(md5(random()::text), 0, 32) WHERE code IS NULL;COMMIT TRANSACTION;BEGIN TRANSACTION;")
=======
{{ if .IsPostgreSQL }}
  sql("UPDATE identity_verifiable_addresses SET code = substr(md5(random()::text), 0, 32) WHERE code IS NULL")
  sql("UPDATE identity_verifiable_addresses SET expires_at = CURRENT_TIMESTAMP WHERE expires_at IS NULL")
{{ end }}

{{ if .IsCockroach }}
  sql("UPDATE identity_verifiable_addresses SET code = substr(md5(uuid_v4()), 0, 32) WHERE code IS NULL")
  sql("UPDATE identity_verifiable_addresses SET expires_at = CURRENT_TIMESTAMP WHERE expires_at IS NULL")
>>>>>>> 43c80b5e
{{ end }}

change_column("identity_verifiable_addresses", "code", "string", {"size": 32})
change_column("identity_verifiable_addresses", "expires_at", "timestamp", { "null": false })

add_index("identity_verifiable_addresses", ["code"], { "unique": true, "name": "identity_verifiable_addresses_code_uq_idx" })
<<<<<<< HEAD
add_index("identity_verifiable_addresses", ["code"], { "name": "identity_verifiable_addresses_code_idx" })

add_column("identity_verifiable_addresses", "expires_at", "timestamp", { "default": "2000-01-01 00:00:00" })
=======
add_index("identity_verifiable_addresses", ["code"], { "name": "identity_verifiable_addresses_code_idx" })
>>>>>>> 43c80b5e
<|MERGE_RESOLUTION|>--- conflicted
+++ resolved
@@ -6,19 +6,11 @@
   sql("UPDATE identity_verifiable_addresses SET expires_at = CURRENT_TIMESTAMP WHERE expires_at IS NULL")
 {{ end }}
 
-<<<<<<< HEAD
-{{ if eq .Dialect "mysql" }}
-=======
 {{ if or .IsMySQL .IsMariaDB }}
->>>>>>> 43c80b5e
   sql("UPDATE identity_verifiable_addresses SET code = LEFT(MD5(RAND()), 32) WHERE code IS NULL")
   sql("UPDATE identity_verifiable_addresses SET expires_at = CURRENT_TIMESTAMP WHERE expires_at IS NULL")
 {{ end }}
 
-<<<<<<< HEAD
-{{ if eq .Dialect "postgres" }}
-  sql("UPDATE identity_verifiable_addresses SET code = substr(md5(random()::text), 0, 32) WHERE code IS NULL;COMMIT TRANSACTION;BEGIN TRANSACTION;")
-=======
 {{ if .IsPostgreSQL }}
   sql("UPDATE identity_verifiable_addresses SET code = substr(md5(random()::text), 0, 32) WHERE code IS NULL")
   sql("UPDATE identity_verifiable_addresses SET expires_at = CURRENT_TIMESTAMP WHERE expires_at IS NULL")
@@ -27,17 +19,10 @@
 {{ if .IsCockroach }}
   sql("UPDATE identity_verifiable_addresses SET code = substr(md5(uuid_v4()), 0, 32) WHERE code IS NULL")
   sql("UPDATE identity_verifiable_addresses SET expires_at = CURRENT_TIMESTAMP WHERE expires_at IS NULL")
->>>>>>> 43c80b5e
 {{ end }}
 
 change_column("identity_verifiable_addresses", "code", "string", {"size": 32})
 change_column("identity_verifiable_addresses", "expires_at", "timestamp", { "null": false })
 
 add_index("identity_verifiable_addresses", ["code"], { "unique": true, "name": "identity_verifiable_addresses_code_uq_idx" })
-<<<<<<< HEAD
-add_index("identity_verifiable_addresses", ["code"], { "name": "identity_verifiable_addresses_code_idx" })
-
-add_column("identity_verifiable_addresses", "expires_at", "timestamp", { "default": "2000-01-01 00:00:00" })
-=======
-add_index("identity_verifiable_addresses", ["code"], { "name": "identity_verifiable_addresses_code_idx" })
->>>>>>> 43c80b5e
+add_index("identity_verifiable_addresses", ["code"], { "name": "identity_verifiable_addresses_code_idx" })