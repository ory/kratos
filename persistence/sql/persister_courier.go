--- conflicted
+++ resolved
@@ -49,16 +49,11 @@
 	}
 
 	messages := make([]courier.Message, 0)
-<<<<<<< HEAD
-	if err := q.Paginate(filter.Page, filter.PerPage).
+	if err := q.Scope(keysetpagination.Paginate[courier.Message](paginator)).
+		Eager("Dispatches").
 		Order("created_at DESC").
-		Eager("Dispatches").
 		All(&messages); err != nil {
-		return nil, 0, sqlcon.HandleError(err)
-=======
-	if err := q.Scope(keysetpagination.Paginate[courier.Message](paginator)).Order("created_at DESC").All(&messages); err != nil {
 		return nil, 0, nil, sqlcon.HandleError(err)
->>>>>>> c07664e1
 	}
 
 	count, err := q.Count(&courier.Message{})
