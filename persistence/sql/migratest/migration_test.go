--- conflicted
+++ resolved
@@ -103,14 +103,7 @@
 		t.Skip("skipping testing in short mode")
 	}
 	t.Parallel()
-<<<<<<< HEAD
-	url := dockertest.RunTestCockroachDBWithVersion(t, "v22.2.14")
-	conn := dockertest.ConnectPop(t, url)
-
-	testDatabase(t, "cockroach", conn)
-=======
 	testDatabase(t, "cockroach", dockertest.ConnectPop(t, dockertest.RunTestCockroachDBWithVersion(t, "latest-v23.1")))
->>>>>>> 6a0a9149
 }
 
 func testDatabase(t *testing.T, db string, c *pop.Connection) {
