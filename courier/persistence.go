--- conflicted
+++ resolved
@@ -8,8 +8,6 @@
 
 	"github.com/gofrs/uuid"
 	"github.com/pkg/errors"
-
-	"github.com/ory/x/pagination/keysetpagination"
 )
 
 var ErrQueueEmpty = errors.New("queue is empty")
@@ -28,15 +26,11 @@
 
 		// ListMessages lists all messages in the store given the page, itemsPerPage, status and recipient.
 		// Returns list of messages, total count of messages satisfied by given filter, and error if any
-<<<<<<< HEAD
-		ListMessages(context.Context, MessagesFilter, []keysetpagination.Option) ([]Message, int64, *keysetpagination.Paginator, error)
+		ListMessages(context.Context, ListCourierMessagesParameters) ([]Message, int64, error)
 
 		// Records an attempt of sending out a courier message
 		// Returns an error if it fails
 		RecordDispatch(context.Context, CourierMessageDispatch) error
-=======
-		ListMessages(ctx context.Context, filter ListCourierMessagesParameters) ([]Message, int64, error)
->>>>>>> 9d640330
 	}
 	PersistenceProvider interface {
 		CourierPersister() Persister
