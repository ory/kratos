// Copyright © 2022 Ory Corp
// SPDX-License-Identifier: Apache-2.0

package courier

import (
	"fmt"
	"net/http"

	"github.com/ory/x/pagination/migrationpagination"

	"github.com/julienschmidt/httprouter"

	"github.com/ory/herodot"
	"github.com/ory/kratos/driver/config"
	"github.com/ory/kratos/x"
	"github.com/ory/x/pagination/keysetpagination"
	"github.com/ory/x/urlx"
)

const AdminRouteCourier = "/courier"
const AdminRouteMessages = AdminRouteCourier + "/messages"

type (
	handlerDependencies interface {
		x.WriterProvider
		x.LoggingProvider
		x.CSRFProvider
		PersistenceProvider
		config.Provider
	}
	Handler struct {
		r handlerDependencies
	}
	HandlerProvider interface {
		CourierHandler() *Handler
	}
)

func NewHandler(r handlerDependencies) *Handler {
	return &Handler{r: r}
}

func (h *Handler) RegisterPublicRoutes(public *x.RouterPublic) {
	h.r.CSRFHandler().IgnoreGlobs(x.AdminPrefix+AdminRouteMessages, AdminRouteMessages)
	public.GET(x.AdminPrefix+AdminRouteMessages, x.RedirectToAdminRoute(h.r))
}

func (h *Handler) RegisterAdminRoutes(admin *x.RouterAdmin) {
	admin.GET(AdminRouteMessages, h.listCourierMessages)
}

<<<<<<< HEAD
// A list of messages.
// swagger:model adminListCourierMessagesResponse
type adminListCourierMessagesResponse struct {
	// The pagination headers
	// in: header
	keysetpagination.ResponseHeaders

	// The list of messages
	// in: body
	Messages []Message
}

// swagger:parameters adminListCourierMessages
type MessagesFilter struct {
	keysetpagination.RequestParameters
=======
// Paginated Courier Message List Response
//
// swagger:response listCourierMessages
// nolint:deadcode,unused
type listCourierMessagesResponse struct {
	migrationpagination.ResponseHeaderAnnotation

	// List of identities
	//
	// in:body
	Body []Message
}

// Paginated List Courier Message Parameters
//
// nolint:deadcode,unused
// swagger:parameters listCourierMessages
type ListCourierMessagesParameters struct {
	migrationpagination.RequestParameters

>>>>>>> 9d640330
	// Status filters out messages based on status.
	// If no value is provided, it doesn't take effect on filter.
	//
	// required: false
	// in: query
	Status *MessageStatus `json:"status"`

	// Recipient filters out messages based on recipient.
	// If no value is provided, it doesn't take effect on filter.
	//
	// required: false
	// in: query
	Recipient string `json:"recipient"`
}

// swagger:route GET /admin/courier/messages courier listCourierMessages
//
// # List Messages
//
// Lists all messages by given status and recipient.
//
//	Produces:
//	- application/json
//
//	Security:
//	  oryAccessToken:
//
//	Schemes: http, https
//
//	Responses:
<<<<<<< HEAD
//	  200: adminListCourierMessagesResponse
//	  400: jsonError
//	  500: jsonError
func (h *Handler) adminListCourierMessages(w http.ResponseWriter, r *http.Request, _ httprouter.Params) {
=======
//	  200: listCourierMessages
//	  400: errorGeneric
//	  default: errorGeneric
func (h *Handler) listCourierMessages(w http.ResponseWriter, r *http.Request, _ httprouter.Params) {
>>>>>>> 9d640330
	filter, err := parseMessagesFilter(r)
	if err != nil {
		h.r.Writer().WriteErrorCode(w, r, http.StatusBadRequest, err)
		return
	}

	opts, err := keysetpagination.Parse(r.URL.Query())
	if err != nil {
		h.r.Writer().WriteError(w, r, herodot.ErrBadRequest.WithError("could not parse pagination parameters"))
		return
	}

	l, total, pagination, err := h.r.CourierPersister().ListMessages(r.Context(), filter, opts)
	if err != nil {
		h.r.Writer().WriteError(w, r, err)
		return
	}

	if !h.r.Config().IsInsecureDevMode(r.Context()) {
		for i := range l {
			l[i].Body = "<redacted-unless-dev-mode>"
		}
	}

	w.Header().Set("x-total-count", fmt.Sprint(total))
	keysetpagination.Header(w, urlx.AppendPaths(h.r.Config().SelfAdminURL(r.Context())), pagination)
	h.r.Writer().Write(w, r, adminListCourierMessagesResponse{
		Messages: l,
	})
}

func parseMessagesFilter(r *http.Request) (ListCourierMessagesParameters, error) {
	var status *MessageStatus

	if r.URL.Query().Has("status") {
		ms, err := ToMessageStatus(r.URL.Query().Get("status"))

		if err != nil {
			return ListCourierMessagesParameters{}, err
		}

		status = &ms
	}

<<<<<<< HEAD
	return MessagesFilter{
=======
	page, itemsPerPage := x.ParsePagination(r)
	return ListCourierMessagesParameters{
		RequestParameters: migrationpagination.RequestParameters{
			Page:    page,
			PerPage: itemsPerPage,
		},
>>>>>>> 9d640330
		Status:    status,
		Recipient: r.URL.Query().Get("recipient"),
	}, nil
}<|MERGE_RESOLUTION|>--- conflicted
+++ resolved
@@ -4,17 +4,14 @@
 package courier
 
 import (
-	"fmt"
 	"net/http"
 
 	"github.com/ory/x/pagination/migrationpagination"
 
 	"github.com/julienschmidt/httprouter"
 
-	"github.com/ory/herodot"
 	"github.com/ory/kratos/driver/config"
 	"github.com/ory/kratos/x"
-	"github.com/ory/x/pagination/keysetpagination"
 	"github.com/ory/x/urlx"
 )
 
@@ -50,23 +47,6 @@
 	admin.GET(AdminRouteMessages, h.listCourierMessages)
 }
 
-<<<<<<< HEAD
-// A list of messages.
-// swagger:model adminListCourierMessagesResponse
-type adminListCourierMessagesResponse struct {
-	// The pagination headers
-	// in: header
-	keysetpagination.ResponseHeaders
-
-	// The list of messages
-	// in: body
-	Messages []Message
-}
-
-// swagger:parameters adminListCourierMessages
-type MessagesFilter struct {
-	keysetpagination.RequestParameters
-=======
 // Paginated Courier Message List Response
 //
 // swagger:response listCourierMessages
@@ -87,7 +67,6 @@
 type ListCourierMessagesParameters struct {
 	migrationpagination.RequestParameters
 
->>>>>>> 9d640330
 	// Status filters out messages based on status.
 	// If no value is provided, it doesn't take effect on filter.
 	//
@@ -118,30 +97,17 @@
 //	Schemes: http, https
 //
 //	Responses:
-<<<<<<< HEAD
-//	  200: adminListCourierMessagesResponse
-//	  400: jsonError
-//	  500: jsonError
-func (h *Handler) adminListCourierMessages(w http.ResponseWriter, r *http.Request, _ httprouter.Params) {
-=======
 //	  200: listCourierMessages
 //	  400: errorGeneric
 //	  default: errorGeneric
 func (h *Handler) listCourierMessages(w http.ResponseWriter, r *http.Request, _ httprouter.Params) {
->>>>>>> 9d640330
 	filter, err := parseMessagesFilter(r)
 	if err != nil {
 		h.r.Writer().WriteErrorCode(w, r, http.StatusBadRequest, err)
 		return
 	}
 
-	opts, err := keysetpagination.Parse(r.URL.Query())
-	if err != nil {
-		h.r.Writer().WriteError(w, r, herodot.ErrBadRequest.WithError("could not parse pagination parameters"))
-		return
-	}
-
-	l, total, pagination, err := h.r.CourierPersister().ListMessages(r.Context(), filter, opts)
+	l, tc, err := h.r.CourierPersister().ListMessages(r.Context(), filter)
 	if err != nil {
 		h.r.Writer().WriteError(w, r, err)
 		return
@@ -153,11 +119,8 @@
 		}
 	}
 
-	w.Header().Set("x-total-count", fmt.Sprint(total))
-	keysetpagination.Header(w, urlx.AppendPaths(h.r.Config().SelfAdminURL(r.Context())), pagination)
-	h.r.Writer().Write(w, r, adminListCourierMessagesResponse{
-		Messages: l,
-	})
+	x.PaginationHeader(w, urlx.AppendPaths(h.r.Config().SelfAdminURL(r.Context()), AdminRouteMessages), int64(tc), filter.Page, filter.PerPage)
+	h.r.Writer().Write(w, r, l)
 }
 
 func parseMessagesFilter(r *http.Request) (ListCourierMessagesParameters, error) {
@@ -173,16 +136,12 @@
 		status = &ms
 	}
 
-<<<<<<< HEAD
-	return MessagesFilter{
-=======
 	page, itemsPerPage := x.ParsePagination(r)
 	return ListCourierMessagesParameters{
 		RequestParameters: migrationpagination.RequestParameters{
 			Page:    page,
 			PerPage: itemsPerPage,
 		},
->>>>>>> 9d640330
 		Status:    status,
 		Recipient: r.URL.Query().Get("recipient"),
 	}, nil
