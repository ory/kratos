--- conflicted
+++ resolved
@@ -21,7 +21,6 @@
 
 	"github.com/ory/kratos/courier"
 	"github.com/ory/kratos/x"
-	"github.com/ory/x/pagination/keysetpagination"
 	"github.com/ory/x/sqlcon"
 	"github.com/ory/x/uuidx"
 )
@@ -119,15 +118,12 @@
 			status := courier.MessageStatusProcessing
 			filter := courier.ListCourierMessagesParameters{
 				Status: &status,
-<<<<<<< HEAD
-=======
 				RequestParameters: migrationpagination.RequestParameters{
 					Page:    1,
 					PerPage: 100,
 				},
->>>>>>> 9d640330
 			}
-			ms, total, paginator, err := p.ListMessages(ctx, filter, keysetpagination.With())
+			ms, total, err := p.ListMessages(ctx, filter)
 
 			require.NoError(t, err)
 			assert.Len(t, ms, len(messages))
