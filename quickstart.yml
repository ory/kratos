version: '3.7'
services:
  kratos-migrate:
    image: oryd/kratos:v0.10.1
    environment:
      - DSN=sqlite:///var/lib/sqlite/db.sqlite?_fk=true&mode=rwc
    volumes:
      - type: volume
        source: kratos-sqlite
        target: /var/lib/sqlite
        read_only: false
      - type: bind
        source: ./contrib/quickstart/kratos/email-password
        target: /etc/config/kratos
    command: -c /etc/config/kratos/kratos.yml migrate sql -e --yes
    restart: on-failure
    networks:
      - intranet
  kratos-selfservice-ui-node:
    image: oryd/kratos-selfservice-ui-node:v0.10.1
    environment:
<<<<<<< HEAD
      - KRATOS_PUBLIC_URL=http://kratos:4433/
      - KRATOS_BROWSER_URL=http://127.0.0.1:4433/
    networks:
      - intranet
=======
    - KRATOS_PUBLIC_URL=http://kratos:4433/
    - KRATOS_BROWSER_URL=http://127.0.0.1:4433/
    networks:
    - intranet
>>>>>>> 1cd2672c
    restart: on-failure
  kratos:
    depends_on:
      - kratos-migrate
    image: oryd/kratos:v0.10.1
    ports:
      - '4433:4433' # public
      - '4434:4434' # admin
    restart: unless-stopped
    environment:
      - DSN=sqlite:///var/lib/sqlite/db.sqlite?_fk=true
      - LOG_LEVEL=trace
    command: serve -c /etc/config/kratos/kratos.yml --dev --watch-courier
    volumes:
      - type: volume
        source: kratos-sqlite
        target: /var/lib/sqlite
        read_only: false
      - type: bind
        source: ./contrib/quickstart/kratos/email-password
        target: /etc/config/kratos
    networks:
      - intranet
  mailslurper:
    image: oryd/mailslurper:latest-smtps
    ports:
      - '4436:4436'
      - '4437:4437'
    networks:
      - intranet
networks:
  intranet:
volumes:
  kratos-sqlite:<|MERGE_RESOLUTION|>--- conflicted
+++ resolved
@@ -19,17 +19,10 @@
   kratos-selfservice-ui-node:
     image: oryd/kratos-selfservice-ui-node:v0.10.1
     environment:
-<<<<<<< HEAD
-      - KRATOS_PUBLIC_URL=http://kratos:4433/
-      - KRATOS_BROWSER_URL=http://127.0.0.1:4433/
-    networks:
-      - intranet
-=======
     - KRATOS_PUBLIC_URL=http://kratos:4433/
     - KRATOS_BROWSER_URL=http://127.0.0.1:4433/
     networks:
     - intranet
->>>>>>> 1cd2672c
     restart: on-failure
   kratos:
     depends_on:
