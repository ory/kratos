package testhelpers

import (
	"context"
	"io/ioutil"
	"net/http"
	"net/http/cookiejar"
	"testing"
	"time"

	"github.com/bxcodec/faker/v3"
	"github.com/google/uuid"
	"github.com/julienschmidt/httprouter"
	"github.com/pkg/errors"
	"github.com/stretchr/testify/assert"
	"github.com/stretchr/testify/require"

	"github.com/ory/kratos/driver/config"
	"github.com/ory/kratos/identity"
	"github.com/ory/kratos/session"
	"github.com/ory/kratos/x"
)

type mockDeps interface {
	identity.PrivilegedPoolProvider
	session.ManagementProvider
	session.PersistenceProvider
	config.Provider
}

func MockSetSession(t *testing.T, reg mockDeps, conf *config.Config) httprouter.Handle {
	return func(w http.ResponseWriter, r *http.Request, ps httprouter.Params) {
		i := identity.NewIdentity(config.DefaultIdentityTraitsSchemaID)
		require.NoError(t, reg.PrivilegedIdentityPool().CreateIdentity(context.Background(), i))

		MockSetSessionWithIdentity(t, reg, conf, i)(w, r, ps)
	}
}

func MockSetSessionWithIdentity(t *testing.T, reg mockDeps, conf *config.Config, i *identity.Identity) httprouter.Handle {
	return func(w http.ResponseWriter, r *http.Request, _ httprouter.Params) {
		activeSession, _ := session.NewActiveSession(i, conf, time.Now().UTC(), identity.CredentialsTypePassword, identity.AuthenticatorAssuranceLevel1)
		if aal := r.URL.Query().Get("set_aal"); len(aal) > 0 {
			activeSession.AuthenticatorAssuranceLevel = identity.AuthenticatorAssuranceLevel(aal)
		}
		require.NoError(t, reg.SessionManager().UpsertAndIssueCookie(context.Background(), w, r, activeSession))

		w.WriteHeader(http.StatusOK)
	}
}

func MockGetSession(t *testing.T, reg mockDeps) httprouter.Handle {
	return func(w http.ResponseWriter, r *http.Request, _ httprouter.Params) {
		_, err := reg.SessionManager().FetchFromRequest(r.Context(), r)
		if r.URL.Query().Get("has") == "yes" {
			require.NoError(t, err)
		} else {
			require.Error(t, err)
		}
		w.WriteHeader(http.StatusNoContent)
	}
}

func MockMakeAuthenticatedRequest(t *testing.T, reg mockDeps, conf *config.Config, router *httprouter.Router, req *http.Request) ([]byte, *http.Response) {
	return MockMakeAuthenticatedRequestWithClient(t, reg, conf, router, req, NewClientWithCookies(t))
}

func MockMakeAuthenticatedRequestWithClient(t *testing.T, reg mockDeps, conf *config.Config, router *httprouter.Router, req *http.Request, client *http.Client) ([]byte, *http.Response) {
	return MockMakeAuthenticatedRequestWithClientAndID(t, reg, conf, router, req, client, nil)
}

func MockMakeAuthenticatedRequestWithClientAndID(t *testing.T, reg mockDeps, conf *config.Config, router *httprouter.Router, req *http.Request, client *http.Client, id *identity.Identity) ([]byte, *http.Response) {
	set := "/" + uuid.New().String() + "/set"
	if id == nil {
		router.GET(set, MockSetSession(t, reg, conf))
	} else {
		router.GET(set, MockSetSessionWithIdentity(t, reg, conf, id))
	}

	MockHydrateCookieClient(t, client, "http://"+req.URL.Host+set+"?"+req.URL.Query().Encode())

	res, err := client.Do(req)
	require.NoError(t, errors.WithStack(err))

	body, err := ioutil.ReadAll(res.Body)
	require.NoError(t, errors.WithStack(err))

	require.NoError(t, res.Body.Close())

	return body, res
}

func NewClientWithCookies(t *testing.T) *http.Client {
	cj, err := cookiejar.New(&cookiejar.Options{})
	require.NoError(t, err)
	return &http.Client{Jar: cj}
}

func NewNoRedirectClientWithCookies(t *testing.T) *http.Client {
	cj, err := cookiejar.New(&cookiejar.Options{})
	require.NoError(t, err)
	return &http.Client{
		Jar: cj,
		CheckRedirect: func(req *http.Request, via []*http.Request) error {
			return http.ErrUseLastResponse
		},
	}
}

func MockHydrateCookieClient(t *testing.T, c *http.Client, u string) *http.Cookie {
	var sessionCookie *http.Cookie
	res, err := c.Get(u)
	require.NoError(t, err)
	defer res.Body.Close()
	body := x.MustReadAll(res.Body)
	assert.EqualValues(t, http.StatusOK, res.StatusCode)

	var found bool
	for _, rc := range res.Cookies() {
		if rc.Name == config.DefaultSessionCookieName {
			found = true
			sessionCookie = rc
		}
	}
<<<<<<< HEAD
	require.True(t, found)
	return sessionCookie
=======
	require.True(t, found, "got body: %s\ngot url: %s", body, res.Request.URL.String())
>>>>>>> b5b1361d
}

func MockSessionCreateHandlerWithIdentity(t *testing.T, reg mockDeps, i *identity.Identity) (httprouter.Handle, *session.Session) {
	return MockSessionCreateHandlerWithIdentityAndAMR(t, reg, i, []identity.CredentialsType{"password"})
}

func MockSessionCreateHandlerWithIdentityAndAMR(t *testing.T, reg mockDeps, i *identity.Identity, methods []identity.CredentialsType) (httprouter.Handle, *session.Session) {
	var sess session.Session
	require.NoError(t, faker.FakeData(&sess))
	// require AuthenticatedAt to be time.Now() as we always compare it to the current time
	sess.AuthenticatedAt = time.Now().UTC()
	sess.IssuedAt = time.Now().UTC()
	sess.ExpiresAt = time.Now().UTC().Add(time.Hour * 24)
	sess.Active = true
	for _, method := range methods {
		sess.CompletedLoginFor(method, "")
	}
	sess.SetAuthenticatorAssuranceLevel()

	if _, err := reg.Config(context.Background()).DefaultIdentityTraitsSchemaURL(); err != nil {
		SetDefaultIdentitySchema(reg.Config(context.Background()), "file://./stub/fake-session.schema.json")
	}

	require.NoError(t, reg.PrivilegedIdentityPool().CreateIdentity(context.Background(), i))

	inserted, err := reg.PrivilegedIdentityPool().GetIdentityConfidential(context.Background(), i.ID)
	require.NoError(t, err)
	sess.Identity = inserted

	require.NoError(t, reg.SessionPersister().UpsertSession(context.Background(), &sess))
	require.Len(t, inserted.Credentials, len(i.Credentials))

	return func(w http.ResponseWriter, r *http.Request, _ httprouter.Params) {
		require.NoError(t, reg.SessionManager().IssueCookie(context.Background(), w, r, &sess))
	}, &sess
}

func MockSessionCreateHandler(t *testing.T, reg mockDeps) (httprouter.Handle, *session.Session) {
	return MockSessionCreateHandlerWithIdentity(t, reg, &identity.Identity{
		ID: x.NewUUID(), State: identity.StateActive, Traits: identity.Traits(`{"baz":"bar","foo":true,"bar":2.5}`)})
}<|MERGE_RESOLUTION|>--- conflicted
+++ resolved
@@ -122,12 +122,8 @@
 			sessionCookie = rc
 		}
 	}
-<<<<<<< HEAD
-	require.True(t, found)
+	require.True(t, found, "got body: %s\ngot url: %s", body, res.Request.URL.String())
 	return sessionCookie
-=======
-	require.True(t, found, "got body: %s\ngot url: %s", body, res.Request.URL.String())
->>>>>>> b5b1361d
 }
 
 func MockSessionCreateHandlerWithIdentity(t *testing.T, reg mockDeps, i *identity.Identity) (httprouter.Handle, *session.Session) {
