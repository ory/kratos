{
  "consumes": [
    "application/json",
    "application/x-www-form-urlencoded"
  ],
  "produces": [
    "application/json"
  ],
  "schemes": [
    "http",
    "https"
  ],
  "swagger": "2.0",
  "info": {
    "description": "Welcome to the Ory Kratos HTTP API documentation!",
    "title": "Ory Kratos",
    "version": "latest"
  },
  "basePath": "/",
  "paths": {
    "/.well-known/ory/webauthn.js": {
      "get": {
        "description": "This endpoint provides JavaScript which is needed in order to perform WebAuthn login and registration.\n\nIf you are building a JavaScript Browser App (e.g. in ReactJS or AngularJS) you will need to load this file:\n\n```html\n\u003cscript src=\"https://public-kratos.example.org/.well-known/ory/webauthn.js\" type=\"script\" async /\u003e\n```\n\nMore information can be found at [Ory Kratos User Login](https://www.ory.sh/docs/kratos/self-service/flows/user-login) and [User Registration Documentation](https://www.ory.sh/docs/kratos/self-service/flows/user-registration).",
        "produces": [
          "text/javascript"
        ],
        "schemes": [
          "http",
          "https"
        ],
        "tags": [
          "frontend"
        ],
        "summary": "Get WebAuthn JavaScript",
        "operationId": "getWebAuthnJavaScript",
        "responses": {
          "200": {
            "description": "webAuthnJavaScript",
            "schema": {
              "$ref": "#/definitions/webAuthnJavaScript"
            }
          }
        }
      }
    },
    "/admin/courier/messages": {
      "get": {
        "security": [
          {
            "oryAccessToken": []
          }
        ],
        "description": "Lists all messages by given status and recipient.",
        "produces": [
          "application/json"
        ],
        "schemes": [
          "http",
          "https"
        ],
        "tags": [
          "courier"
        ],
        "summary": "List Messages",
        "operationId": "listCourierMessages",
        "parameters": [
          {
            "maximum": 1000,
            "minimum": 1,
            "type": "integer",
            "format": "int64",
            "default": 250,
            "description": "Items per Page\n\nThis is the number of items per page to return.\nFor details on pagination please head over to the [pagination documentation](https://www.ory.sh/docs/ecosystem/api-design#pagination).",
            "name": "page_size",
            "in": "query"
          },
          {
            "type": "string",
            "description": "Next Page Token\n\nThe next page token.\nFor details on pagination please head over to the [pagination documentation](https://www.ory.sh/docs/ecosystem/api-design#pagination).",
            "name": "page_token",
            "in": "query"
          },
          {
            "type": "integer",
            "format": "int64",
            "description": "Status filters out messages based on status.\nIf no value is provided, it doesn't take effect on filter.",
            "name": "status",
            "in": "query"
          },
          {
            "type": "string",
            "description": "Recipient filters out messages based on recipient.\nIf no value is provided, it doesn't take effect on filter.",
            "name": "recipient",
            "in": "query"
          }
        ],
        "responses": {
          "200": {
            "$ref": "#/responses/listCourierMessages"
          },
          "400": {
            "description": "errorGeneric",
            "schema": {
              "$ref": "#/definitions/errorGeneric"
            }
          },
          "default": {
            "description": "errorGeneric",
            "schema": {
              "$ref": "#/definitions/errorGeneric"
            }
          }
        }
      }
    },
    "/admin/courier/messages/{id}": {
      "get": {
        "security": [
          {
            "oryAccessToken": []
          }
        ],
        "description": "Gets a specific messages by the given ID.",
        "produces": [
          "application/json"
        ],
        "schemes": [
          "http",
          "https"
        ],
        "tags": [
          "courier"
        ],
        "summary": "Get a Message",
        "operationId": "getCourierMessage",
        "parameters": [
          {
            "type": "string",
            "description": "MessageID is the ID of the message.",
            "name": "id",
            "in": "path",
            "required": true
          }
        ],
        "responses": {
          "200": {
            "description": "message",
            "schema": {
              "$ref": "#/definitions/message"
            }
          },
          "400": {
            "description": "errorGeneric",
            "schema": {
              "$ref": "#/definitions/errorGeneric"
            }
          },
          "default": {
            "description": "errorGeneric",
            "schema": {
              "$ref": "#/definitions/errorGeneric"
            }
          }
        }
      }
    },
    "/admin/identities": {
      "get": {
        "security": [
          {
            "oryAccessToken": []
          }
        ],
        "description": "Lists all [identities](https://www.ory.sh/docs/kratos/concepts/identity-user-model) in the system.",
        "produces": [
          "application/json"
        ],
        "schemes": [
          "http",
          "https"
        ],
        "tags": [
          "identity"
        ],
        "summary": "List Identities",
        "operationId": "listIdentities",
        "parameters": [
          {
            "maximum": 1000,
            "minimum": 1,
            "type": "integer",
            "format": "int64",
            "default": 250,
            "description": "Deprecated Items per Page\n\nDEPRECATED: Please use `page_token` instead. This parameter will be removed in the future.\n\nThis is the number of items per page.",
            "name": "per_page",
            "in": "query"
          },
          {
            "type": "integer",
            "format": "int64",
            "description": "Deprecated Pagination Page\n\nDEPRECATED: Please use `page_token` instead. This parameter will be removed in the future.\n\nThis value is currently an integer, but it is not sequential. The value is not the page number, but a\nreference. The next page can be any number and some numbers might return an empty list.\n\nFor example, page 2 might not follow after page 1. And even if page 3 and 5 exist, but page 4 might not exist.\nThe first page can be retrieved by omitting this parameter. Following page pointers will be returned in the\n`Link` header.",
            "name": "page",
            "in": "query"
          },
          {
            "maximum": 500,
            "minimum": 1,
            "type": "integer",
            "format": "int64",
            "default": 250,
            "description": "Page Size\n\nThis is the number of items per page to return. For details on pagination please head over to the\n[pagination documentation](https://www.ory.sh/docs/ecosystem/api-design#pagination).",
            "name": "page_size",
            "in": "query"
          },
          {
            "minimum": 1,
            "type": "string",
            "default": "1",
            "description": "Next Page Token\n\nThe next page token. For details on pagination please head over to the\n[pagination documentation](https://www.ory.sh/docs/ecosystem/api-design#pagination).",
            "name": "page_token",
            "in": "query"
          },
          {
            "type": "string",
            "description": "CredentialsIdentifier is the identifier (username, email) of the credentials to look up.",
            "name": "credentials_identifier",
            "in": "query"
          }
        ],
        "responses": {
          "200": {
            "$ref": "#/responses/listIdentities"
          },
          "default": {
            "description": "errorGeneric",
            "schema": {
              "$ref": "#/definitions/errorGeneric"
            }
          }
        }
      },
      "post": {
        "security": [
          {
            "oryAccessToken": []
          }
        ],
        "description": "Create an [identity](https://www.ory.sh/docs/kratos/concepts/identity-user-model).  This endpoint can also be used to\n[import credentials](https://www.ory.sh/docs/kratos/manage-identities/import-user-accounts-identities)\nfor instance passwords, social sign in configurations or multifactor methods.",
        "consumes": [
          "application/json"
        ],
        "produces": [
          "application/json"
        ],
        "schemes": [
          "http",
          "https"
        ],
        "tags": [
          "identity"
        ],
        "summary": "Create an Identity",
        "operationId": "createIdentity",
        "parameters": [
          {
            "name": "Body",
            "in": "body",
            "schema": {
              "$ref": "#/definitions/createIdentityBody"
            }
          }
        ],
        "responses": {
          "201": {
            "description": "identity",
            "schema": {
              "$ref": "#/definitions/identity"
            }
          },
          "400": {
            "description": "errorGeneric",
            "schema": {
              "$ref": "#/definitions/errorGeneric"
            }
          },
          "409": {
            "description": "errorGeneric",
            "schema": {
              "$ref": "#/definitions/errorGeneric"
            }
          },
          "default": {
            "description": "errorGeneric",
            "schema": {
              "$ref": "#/definitions/errorGeneric"
            }
          }
        }
      },
      "patch": {
        "security": [
          {
            "oryAccessToken": []
          }
        ],
        "description": "Creates or delete multiple\n[identities](https://www.ory.sh/docs/kratos/concepts/identity-user-model).\nThis endpoint can also be used to [import\ncredentials](https://www.ory.sh/docs/kratos/manage-identities/import-user-accounts-identities)\nfor instance passwords, social sign in configurations or multifactor methods.",
        "consumes": [
          "application/json"
        ],
        "produces": [
          "application/json"
        ],
        "schemes": [
          "http",
          "https"
        ],
        "tags": [
          "identity"
        ],
        "summary": "Create and deletes multiple identities",
        "operationId": "batchPatchIdentities",
        "parameters": [
          {
            "name": "Body",
            "in": "body",
            "schema": {
              "$ref": "#/definitions/patchIdentitiesBody"
            }
          }
        ],
        "responses": {
          "200": {
            "description": "batchPatchIdentitiesResponse",
            "schema": {
              "$ref": "#/definitions/batchPatchIdentitiesResponse"
            }
          },
          "400": {
            "description": "errorGeneric",
            "schema": {
              "$ref": "#/definitions/errorGeneric"
            }
          },
          "409": {
            "description": "errorGeneric",
            "schema": {
              "$ref": "#/definitions/errorGeneric"
            }
          },
          "default": {
            "description": "errorGeneric",
            "schema": {
              "$ref": "#/definitions/errorGeneric"
            }
          }
        }
      }
    },
    "/admin/identities/{id}": {
      "get": {
        "security": [
          {
            "oryAccessToken": []
          }
        ],
        "description": "Return an [identity](https://www.ory.sh/docs/kratos/concepts/identity-user-model) by its ID. You can optionally\ninclude credentials (e.g. social sign in connections) in the response by using the `include_credential` query parameter.",
        "consumes": [
          "application/json"
        ],
        "produces": [
          "application/json"
        ],
        "schemes": [
          "http",
          "https"
        ],
        "tags": [
          "identity"
        ],
        "summary": "Get an Identity",
        "operationId": "getIdentity",
        "parameters": [
          {
            "type": "string",
            "description": "ID must be set to the ID of identity you want to get",
            "name": "id",
            "in": "path",
            "required": true
          },
          {
            "type": "array",
            "items": {
              "type": "string"
            },
            "description": "Include Credentials in Response\n\nInclude any credential, for example `password` or `oidc`, in the response. When set to `oidc`, This will return\nthe initial OAuth 2.0 Access Token, OAuth 2.0 Refresh Token and the OpenID Connect ID Token if available.",
            "name": "include_credential",
            "in": "query"
          }
        ],
        "responses": {
          "200": {
            "description": "identity",
            "schema": {
              "$ref": "#/definitions/identity"
            }
          },
          "404": {
            "description": "errorGeneric",
            "schema": {
              "$ref": "#/definitions/errorGeneric"
            }
          },
          "default": {
            "description": "errorGeneric",
            "schema": {
              "$ref": "#/definitions/errorGeneric"
            }
          }
        }
      },
      "put": {
        "security": [
          {
            "oryAccessToken": []
          }
        ],
        "description": "This endpoint updates an [identity](https://www.ory.sh/docs/kratos/concepts/identity-user-model). The full identity\npayload (except credentials) is expected. It is possible to update the identity's credentials as well.",
        "consumes": [
          "application/json"
        ],
        "produces": [
          "application/json"
        ],
        "schemes": [
          "http",
          "https"
        ],
        "tags": [
          "identity"
        ],
        "summary": "Update an Identity",
        "operationId": "updateIdentity",
        "parameters": [
          {
            "type": "string",
            "description": "ID must be set to the ID of identity you want to update",
            "name": "id",
            "in": "path",
            "required": true
          },
          {
            "name": "Body",
            "in": "body",
            "schema": {
              "$ref": "#/definitions/updateIdentityBody"
            }
          }
        ],
        "responses": {
          "200": {
            "description": "identity",
            "schema": {
              "$ref": "#/definitions/identity"
            }
          },
          "400": {
            "description": "errorGeneric",
            "schema": {
              "$ref": "#/definitions/errorGeneric"
            }
          },
          "404": {
            "description": "errorGeneric",
            "schema": {
              "$ref": "#/definitions/errorGeneric"
            }
          },
          "409": {
            "description": "errorGeneric",
            "schema": {
              "$ref": "#/definitions/errorGeneric"
            }
          },
          "default": {
            "description": "errorGeneric",
            "schema": {
              "$ref": "#/definitions/errorGeneric"
            }
          }
        }
      },
      "delete": {
        "security": [
          {
            "oryAccessToken": []
          }
        ],
        "description": "Calling this endpoint irrecoverably and permanently deletes the [identity](https://www.ory.sh/docs/kratos/concepts/identity-user-model) given its ID. This action can not be undone.\nThis endpoint returns 204 when the identity was deleted or when the identity was not found, in which case it is\nassumed that is has been deleted already.",
        "produces": [
          "application/json"
        ],
        "schemes": [
          "http",
          "https"
        ],
        "tags": [
          "identity"
        ],
        "summary": "Delete an Identity",
        "operationId": "deleteIdentity",
        "parameters": [
          {
            "type": "string",
            "description": "ID is the identity's ID.",
            "name": "id",
            "in": "path",
            "required": true
          }
        ],
        "responses": {
          "204": {
            "$ref": "#/responses/emptyResponse"
          },
          "404": {
            "description": "errorGeneric",
            "schema": {
              "$ref": "#/definitions/errorGeneric"
            }
          },
          "default": {
            "description": "errorGeneric",
            "schema": {
              "$ref": "#/definitions/errorGeneric"
            }
          }
        }
      },
      "patch": {
        "security": [
          {
            "oryAccessToken": []
          }
        ],
        "description": "Partially updates an [identity's](https://www.ory.sh/docs/kratos/concepts/identity-user-model) field using [JSON Patch](https://jsonpatch.com/).\nThe fields `id`, `stateChangedAt` and `credentials` can not be updated using this method.",
        "consumes": [
          "application/json"
        ],
        "produces": [
          "application/json"
        ],
        "schemes": [
          "http",
          "https"
        ],
        "tags": [
          "identity"
        ],
        "summary": "Patch an Identity",
        "operationId": "patchIdentity",
        "parameters": [
          {
            "type": "string",
            "description": "ID must be set to the ID of identity you want to update",
            "name": "id",
            "in": "path",
            "required": true
          },
          {
            "name": "Body",
            "in": "body",
            "schema": {
              "$ref": "#/definitions/jsonPatchDocument"
            }
          }
        ],
        "responses": {
          "200": {
            "description": "identity",
            "schema": {
              "$ref": "#/definitions/identity"
            }
          },
          "400": {
            "description": "errorGeneric",
            "schema": {
              "$ref": "#/definitions/errorGeneric"
            }
          },
          "404": {
            "description": "errorGeneric",
            "schema": {
              "$ref": "#/definitions/errorGeneric"
            }
          },
          "409": {
            "description": "errorGeneric",
            "schema": {
              "$ref": "#/definitions/errorGeneric"
            }
          },
          "default": {
            "description": "errorGeneric",
            "schema": {
              "$ref": "#/definitions/errorGeneric"
            }
          }
        }
      }
    },
    "/admin/identities/{id}/credentials/{type}": {
      "delete": {
        "security": [
          {
            "oryAccessToken": []
          }
        ],
        "description": "Delete an [identity](https://www.ory.sh/docs/kratos/concepts/identity-user-model) credential by its type\nYou can only delete second factor (aal2) credentials.",
        "consumes": [
          "application/json"
        ],
        "produces": [
          "application/json"
        ],
        "schemes": [
          "http",
          "https"
        ],
        "tags": [
          "identity"
        ],
        "summary": "Delete a credential for a specific identity",
        "operationId": "deleteIdentityCredentials",
        "parameters": [
          {
            "type": "string",
            "description": "ID is the identity's ID.",
            "name": "id",
            "in": "path",
            "required": true
          },
          {
            "enum": [
              "totp",
              "webauthn",
              "lookup"
            ],
            "type": "string",
            "description": "Type is the credential's Type.\nOne of totp, webauthn, lookup",
            "name": "type",
            "in": "path",
            "required": true
          }
        ],
        "responses": {
          "204": {
            "$ref": "#/responses/emptyResponse"
          },
          "404": {
            "description": "errorGeneric",
            "schema": {
              "$ref": "#/definitions/errorGeneric"
            }
          },
          "default": {
            "description": "errorGeneric",
            "schema": {
              "$ref": "#/definitions/errorGeneric"
            }
          }
        }
      }
    },
    "/admin/identities/{id}/sessions": {
      "get": {
        "security": [
          {
            "oryAccessToken": []
          }
        ],
        "description": "This endpoint returns all sessions that belong to the given Identity.",
        "schemes": [
          "http",
          "https"
        ],
        "tags": [
          "identity"
        ],
        "summary": "List an Identity's Sessions",
        "operationId": "listIdentitySessions",
        "parameters": [
          {
            "maximum": 1000,
            "minimum": 1,
            "type": "integer",
            "format": "int64",
            "default": 250,
            "description": "Deprecated Items per Page\n\nDEPRECATED: Please use `page_token` instead. This parameter will be removed in the future.\n\nThis is the number of items per page.",
            "name": "per_page",
            "in": "query"
          },
          {
            "type": "integer",
            "format": "int64",
            "description": "Deprecated Pagination Page\n\nDEPRECATED: Please use `page_token` instead. This parameter will be removed in the future.\n\nThis value is currently an integer, but it is not sequential. The value is not the page number, but a\nreference. The next page can be any number and some numbers might return an empty list.\n\nFor example, page 2 might not follow after page 1. And even if page 3 and 5 exist, but page 4 might not exist.\nThe first page can be retrieved by omitting this parameter. Following page pointers will be returned in the\n`Link` header.",
            "name": "page",
            "in": "query"
          },
          {
            "maximum": 500,
            "minimum": 1,
            "type": "integer",
            "format": "int64",
            "default": 250,
            "description": "Page Size\n\nThis is the number of items per page to return. For details on pagination please head over to the\n[pagination documentation](https://www.ory.sh/docs/ecosystem/api-design#pagination).",
            "name": "page_size",
            "in": "query"
          },
          {
            "minimum": 1,
            "type": "string",
            "default": "1",
            "description": "Next Page Token\n\nThe next page token. For details on pagination please head over to the\n[pagination documentation](https://www.ory.sh/docs/ecosystem/api-design#pagination).",
            "name": "page_token",
            "in": "query"
          },
          {
            "type": "string",
            "description": "ID is the identity's ID.",
            "name": "id",
            "in": "path",
            "required": true
          },
          {
            "type": "boolean",
            "description": "Active is a boolean flag that filters out sessions based on the state. If no value is provided, all sessions are returned.",
            "name": "active",
            "in": "query"
          }
        ],
        "responses": {
          "200": {
            "$ref": "#/responses/listIdentitySessions"
          },
          "400": {
            "description": "errorGeneric",
            "schema": {
              "$ref": "#/definitions/errorGeneric"
            }
          },
          "404": {
            "description": "errorGeneric",
            "schema": {
              "$ref": "#/definitions/errorGeneric"
            }
          },
          "default": {
            "description": "errorGeneric",
            "schema": {
              "$ref": "#/definitions/errorGeneric"
            }
          }
        }
      },
      "delete": {
        "security": [
          {
            "oryAccessToken": []
          }
        ],
        "description": "Calling this endpoint irrecoverably and permanently deletes and invalidates all sessions that belong to the given Identity.",
        "schemes": [
          "http",
          "https"
        ],
        "tags": [
          "identity"
        ],
        "summary": "Delete \u0026 Invalidate an Identity's Sessions",
        "operationId": "deleteIdentitySessions",
        "parameters": [
          {
            "type": "string",
            "description": "ID is the identity's ID.",
            "name": "id",
            "in": "path",
            "required": true
          }
        ],
        "responses": {
          "204": {
            "$ref": "#/responses/emptyResponse"
          },
          "400": {
            "description": "errorGeneric",
            "schema": {
              "$ref": "#/definitions/errorGeneric"
            }
          },
          "401": {
            "description": "errorGeneric",
            "schema": {
              "$ref": "#/definitions/errorGeneric"
            }
          },
          "404": {
            "description": "errorGeneric",
            "schema": {
              "$ref": "#/definitions/errorGeneric"
            }
          },
          "default": {
            "description": "errorGeneric",
            "schema": {
              "$ref": "#/definitions/errorGeneric"
            }
          }
        }
      }
    },
    "/admin/recovery/code": {
      "post": {
        "security": [
          {
            "oryAccessToken": []
          }
        ],
        "description": "This endpoint creates a recovery code which should be given to the user in order for them to recover\n(or activate) their account.",
        "consumes": [
          "application/json"
        ],
        "produces": [
          "application/json"
        ],
        "schemes": [
          "http",
          "https"
        ],
        "tags": [
          "identity"
        ],
        "summary": "Create a Recovery Code",
        "operationId": "createRecoveryCodeForIdentity",
        "parameters": [
          {
            "name": "Body",
            "in": "body",
            "schema": {
              "$ref": "#/definitions/createRecoveryCodeForIdentityBody"
            }
          }
        ],
        "responses": {
          "201": {
            "description": "recoveryCodeForIdentity",
            "schema": {
              "$ref": "#/definitions/recoveryCodeForIdentity"
            }
          },
          "400": {
            "description": "errorGeneric",
            "schema": {
              "$ref": "#/definitions/errorGeneric"
            }
          },
          "404": {
            "description": "errorGeneric",
            "schema": {
              "$ref": "#/definitions/errorGeneric"
            }
          },
          "default": {
            "description": "errorGeneric",
            "schema": {
              "$ref": "#/definitions/errorGeneric"
            }
          }
        }
      }
    },
    "/admin/recovery/link": {
      "post": {
        "security": [
          {
            "oryAccessToken": []
          }
        ],
        "description": "This endpoint creates a recovery link which should be given to the user in order for them to recover\n(or activate) their account.",
        "consumes": [
          "application/json"
        ],
        "produces": [
          "application/json"
        ],
        "schemes": [
          "http",
          "https"
        ],
        "tags": [
          "identity"
        ],
        "summary": "Create a Recovery Link",
        "operationId": "createRecoveryLinkForIdentity",
        "parameters": [
          {
            "name": "Body",
            "in": "body",
            "schema": {
              "$ref": "#/definitions/createRecoveryLinkForIdentityBody"
            }
          }
        ],
        "responses": {
          "200": {
            "description": "recoveryLinkForIdentity",
            "schema": {
              "$ref": "#/definitions/recoveryLinkForIdentity"
            }
          },
          "400": {
            "description": "errorGeneric",
            "schema": {
              "$ref": "#/definitions/errorGeneric"
            }
          },
          "404": {
            "description": "errorGeneric",
            "schema": {
              "$ref": "#/definitions/errorGeneric"
            }
          },
          "default": {
            "description": "errorGeneric",
            "schema": {
              "$ref": "#/definitions/errorGeneric"
            }
          }
        }
      }
    },
    "/admin/sessions": {
      "get": {
        "security": [
          {
            "oryAccessToken": []
          }
        ],
        "description": "Listing all sessions that exist.",
        "schemes": [
          "http",
          "https"
        ],
        "tags": [
          "identity"
        ],
        "summary": "List All Sessions",
        "operationId": "listSessions",
        "parameters": [
          {
            "maximum": 1000,
            "minimum": 1,
            "type": "integer",
            "format": "int64",
            "default": 250,
            "description": "Items per Page\n\nThis is the number of items per page to return.\nFor details on pagination please head over to the [pagination documentation](https://www.ory.sh/docs/ecosystem/api-design#pagination).",
            "name": "page_size",
            "in": "query"
          },
          {
            "type": "string",
            "description": "Next Page Token\n\nThe next page token.\nFor details on pagination please head over to the [pagination documentation](https://www.ory.sh/docs/ecosystem/api-design#pagination).",
            "name": "page_token",
            "in": "query"
          },
          {
            "type": "boolean",
            "description": "Active is a boolean flag that filters out sessions based on the state. If no value is provided, all sessions are returned.",
            "name": "active",
            "in": "query"
          },
          {
            "enum": [
              "identity",
              "devices"
            ],
            "type": "array",
            "items": {
              "type": "string"
            },
            "description": "ExpandOptions is a query parameter encoded list of all properties that must be expanded in the Session.\nIf no value is provided, the expandable properties are skipped.",
            "name": "expand",
            "in": "query"
          }
        ],
        "responses": {
          "200": {
            "$ref": "#/responses/listSessions"
          },
          "400": {
            "description": "errorGeneric",
            "schema": {
              "$ref": "#/definitions/errorGeneric"
            }
          },
          "default": {
            "description": "errorGeneric",
            "schema": {
              "$ref": "#/definitions/errorGeneric"
            }
          }
        }
      }
    },
    "/admin/sessions/{id}": {
      "get": {
        "security": [
          {
            "oryAccessToken": []
          }
        ],
        "description": "This endpoint is useful for:\n\nGetting a session object with all specified expandables that exist in an administrative context.",
        "schemes": [
          "http",
          "https"
        ],
        "tags": [
          "identity"
        ],
        "summary": "Get Session",
        "operationId": "getSession",
        "parameters": [
          {
            "enum": [
              "identity",
              "devices"
            ],
            "type": "array",
            "items": {
              "type": "string"
            },
            "description": "ExpandOptions is a query parameter encoded list of all properties that must be expanded in the Session.\nExample - ?expand=Identity\u0026expand=Devices\nIf no value is provided, the expandable properties are skipped.",
            "name": "expand",
            "in": "query"
          },
          {
            "type": "string",
            "description": "ID is the session's ID.",
            "name": "id",
            "in": "path",
            "required": true
          }
        ],
        "responses": {
          "200": {
            "description": "session",
            "schema": {
              "$ref": "#/definitions/session"
            }
          },
          "400": {
            "description": "errorGeneric",
            "schema": {
              "$ref": "#/definitions/errorGeneric"
            }
          },
          "default": {
            "description": "errorGeneric",
            "schema": {
              "$ref": "#/definitions/errorGeneric"
            }
          }
        }
      },
      "delete": {
        "security": [
          {
            "oryAccessToken": []
          }
        ],
        "description": "Calling this endpoint deactivates the specified session. Session data is not deleted.",
        "schemes": [
          "http",
          "https"
        ],
        "tags": [
          "identity"
        ],
        "summary": "Deactivate a Session",
        "operationId": "disableSession",
        "parameters": [
          {
            "type": "string",
            "description": "ID is the session's ID.",
            "name": "id",
            "in": "path",
            "required": true
          }
        ],
        "responses": {
          "204": {
            "$ref": "#/responses/emptyResponse"
          },
          "400": {
            "description": "errorGeneric",
            "schema": {
              "$ref": "#/definitions/errorGeneric"
            }
          },
          "401": {
            "description": "errorGeneric",
            "schema": {
              "$ref": "#/definitions/errorGeneric"
            }
          },
          "default": {
            "description": "errorGeneric",
            "schema": {
              "$ref": "#/definitions/errorGeneric"
            }
          }
        }
      }
    },
    "/admin/sessions/{id}/extend": {
      "patch": {
        "security": [
          {
            "oryAccessToken": []
          }
        ],
        "description": "Calling this endpoint extends the given session ID. If `session.earliest_possible_extend` is set it\nwill only extend the session after the specified time has passed.\n\nRetrieve the session ID from the `/sessions/whoami` endpoint / `toSession` SDK method.",
        "schemes": [
          "http",
          "https"
        ],
        "tags": [
          "identity"
        ],
        "summary": "Extend a Session",
        "operationId": "extendSession",
        "parameters": [
          {
            "type": "string",
            "description": "ID is the session's ID.",
            "name": "id",
            "in": "path",
            "required": true
          }
        ],
        "responses": {
          "200": {
            "description": "session",
            "schema": {
              "$ref": "#/definitions/session"
            }
          },
          "400": {
            "description": "errorGeneric",
            "schema": {
              "$ref": "#/definitions/errorGeneric"
            }
          },
          "404": {
            "description": "errorGeneric",
            "schema": {
              "$ref": "#/definitions/errorGeneric"
            }
          },
          "default": {
            "description": "errorGeneric",
            "schema": {
              "$ref": "#/definitions/errorGeneric"
            }
          }
        }
      }
    },
    "/health/alive": {
      "get": {
        "description": "This endpoint returns a 200 status code when the HTTP server is up running.\nThis status does currently not include checks whether the database connection is working.\n\nIf the service supports TLS Edge Termination, this endpoint does not require the\n`X-Forwarded-Proto` header to be set.\n\nBe aware that if you are running multiple nodes of this service, the health status will never\nrefer to the cluster state, only to a single instance.",
        "produces": [
          "application/json",
          "text/plain"
        ],
        "tags": [
          "health"
        ],
        "summary": "Check alive status",
        "operationId": "isInstanceAlive",
        "responses": {
          "200": {
            "description": "healthStatus",
            "schema": {
              "$ref": "#/definitions/healthStatus"
            }
          },
          "default": {
            "description": "unexpectedError",
            "schema": {
              "$ref": "#/definitions/unexpectedError"
            }
          }
        }
      }
    },
    "/health/ready": {
      "get": {
        "description": "This endpoint returns a 200 status code when the HTTP server is up running and the environment dependencies (e.g.\nthe database) are responsive as well.\n\nIf the service supports TLS Edge Termination, this endpoint does not require the\n`X-Forwarded-Proto` header to be set.\n\nBe aware that if you are running multiple nodes of this service, the health status will never\nrefer to the cluster state, only to a single instance.",
        "produces": [
          "application/json",
          "text/plain"
        ],
        "tags": [
          "health"
        ],
        "summary": "Check readiness status",
        "operationId": "isInstanceReady",
        "responses": {
          "200": {
            "description": "healthStatus",
            "schema": {
              "$ref": "#/definitions/healthStatus"
            }
          },
          "503": {
            "description": "healthNotReadyStatus",
            "schema": {
              "$ref": "#/definitions/healthNotReadyStatus"
            }
          },
          "default": {
            "description": "unexpectedError",
            "schema": {
              "$ref": "#/definitions/unexpectedError"
            }
          }
        }
      }
    },
    "/schemas": {
      "get": {
        "description": "Returns a list of all identity schemas currently in use.",
        "produces": [
          "application/json"
        ],
        "schemes": [
          "http",
          "https"
        ],
        "tags": [
          "identity"
        ],
        "summary": "Get all Identity Schemas",
        "operationId": "listIdentitySchemas",
        "parameters": [
          {
            "maximum": 1000,
            "minimum": 1,
            "type": "integer",
            "format": "int64",
            "default": 250,
            "description": "Deprecated Items per Page\n\nDEPRECATED: Please use `page_token` instead. This parameter will be removed in the future.\n\nThis is the number of items per page.",
            "name": "per_page",
            "in": "query"
          },
          {
            "type": "integer",
            "format": "int64",
            "description": "Deprecated Pagination Page\n\nDEPRECATED: Please use `page_token` instead. This parameter will be removed in the future.\n\nThis value is currently an integer, but it is not sequential. The value is not the page number, but a\nreference. The next page can be any number and some numbers might return an empty list.\n\nFor example, page 2 might not follow after page 1. And even if page 3 and 5 exist, but page 4 might not exist.\nThe first page can be retrieved by omitting this parameter. Following page pointers will be returned in the\n`Link` header.",
            "name": "page",
            "in": "query"
          },
          {
            "maximum": 500,
            "minimum": 1,
            "type": "integer",
            "format": "int64",
            "default": 250,
            "description": "Page Size\n\nThis is the number of items per page to return. For details on pagination please head over to the\n[pagination documentation](https://www.ory.sh/docs/ecosystem/api-design#pagination).",
            "name": "page_size",
            "in": "query"
          },
          {
            "minimum": 1,
            "type": "string",
            "default": "1",
            "description": "Next Page Token\n\nThe next page token. For details on pagination please head over to the\n[pagination documentation](https://www.ory.sh/docs/ecosystem/api-design#pagination).",
            "name": "page_token",
            "in": "query"
          }
        ],
        "responses": {
          "200": {
            "$ref": "#/responses/identitySchemas"
          },
          "default": {
            "description": "errorGeneric",
            "schema": {
              "$ref": "#/definitions/errorGeneric"
            }
          }
        }
      }
    },
    "/schemas/{id}": {
      "get": {
        "description": "Return a specific identity schema.",
        "produces": [
          "application/json"
        ],
        "schemes": [
          "http",
          "https"
        ],
        "tags": [
          "identity"
        ],
        "summary": "Get Identity JSON Schema",
        "operationId": "getIdentitySchema",
        "parameters": [
          {
            "type": "string",
            "description": "ID must be set to the ID of schema you want to get",
            "name": "id",
            "in": "path",
            "required": true
          }
        ],
        "responses": {
          "200": {
            "description": "identitySchema",
            "schema": {
              "$ref": "#/definitions/identitySchema"
            }
          },
          "404": {
            "description": "errorGeneric",
            "schema": {
              "$ref": "#/definitions/errorGeneric"
            }
          },
          "default": {
            "description": "errorGeneric",
            "schema": {
              "$ref": "#/definitions/errorGeneric"
            }
          }
        }
      }
    },
    "/self-service/errors": {
      "get": {
        "description": "This endpoint returns the error associated with a user-facing self service errors.\n\nThis endpoint supports stub values to help you implement the error UI:\n\n`?id=stub:500` - returns a stub 500 (Internal Server Error) error.\n\nMore information can be found at [Ory Kratos User User Facing Error Documentation](https://www.ory.sh/docs/kratos/self-service/flows/user-facing-errors).",
        "produces": [
          "application/json"
        ],
        "schemes": [
          "http",
          "https"
        ],
        "tags": [
          "frontend"
        ],
        "summary": "Get User-Flow Errors",
        "operationId": "getFlowError",
        "parameters": [
          {
            "type": "string",
            "description": "Error is the error's ID",
            "name": "id",
            "in": "query",
            "required": true
          }
        ],
        "responses": {
          "200": {
            "description": "flowError",
            "schema": {
              "$ref": "#/definitions/flowError"
            }
          },
          "403": {
            "description": "errorGeneric",
            "schema": {
              "$ref": "#/definitions/errorGeneric"
            }
          },
          "404": {
            "description": "errorGeneric",
            "schema": {
              "$ref": "#/definitions/errorGeneric"
            }
          },
          "500": {
            "description": "errorGeneric",
            "schema": {
              "$ref": "#/definitions/errorGeneric"
            }
          }
        }
      }
    },
    "/self-service/login": {
      "post": {
        "description": "Use this endpoint to complete a login flow. This endpoint\nbehaves differently for API and browser flows.\n\nAPI flows expect `application/json` to be sent in the body and responds with\nHTTP 200 and a application/json body with the session token on success;\nHTTP 410 if the original flow expired with the appropriate error messages set and optionally a `use_flow_id` parameter in the body;\nHTTP 400 on form validation errors.\n\nBrowser flows expect a Content-Type of `application/x-www-form-urlencoded` or `application/json` to be sent in the body and respond with\na HTTP 303 redirect to the post/after login URL or the `return_to` value if it was set and if the login succeeded;\na HTTP 303 redirect to the login UI URL with the flow ID containing the validation errors otherwise.\n\nBrowser flows with an accept header of `application/json` will not redirect but instead respond with\nHTTP 200 and a application/json body with the signed in identity and a `Set-Cookie` header on success;\nHTTP 303 redirect to a fresh login flow if the original flow expired with the appropriate error messages set;\nHTTP 400 on form validation errors.\n\nIf this endpoint is called with `Accept: application/json` in the header, the response contains the flow without a redirect. In the\ncase of an error, the `error.id` of the JSON response body can be one of:\n\n`session_already_available`: The user is already signed in.\n`security_csrf_violation`: Unable to fetch the flow because a CSRF violation occurred.\n`security_identity_mismatch`: The requested `?return_to` address is not allowed to be used. Adjust this in the configuration!\n`browser_location_change_required`: Usually sent when an AJAX request indicates that the browser needs to open a specific URL.\nMost likely used in Social Sign In flows.\n\nMore information can be found at [Ory Kratos User Login](https://www.ory.sh/docs/kratos/self-service/flows/user-login) and [User Registration Documentation](https://www.ory.sh/docs/kratos/self-service/flows/user-registration).",
        "consumes": [
          "application/json",
          "application/x-www-form-urlencoded"
        ],
        "produces": [
          "application/json",
          "Header:",
          "Set-Cookie"
        ],
        "schemes": [
          "http",
          "https"
        ],
        "tags": [
          "frontend"
        ],
        "summary": "Submit a Login Flow",
        "operationId": "updateLoginFlow",
        "parameters": [
          {
            "type": "string",
            "description": "The Login Flow ID\n\nThe value for this parameter comes from `flow` URL Query parameter sent to your\napplication (e.g. `/login?flow=abcde`).",
            "name": "flow",
            "in": "query",
            "required": true
          },
          {
            "name": "Body",
            "in": "body",
            "required": true,
            "schema": {
              "$ref": "#/definitions/updateLoginFlowBody"
            }
          },
          {
            "type": "string",
            "description": "The Session Token of the Identity performing the settings flow.",
            "name": "X-Session-Token",
            "in": "header"
          },
          {
            "type": "string",
            "description": "HTTP Cookies\n\nWhen using the SDK in a browser app, on the server side you must include the HTTP Cookie Header\nsent by the client to your server here. This ensures that CSRF and session cookies are respected.",
            "name": "Cookie",
            "in": "header"
          }
        ],
        "responses": {
          "200": {
            "description": "successfulNativeLogin",
            "schema": {
              "$ref": "#/definitions/successfulNativeLogin"
            }
          },
          "303": {
            "$ref": "#/responses/emptyResponse"
          },
          "400": {
            "description": "loginFlow",
            "schema": {
              "$ref": "#/definitions/loginFlow"
            }
          },
          "410": {
            "description": "errorGeneric",
            "schema": {
              "$ref": "#/definitions/errorGeneric"
            }
          },
          "422": {
            "description": "errorBrowserLocationChangeRequired",
            "schema": {
              "$ref": "#/definitions/errorBrowserLocationChangeRequired"
            }
          },
          "default": {
            "description": "errorGeneric",
            "schema": {
              "$ref": "#/definitions/errorGeneric"
            }
          }
        }
      }
    },
    "/self-service/login/api": {
      "get": {
        "description": "This endpoint initiates a login flow for native apps that do not use a browser, such as mobile devices, smart TVs, and so on.\n\nIf a valid provided session cookie or session token is provided, a 400 Bad Request error\nwill be returned unless the URL query parameter `?refresh=true` is set.\n\nTo fetch an existing login flow call `/self-service/login/flows?flow=\u003cflow_id\u003e`.\n\nYou MUST NOT use this endpoint in client-side (Single Page Apps, ReactJS, AngularJS) nor server-side (Java Server\nPages, NodeJS, PHP, Golang, ...) browser applications. Using this endpoint in these applications will make\nyou vulnerable to a variety of CSRF attacks, including CSRF login attacks.\n\nIn the case of an error, the `error.id` of the JSON response body can be one of:\n\n`session_already_available`: The user is already signed in.\n`session_aal1_required`: Multi-factor auth (e.g. 2fa) was requested but the user has no session yet.\n`security_csrf_violation`: Unable to fetch the flow because a CSRF violation occurred.\n\nThis endpoint MUST ONLY be used in scenarios such as native mobile apps (React Native, Objective C, Swift, Java, ...).\n\nMore information can be found at [Ory Kratos User Login](https://www.ory.sh/docs/kratos/self-service/flows/user-login) and [User Registration Documentation](https://www.ory.sh/docs/kratos/self-service/flows/user-registration).",
        "produces": [
          "application/json"
        ],
        "schemes": [
          "http",
          "https"
        ],
        "tags": [
          "frontend"
        ],
        "summary": "Create Login Flow for Native Apps",
        "operationId": "createNativeLoginFlow",
        "parameters": [
          {
            "type": "boolean",
            "description": "Refresh a login session\n\nIf set to true, this will refresh an existing login session by\nasking the user to sign in again. This will reset the\nauthenticated_at time of the session.",
            "name": "refresh",
            "in": "query"
          },
          {
            "type": "string",
            "description": "Request a Specific AuthenticationMethod Assurance Level\n\nUse this parameter to upgrade an existing session's authenticator assurance level (AAL). This\nallows you to ask for multi-factor authentication. When an identity sign in using e.g. username+password,\nthe AAL is 1. If you wish to \"upgrade\" the session's security by asking the user to perform TOTP / WebAuth/ ...\nyou would set this to \"aal2\".",
            "name": "aal",
            "in": "query"
          },
          {
            "type": "string",
            "description": "The Session Token of the Identity performing the settings flow.",
            "name": "X-Session-Token",
            "in": "header"
          },
          {
            "type": "boolean",
            "description": "EnableSessionTokenExchangeCode requests the login flow to include a code that can be used to retrieve the session token\nafter the login flow has been completed.",
            "name": "return_session_token_exchange_code",
            "in": "query"
          },
          {
            "type": "string",
            "description": "The URL to return the browser to after the flow was completed.",
            "name": "return_to",
            "in": "query"
          }
        ],
        "responses": {
          "200": {
            "description": "loginFlow",
            "schema": {
              "$ref": "#/definitions/loginFlow"
            }
          },
          "400": {
            "description": "errorGeneric",
            "schema": {
              "$ref": "#/definitions/errorGeneric"
            }
          },
          "default": {
            "description": "errorGeneric",
            "schema": {
              "$ref": "#/definitions/errorGeneric"
            }
          }
        }
      }
    },
    "/self-service/login/browser": {
      "get": {
        "description": "This endpoint initializes a browser-based user login flow. This endpoint will set the appropriate\ncookies and anti-CSRF measures required for browser-based flows.\n\nIf this endpoint is opened as a link in the browser, it will be redirected to\n`selfservice.flows.login.ui_url` with the flow ID set as the query parameter `?flow=`. If a valid user session\nexists already, the browser will be redirected to `urls.default_redirect_url` unless the query parameter\n`?refresh=true` was set.\n\nIf this endpoint is called via an AJAX request, the response contains the flow without a redirect. In the\ncase of an error, the `error.id` of the JSON response body can be one of:\n\n`session_already_available`: The user is already signed in.\n`session_aal1_required`: Multi-factor auth (e.g. 2fa) was requested but the user has no session yet.\n`security_csrf_violation`: Unable to fetch the flow because a CSRF violation occurred.\n`security_identity_mismatch`: The requested `?return_to` address is not allowed to be used. Adjust this in the configuration!\n\nThe optional query parameter login_challenge is set when using Kratos with\nHydra in an OAuth2 flow. See the oauth2_provider.url configuration\noption.\n\nThis endpoint is NOT INTENDED for clients that do not have a browser (Chrome, Firefox, ...) as cookies are needed.\n\nMore information can be found at [Ory Kratos User Login](https://www.ory.sh/docs/kratos/self-service/flows/user-login) and [User Registration Documentation](https://www.ory.sh/docs/kratos/self-service/flows/user-registration).",
        "produces": [
          "application/json"
        ],
        "schemes": [
          "http",
          "https"
        ],
        "tags": [
          "frontend"
        ],
        "summary": "Create Login Flow for Browsers",
        "operationId": "createBrowserLoginFlow",
        "parameters": [
          {
            "type": "boolean",
            "description": "Refresh a login session\n\nIf set to true, this will refresh an existing login session by\nasking the user to sign in again. This will reset the\nauthenticated_at time of the session.",
            "name": "refresh",
            "in": "query"
          },
          {
            "type": "string",
            "description": "Request a Specific AuthenticationMethod Assurance Level\n\nUse this parameter to upgrade an existing session's authenticator assurance level (AAL). This\nallows you to ask for multi-factor authentication. When an identity sign in using e.g. username+password,\nthe AAL is 1. If you wish to \"upgrade\" the session's security by asking the user to perform TOTP / WebAuth/ ...\nyou would set this to \"aal2\".",
            "name": "aal",
            "in": "query"
          },
          {
            "type": "string",
            "description": "The URL to return the browser to after the flow was completed.",
            "name": "return_to",
            "in": "query"
          },
          {
            "type": "string",
            "description": "HTTP Cookies\n\nWhen using the SDK in a browser app, on the server side you must include the HTTP Cookie Header\nsent by the client to your server here. This ensures that CSRF and session cookies are respected.",
            "name": "Cookie",
            "in": "header"
          },
          {
            "type": "string",
            "description": "An optional Hydra login challenge. If present, Kratos will cooperate with\nOry Hydra to act as an OAuth2 identity provider.\n\nThe value for this parameter comes from `login_challenge` URL Query parameter sent to your\napplication (e.g. `/login?login_challenge=abcde`).",
            "name": "login_challenge",
            "in": "query"
          }
        ],
        "responses": {
          "200": {
            "description": "loginFlow",
            "schema": {
              "$ref": "#/definitions/loginFlow"
            }
          },
          "303": {
            "$ref": "#/responses/emptyResponse"
          },
          "400": {
            "description": "errorGeneric",
            "schema": {
              "$ref": "#/definitions/errorGeneric"
            }
          },
          "default": {
            "description": "errorGeneric",
            "schema": {
              "$ref": "#/definitions/errorGeneric"
            }
          }
        }
      }
    },
    "/self-service/login/flows": {
      "get": {
        "description": "This endpoint returns a login flow's context with, for example, error details and other information.\n\nBrowser flows expect the anti-CSRF cookie to be included in the request's HTTP Cookie Header.\nFor AJAX requests you must ensure that cookies are included in the request or requests will fail.\n\nIf you use the browser-flow for server-side apps, the services need to run on a common top-level-domain\nand you need to forward the incoming HTTP Cookie header to this endpoint:\n\n```js\npseudo-code example\nrouter.get('/login', async function (req, res) {\nconst flow = await client.getLoginFlow(req.header('cookie'), req.query['flow'])\n\nres.render('login', flow)\n})\n```\n\nThis request may fail due to several reasons. The `error.id` can be one of:\n\n`session_already_available`: The user is already signed in.\n`self_service_flow_expired`: The flow is expired and you should request a new one.\n\nMore information can be found at [Ory Kratos User Login](https://www.ory.sh/docs/kratos/self-service/flows/user-login) and [User Registration Documentation](https://www.ory.sh/docs/kratos/self-service/flows/user-registration).",
        "produces": [
          "application/json"
        ],
        "schemes": [
          "http",
          "https"
        ],
        "tags": [
          "frontend"
        ],
        "summary": "Get Login Flow",
        "operationId": "getLoginFlow",
        "parameters": [
          {
            "type": "string",
            "description": "The Login Flow ID\n\nThe value for this parameter comes from `flow` URL Query parameter sent to your\napplication (e.g. `/login?flow=abcde`).",
            "name": "id",
            "in": "query",
            "required": true
          },
          {
            "type": "string",
            "description": "HTTP Cookies\n\nWhen using the SDK in a browser app, on the server side you must include the HTTP Cookie Header\nsent by the client to your server here. This ensures that CSRF and session cookies are respected.",
            "name": "Cookie",
            "in": "header"
          }
        ],
        "responses": {
          "200": {
            "description": "loginFlow",
            "schema": {
              "$ref": "#/definitions/loginFlow"
            }
          },
          "403": {
            "description": "errorGeneric",
            "schema": {
              "$ref": "#/definitions/errorGeneric"
            }
          },
          "404": {
            "description": "errorGeneric",
            "schema": {
              "$ref": "#/definitions/errorGeneric"
            }
          },
          "410": {
            "description": "errorGeneric",
            "schema": {
              "$ref": "#/definitions/errorGeneric"
            }
          },
          "default": {
            "description": "errorGeneric",
            "schema": {
              "$ref": "#/definitions/errorGeneric"
            }
          }
        }
      }
    },
    "/self-service/logout": {
      "get": {
        "description": "This endpoint logs out an identity in a self-service manner.\n\nIf the `Accept` HTTP header is not set to `application/json`, the browser will be redirected (HTTP 303 See Other)\nto the `return_to` parameter of the initial request or fall back to `urls.default_return_to`.\n\nIf the `Accept` HTTP header is set to `application/json`, a 204 No Content response\nwill be sent on successful logout instead.\n\nThis endpoint is NOT INTENDED for API clients and only works\nwith browsers (Chrome, Firefox, ...). For API clients you can\ncall the `/self-service/logout/api` URL directly with the Ory Session Token.\n\nMore information can be found at [Ory Kratos User Logout Documentation](https://www.ory.sh/docs/next/kratos/self-service/flows/user-logout).",
        "produces": [
          "application/json"
        ],
        "schemes": [
          "http",
          "https"
        ],
        "tags": [
          "frontend"
        ],
        "summary": "Update Logout Flow",
        "operationId": "updateLogoutFlow",
        "parameters": [
          {
            "type": "string",
            "description": "A Valid Logout Token\n\nIf you do not have a logout token because you only have a session cookie,\ncall `/self-service/logout/browser` to generate a URL for this endpoint.",
            "name": "token",
            "in": "query"
          },
          {
            "type": "string",
            "description": "The URL to return to after the logout was completed.",
            "name": "return_to",
            "in": "query"
          },
          {
            "type": "string",
            "description": "HTTP Cookies\n\nWhen using the SDK in a browser app, on the server side you must include the HTTP Cookie Header\nsent by the client to your server here. This ensures that CSRF and session cookies are respected.",
            "name": "Cookie",
            "in": "header"
          }
        ],
        "responses": {
          "204": {
            "$ref": "#/responses/emptyResponse"
          },
          "303": {
            "$ref": "#/responses/emptyResponse"
          },
          "default": {
            "description": "errorGeneric",
            "schema": {
              "$ref": "#/definitions/errorGeneric"
            }
          }
        }
      }
    },
    "/self-service/logout/api": {
      "delete": {
        "description": "Use this endpoint to log out an identity using an Ory Session Token. If the Ory Session Token was successfully\nrevoked, the server returns a 204 No Content response. A 204 No Content response is also sent when\nthe Ory Session Token has been revoked already before.\n\nIf the Ory Session Token is malformed or does not exist a 403 Forbidden response will be returned.\n\nThis endpoint does not remove any HTTP\nCookies - use the Browser-Based Self-Service Logout Flow instead.",
        "consumes": [
          "application/json"
        ],
        "produces": [
          "application/json"
        ],
        "schemes": [
          "http",
          "https"
        ],
        "tags": [
          "frontend"
        ],
        "summary": "Perform Logout for Native Apps",
        "operationId": "performNativeLogout",
        "parameters": [
          {
            "name": "Body",
            "in": "body",
            "required": true,
            "schema": {
              "$ref": "#/definitions/performNativeLogoutBody"
            }
          }
        ],
        "responses": {
          "204": {
            "$ref": "#/responses/emptyResponse"
          },
          "400": {
            "description": "errorGeneric",
            "schema": {
              "$ref": "#/definitions/errorGeneric"
            }
          },
          "default": {
            "description": "errorGeneric",
            "schema": {
              "$ref": "#/definitions/errorGeneric"
            }
          }
        }
      }
    },
    "/self-service/logout/browser": {
      "get": {
        "description": "This endpoint initializes a browser-based user logout flow and a URL which can be used to log out the user.\n\nThis endpoint is NOT INTENDED for API clients and only works\nwith browsers (Chrome, Firefox, ...). For API clients you can\ncall the `/self-service/logout/api` URL directly with the Ory Session Token.\n\nThe URL is only valid for the currently signed in user. If no user is signed in, this endpoint returns\na 401 error.\n\nWhen calling this endpoint from a backend, please ensure to properly forward the HTTP cookies.",
        "produces": [
          "application/json"
        ],
        "schemes": [
          "http",
          "https"
        ],
        "tags": [
          "frontend"
        ],
        "summary": "Create a Logout URL for Browsers",
        "operationId": "createBrowserLogoutFlow",
        "parameters": [
          {
            "type": "string",
            "description": "HTTP Cookies\n\nIf you call this endpoint from a backend, please include the\noriginal Cookie header in the request.",
            "name": "cookie",
            "in": "header"
          },
          {
            "type": "string",
            "description": "Return to URL\n\nThe URL to which the browser should be redirected to after the logout\nhas been performed.",
            "name": "return_to",
            "in": "query"
          }
        ],
        "responses": {
          "200": {
            "description": "logoutFlow",
            "schema": {
              "$ref": "#/definitions/logoutFlow"
            }
          },
          "400": {
            "description": "errorGeneric",
            "schema": {
              "$ref": "#/definitions/errorGeneric"
            }
          },
          "401": {
            "description": "errorGeneric",
            "schema": {
              "$ref": "#/definitions/errorGeneric"
            }
          },
          "500": {
            "description": "errorGeneric",
            "schema": {
              "$ref": "#/definitions/errorGeneric"
            }
          }
        }
      }
    },
    "/self-service/recovery": {
      "post": {
        "description": "Use this endpoint to update a recovery flow. This endpoint\nbehaves differently for API and browser flows and has several states:\n\n`choose_method` expects `flow` (in the URL query) and `email` (in the body) to be sent\nand works with API- and Browser-initiated flows.\nFor API clients and Browser clients with HTTP Header `Accept: application/json` it either returns a HTTP 200 OK when the form is valid and HTTP 400 OK when the form is invalid.\nand a HTTP 303 See Other redirect with a fresh recovery flow if the flow was otherwise invalid (e.g. expired).\nFor Browser clients without HTTP Header `Accept` or with `Accept: text/*` it returns a HTTP 303 See Other redirect to the Recovery UI URL with the Recovery Flow ID appended.\n`sent_email` is the success state after `choose_method` for the `link` method and allows the user to request another recovery email. It\nworks for both API and Browser-initiated flows and returns the same responses as the flow in `choose_method` state.\n`passed_challenge` expects a `token` to be sent in the URL query and given the nature of the flow (\"sending a recovery link\")\ndoes not have any API capabilities. The server responds with a HTTP 303 See Other redirect either to the Settings UI URL\n(if the link was valid) and instructs the user to update their password, or a redirect to the Recover UI URL with\na new Recovery Flow ID which contains an error message that the recovery link was invalid.\n\nMore information can be found at [Ory Kratos Account Recovery Documentation](../self-service/flows/account-recovery).",
        "consumes": [
          "application/json",
          "application/x-www-form-urlencoded"
        ],
        "produces": [
          "application/json"
        ],
        "schemes": [
          "http",
          "https"
        ],
        "tags": [
          "frontend"
        ],
        "summary": "Update Recovery Flow",
        "operationId": "updateRecoveryFlow",
        "parameters": [
          {
            "type": "string",
            "description": "The Recovery Flow ID\n\nThe value for this parameter comes from `flow` URL Query parameter sent to your\napplication (e.g. `/recovery?flow=abcde`).",
            "name": "flow",
            "in": "query",
            "required": true
          },
          {
            "type": "string",
            "description": "Recovery Token\n\nThe recovery token which completes the recovery request. If the token\nis invalid (e.g. expired) an error will be shown to the end-user.\n\nThis parameter is usually set in a link and not used by any direct API call.",
            "name": "token",
            "in": "query"
          },
          {
            "name": "Body",
            "in": "body",
            "required": true,
            "schema": {
              "$ref": "#/definitions/updateRecoveryFlowBody"
            }
          },
          {
            "type": "string",
            "description": "HTTP Cookies\n\nWhen using the SDK in a browser app, on the server side you must include the HTTP Cookie Header\nsent by the client to your server here. This ensures that CSRF and session cookies are respected.",
            "name": "Cookie",
            "in": "header"
          }
        ],
        "responses": {
          "200": {
            "description": "recoveryFlow",
            "schema": {
              "$ref": "#/definitions/recoveryFlow"
            }
          },
          "303": {
            "$ref": "#/responses/emptyResponse"
          },
          "400": {
            "description": "recoveryFlow",
            "schema": {
              "$ref": "#/definitions/recoveryFlow"
            }
          },
          "410": {
            "description": "errorGeneric",
            "schema": {
              "$ref": "#/definitions/errorGeneric"
            }
          },
          "422": {
            "description": "errorBrowserLocationChangeRequired",
            "schema": {
              "$ref": "#/definitions/errorBrowserLocationChangeRequired"
            }
          },
          "default": {
            "description": "errorGeneric",
            "schema": {
              "$ref": "#/definitions/errorGeneric"
            }
          }
        }
      }
    },
    "/self-service/recovery/api": {
      "get": {
        "description": "This endpoint initiates a recovery flow for API clients such as mobile devices, smart TVs, and so on.\n\nIf a valid provided session cookie or session token is provided, a 400 Bad Request error.\n\nIf you already created a recovery, fetch the flow's information using the getRecoveryFlow API endpoint.\n\nYou MUST NOT use this endpoint in client-side (Single Page Apps, ReactJS, AngularJS) nor server-side (Java Server\nPages, NodeJS, PHP, Golang, ...) browser applications. Using this endpoint in these applications will make\nyou vulnerable to a variety of CSRF attacks.\n\nThis endpoint MUST ONLY be used in scenarios such as native mobile apps (React Native, Objective C, Swift, Java, ...).\n\nMore information can be found at [Ory Kratos Account Recovery Documentation](../self-service/flows/account-recovery).",
        "schemes": [
          "http",
          "https"
        ],
        "tags": [
          "frontend"
        ],
        "summary": "Create Recovery Flow for Native Apps",
        "operationId": "createNativeRecoveryFlow",
        "responses": {
          "200": {
            "description": "recoveryFlow",
            "schema": {
              "$ref": "#/definitions/recoveryFlow"
            }
          },
          "400": {
            "description": "errorGeneric",
            "schema": {
              "$ref": "#/definitions/errorGeneric"
            }
          },
          "default": {
            "description": "errorGeneric",
            "schema": {
              "$ref": "#/definitions/errorGeneric"
            }
          }
        }
      }
    },
    "/self-service/recovery/browser": {
      "get": {
        "description": "This endpoint initializes a browser-based account recovery flow. Once initialized, the browser will be redirected to\n`selfservice.flows.recovery.ui_url` with the flow ID set as the query parameter `?flow=`. If a valid user session\nexists, the browser is returned to the configured return URL.\n\nIf this endpoint is called via an AJAX request, the response contains the recovery flow without any redirects\nor a 400 bad request error if the user is already authenticated.\n\nThis endpoint is NOT INTENDED for clients that do not have a browser (Chrome, Firefox, ...) as cookies are needed.\n\nMore information can be found at [Ory Kratos Account Recovery Documentation](../self-service/flows/account-recovery).",
        "schemes": [
          "http",
          "https"
        ],
        "tags": [
          "frontend"
        ],
        "summary": "Create Recovery Flow for Browsers",
        "operationId": "createBrowserRecoveryFlow",
        "parameters": [
          {
            "type": "string",
            "description": "The URL to return the browser to after the flow was completed.",
            "name": "return_to",
            "in": "query"
          }
        ],
        "responses": {
          "200": {
            "description": "recoveryFlow",
            "schema": {
              "$ref": "#/definitions/recoveryFlow"
            }
          },
          "303": {
            "$ref": "#/responses/emptyResponse"
          },
          "400": {
            "description": "errorGeneric",
            "schema": {
              "$ref": "#/definitions/errorGeneric"
            }
          },
          "default": {
            "description": "errorGeneric",
            "schema": {
              "$ref": "#/definitions/errorGeneric"
            }
          }
        }
      }
    },
    "/self-service/recovery/flows": {
      "get": {
        "description": "This endpoint returns a recovery flow's context with, for example, error details and other information.\n\nBrowser flows expect the anti-CSRF cookie to be included in the request's HTTP Cookie Header.\nFor AJAX requests you must ensure that cookies are included in the request or requests will fail.\n\nIf you use the browser-flow for server-side apps, the services need to run on a common top-level-domain\nand you need to forward the incoming HTTP Cookie header to this endpoint:\n\n```js\npseudo-code example\nrouter.get('/recovery', async function (req, res) {\nconst flow = await client.getRecoveryFlow(req.header('Cookie'), req.query['flow'])\n\nres.render('recovery', flow)\n})\n```\n\nMore information can be found at [Ory Kratos Account Recovery Documentation](../self-service/flows/account-recovery).",
        "produces": [
          "application/json"
        ],
        "schemes": [
          "http",
          "https"
        ],
        "tags": [
          "frontend"
        ],
        "summary": "Get Recovery Flow",
        "operationId": "getRecoveryFlow",
        "parameters": [
          {
            "type": "string",
            "description": "The Flow ID\n\nThe value for this parameter comes from `request` URL Query parameter sent to your\napplication (e.g. `/recovery?flow=abcde`).",
            "name": "id",
            "in": "query",
            "required": true
          },
          {
            "type": "string",
            "description": "HTTP Cookies\n\nWhen using the SDK in a browser app, on the server side you must include the HTTP Cookie Header\nsent by the client to your server here. This ensures that CSRF and session cookies are respected.",
            "name": "Cookie",
            "in": "header"
          }
        ],
        "responses": {
          "200": {
            "description": "recoveryFlow",
            "schema": {
              "$ref": "#/definitions/recoveryFlow"
            }
          },
          "404": {
            "description": "errorGeneric",
            "schema": {
              "$ref": "#/definitions/errorGeneric"
            }
          },
          "410": {
            "description": "errorGeneric",
            "schema": {
              "$ref": "#/definitions/errorGeneric"
            }
          },
          "default": {
            "description": "errorGeneric",
            "schema": {
              "$ref": "#/definitions/errorGeneric"
            }
          }
        }
      }
    },
    "/self-service/registration": {
      "post": {
        "description": "Use this endpoint to complete a registration flow by sending an identity's traits and password. This endpoint\nbehaves differently for API and browser flows.\n\nAPI flows expect `application/json` to be sent in the body and respond with\nHTTP 200 and a application/json body with the created identity success - if the session hook is configured the\n`session` and `session_token` will also be included;\nHTTP 410 if the original flow expired with the appropriate error messages set and optionally a `use_flow_id` parameter in the body;\nHTTP 400 on form validation errors.\n\nBrowser flows expect a Content-Type of `application/x-www-form-urlencoded` or `application/json` to be sent in the body and respond with\na HTTP 303 redirect to the post/after registration URL or the `return_to` value if it was set and if the registration succeeded;\na HTTP 303 redirect to the registration UI URL with the flow ID containing the validation errors otherwise.\n\nBrowser flows with an accept header of `application/json` will not redirect but instead respond with\nHTTP 200 and a application/json body with the signed in identity and a `Set-Cookie` header on success;\nHTTP 303 redirect to a fresh login flow if the original flow expired with the appropriate error messages set;\nHTTP 400 on form validation errors.\n\nIf this endpoint is called with `Accept: application/json` in the header, the response contains the flow without a redirect. In the\ncase of an error, the `error.id` of the JSON response body can be one of:\n\n`session_already_available`: The user is already signed in.\n`security_csrf_violation`: Unable to fetch the flow because a CSRF violation occurred.\n`security_identity_mismatch`: The requested `?return_to` address is not allowed to be used. Adjust this in the configuration!\n`browser_location_change_required`: Usually sent when an AJAX request indicates that the browser needs to open a specific URL.\nMost likely used in Social Sign In flows.\n\nMore information can be found at [Ory Kratos User Login](https://www.ory.sh/docs/kratos/self-service/flows/user-login) and [User Registration Documentation](https://www.ory.sh/docs/kratos/self-service/flows/user-registration).",
        "consumes": [
          "application/json",
          "application/x-www-form-urlencoded"
        ],
        "produces": [
          "application/json"
        ],
        "schemes": [
          "http",
          "https"
        ],
        "tags": [
          "frontend"
        ],
        "summary": "Update Registration Flow",
        "operationId": "updateRegistrationFlow",
        "parameters": [
          {
            "type": "string",
            "description": "The Registration Flow ID\n\nThe value for this parameter comes from `flow` URL Query parameter sent to your\napplication (e.g. `/registration?flow=abcde`).",
            "name": "flow",
            "in": "query",
            "required": true
          },
          {
            "name": "Body",
            "in": "body",
            "required": true,
            "schema": {
              "$ref": "#/definitions/updateRegistrationFlowBody"
            }
          },
          {
            "type": "string",
            "description": "HTTP Cookies\n\nWhen using the SDK in a browser app, on the server side you must include the HTTP Cookie Header\nsent by the client to your server here. This ensures that CSRF and session cookies are respected.",
            "name": "Cookie",
            "in": "header"
          }
        ],
        "responses": {
          "200": {
            "description": "successfulNativeRegistration",
            "schema": {
              "$ref": "#/definitions/successfulNativeRegistration"
            }
          },
          "303": {
            "$ref": "#/responses/emptyResponse"
          },
          "400": {
            "description": "registrationFlow",
            "schema": {
              "$ref": "#/definitions/registrationFlow"
            }
          },
          "410": {
            "description": "errorGeneric",
            "schema": {
              "$ref": "#/definitions/errorGeneric"
            }
          },
          "422": {
            "description": "errorBrowserLocationChangeRequired",
            "schema": {
              "$ref": "#/definitions/errorBrowserLocationChangeRequired"
            }
          },
          "default": {
            "description": "errorGeneric",
            "schema": {
              "$ref": "#/definitions/errorGeneric"
            }
          }
        }
      }
    },
    "/self-service/registration/api": {
      "get": {
        "description": "This endpoint initiates a registration flow for API clients such as mobile devices, smart TVs, and so on.\n\nIf a valid provided session cookie or session token is provided, a 400 Bad Request error\nwill be returned unless the URL query parameter `?refresh=true` is set.\n\nTo fetch an existing registration flow call `/self-service/registration/flows?flow=\u003cflow_id\u003e`.\n\nYou MUST NOT use this endpoint in client-side (Single Page Apps, ReactJS, AngularJS) nor server-side (Java Server\nPages, NodeJS, PHP, Golang, ...) browser applications. Using this endpoint in these applications will make\nyou vulnerable to a variety of CSRF attacks.\n\nIn the case of an error, the `error.id` of the JSON response body can be one of:\n\n`session_already_available`: The user is already signed in.\n`security_csrf_violation`: Unable to fetch the flow because a CSRF violation occurred.\n\nThis endpoint MUST ONLY be used in scenarios such as native mobile apps (React Native, Objective C, Swift, Java, ...).\n\nMore information can be found at [Ory Kratos User Login](https://www.ory.sh/docs/kratos/self-service/flows/user-login) and [User Registration Documentation](https://www.ory.sh/docs/kratos/self-service/flows/user-registration).",
        "schemes": [
          "http",
          "https"
        ],
        "tags": [
          "frontend"
        ],
        "summary": "Create Registration Flow for Native Apps",
        "operationId": "createNativeRegistrationFlow",
        "parameters": [
          {
            "type": "boolean",
            "description": "EnableSessionTokenExchangeCode requests the login flow to include a code that can be used to retrieve the session token\nafter the login flow has been completed.",
            "name": "return_session_token_exchange_code",
            "in": "query"
          },
          {
            "type": "string",
            "description": "The URL to return the browser to after the flow was completed.",
            "name": "return_to",
            "in": "query"
          }
        ],
        "responses": {
          "200": {
            "description": "registrationFlow",
            "schema": {
              "$ref": "#/definitions/registrationFlow"
            }
          },
          "400": {
            "description": "errorGeneric",
            "schema": {
              "$ref": "#/definitions/errorGeneric"
            }
          },
          "default": {
            "description": "errorGeneric",
            "schema": {
              "$ref": "#/definitions/errorGeneric"
            }
          }
        }
      }
    },
    "/self-service/registration/browser": {
      "get": {
        "description": "This endpoint initializes a browser-based user registration flow. This endpoint will set the appropriate\ncookies and anti-CSRF measures required for browser-based flows.\n\nIf this endpoint is opened as a link in the browser, it will be redirected to\n`selfservice.flows.registration.ui_url` with the flow ID set as the query parameter `?flow=`. If a valid user session\nexists already, the browser will be redirected to `urls.default_redirect_url`.\n\nIf this endpoint is called via an AJAX request, the response contains the flow without a redirect. In the\ncase of an error, the `error.id` of the JSON response body can be one of:\n\n`session_already_available`: The user is already signed in.\n`security_csrf_violation`: Unable to fetch the flow because a CSRF violation occurred.\n`security_identity_mismatch`: The requested `?return_to` address is not allowed to be used. Adjust this in the configuration!\n\nIf this endpoint is called via an AJAX request, the response contains the registration flow without a redirect.\n\nThis endpoint is NOT INTENDED for clients that do not have a browser (Chrome, Firefox, ...) as cookies are needed.\n\nMore information can be found at [Ory Kratos User Login](https://www.ory.sh/docs/kratos/self-service/flows/user-login) and [User Registration Documentation](https://www.ory.sh/docs/kratos/self-service/flows/user-registration).",
        "produces": [
          "application/json"
        ],
        "schemes": [
          "http",
          "https"
        ],
        "tags": [
          "frontend"
        ],
        "summary": "Create Registration Flow for Browsers",
        "operationId": "createBrowserRegistrationFlow",
        "parameters": [
          {
            "type": "string",
            "description": "The URL to return the browser to after the flow was completed.",
            "name": "return_to",
            "in": "query"
          },
          {
            "type": "string",
            "description": "Ory OAuth 2.0 Login Challenge.\n\nIf set will cooperate with Ory OAuth2 and OpenID to act as an OAuth2 server / OpenID Provider.\n\nThe value for this parameter comes from `login_challenge` URL Query parameter sent to your\napplication (e.g. `/registration?login_challenge=abcde`).\n\nThis feature is compatible with Ory Hydra when not running on the Ory Network.",
            "name": "login_challenge",
            "in": "query"
          },
          {
            "type": "string",
            "description": "The URL to return the browser to after the verification flow was completed.\n\nAfter the registration flow is completed, the user will be sent a verification email.\nUpon completing the verification flow, this URL will be used to override the default\n`selfservice.flows.verification.after.default_redirect_to` value.",
            "name": "after_verification_return_to",
            "in": "query"
          }
        ],
        "responses": {
          "200": {
            "description": "registrationFlow",
            "schema": {
              "$ref": "#/definitions/registrationFlow"
            }
          },
          "303": {
            "$ref": "#/responses/emptyResponse"
          },
          "default": {
            "description": "errorGeneric",
            "schema": {
              "$ref": "#/definitions/errorGeneric"
            }
          }
        }
      }
    },
    "/self-service/registration/flows": {
      "get": {
        "description": "This endpoint returns a registration flow's context with, for example, error details and other information.\n\nBrowser flows expect the anti-CSRF cookie to be included in the request's HTTP Cookie Header.\nFor AJAX requests you must ensure that cookies are included in the request or requests will fail.\n\nIf you use the browser-flow for server-side apps, the services need to run on a common top-level-domain\nand you need to forward the incoming HTTP Cookie header to this endpoint:\n\n```js\npseudo-code example\nrouter.get('/registration', async function (req, res) {\nconst flow = await client.getRegistrationFlow(req.header('cookie'), req.query['flow'])\n\nres.render('registration', flow)\n})\n```\n\nThis request may fail due to several reasons. The `error.id` can be one of:\n\n`session_already_available`: The user is already signed in.\n`self_service_flow_expired`: The flow is expired and you should request a new one.\n\nMore information can be found at [Ory Kratos User Login](https://www.ory.sh/docs/kratos/self-service/flows/user-login) and [User Registration Documentation](https://www.ory.sh/docs/kratos/self-service/flows/user-registration).",
        "produces": [
          "application/json"
        ],
        "schemes": [
          "http",
          "https"
        ],
        "tags": [
          "frontend"
        ],
        "summary": "Get Registration Flow",
        "operationId": "getRegistrationFlow",
        "parameters": [
          {
            "type": "string",
            "description": "The Registration Flow ID\n\nThe value for this parameter comes from `flow` URL Query parameter sent to your\napplication (e.g. `/registration?flow=abcde`).",
            "name": "id",
            "in": "query",
            "required": true
          },
          {
            "type": "string",
            "description": "HTTP Cookies\n\nWhen using the SDK in a browser app, on the server side you must include the HTTP Cookie Header\nsent by the client to your server here. This ensures that CSRF and session cookies are respected.",
            "name": "Cookie",
            "in": "header"
          }
        ],
        "responses": {
          "200": {
            "description": "registrationFlow",
            "schema": {
              "$ref": "#/definitions/registrationFlow"
            }
          },
          "403": {
            "description": "errorGeneric",
            "schema": {
              "$ref": "#/definitions/errorGeneric"
            }
          },
          "404": {
            "description": "errorGeneric",
            "schema": {
              "$ref": "#/definitions/errorGeneric"
            }
          },
          "410": {
            "description": "errorGeneric",
            "schema": {
              "$ref": "#/definitions/errorGeneric"
            }
          },
          "default": {
            "description": "errorGeneric",
            "schema": {
              "$ref": "#/definitions/errorGeneric"
            }
          }
        }
      }
    },
    "/self-service/settings": {
      "post": {
        "security": [
          {
            "sessionToken": []
          }
        ],
        "description": "Use this endpoint to complete a settings flow by sending an identity's updated password. This endpoint\nbehaves differently for API and browser flows.\n\nAPI-initiated flows expect `application/json` to be sent in the body and respond with\nHTTP 200 and an application/json body with the session token on success;\nHTTP 303 redirect to a fresh settings flow if the original flow expired with the appropriate error messages set;\nHTTP 400 on form validation errors.\nHTTP 401 when the endpoint is called without a valid session token.\nHTTP 403 when `selfservice.flows.settings.privileged_session_max_age` was reached or the session's AAL is too low.\nImplies that the user needs to re-authenticate.\n\nBrowser flows without HTTP Header `Accept` or with `Accept: text/*` respond with\na HTTP 303 redirect to the post/after settings URL or the `return_to` value if it was set and if the flow succeeded;\na HTTP 303 redirect to the Settings UI URL with the flow ID containing the validation errors otherwise.\na HTTP 303 redirect to the login endpoint when `selfservice.flows.settings.privileged_session_max_age` was reached or the session's AAL is too low.\n\nBrowser flows with HTTP Header `Accept: application/json` respond with\nHTTP 200 and a application/json body with the signed in identity and a `Set-Cookie` header on success;\nHTTP 303 redirect to a fresh login flow if the original flow expired with the appropriate error messages set;\nHTTP 401 when the endpoint is called without a valid session cookie.\nHTTP 403 when the page is accessed without a session cookie or the session's AAL is too low.\nHTTP 400 on form validation errors.\n\nDepending on your configuration this endpoint might return a 403 error if the session has a lower Authenticator\nAssurance Level (AAL) than is possible for the identity. This can happen if the identity has password + webauthn\ncredentials (which would result in AAL2) but the session has only AAL1. If this error occurs, ask the user\nto sign in with the second factor (happens automatically for server-side browser flows) or change the configuration.\n\nIf this endpoint is called with a `Accept: application/json` HTTP header, the response contains the flow without a redirect. In the\ncase of an error, the `error.id` of the JSON response body can be one of:\n\n`session_refresh_required`: The identity requested to change something that needs a privileged session. Redirect\nthe identity to the login init endpoint with query parameters `?refresh=true\u0026return_to=\u003cthe-current-browser-url\u003e`,\nor initiate a refresh login flow otherwise.\n`security_csrf_violation`: Unable to fetch the flow because a CSRF violation occurred.\n`session_inactive`: No Ory Session was found - sign in a user first.\n`security_identity_mismatch`: The flow was interrupted with `session_refresh_required` but apparently some other\nidentity logged in instead.\n`security_identity_mismatch`: The requested `?return_to` address is not allowed to be used. Adjust this in the configuration!\n`browser_location_change_required`: Usually sent when an AJAX request indicates that the browser needs to open a specific URL.\nMost likely used in Social Sign In flows.\n\nMore information can be found at [Ory Kratos User Settings \u0026 Profile Management Documentation](../self-service/flows/user-settings).",
        "consumes": [
          "application/json",
          "application/x-www-form-urlencoded"
        ],
        "produces": [
          "application/json"
        ],
        "schemes": [
          "http",
          "https"
        ],
        "tags": [
          "frontend"
        ],
        "summary": "Complete Settings Flow",
        "operationId": "updateSettingsFlow",
        "parameters": [
          {
            "type": "string",
            "description": "The Settings Flow ID\n\nThe value for this parameter comes from `flow` URL Query parameter sent to your\napplication (e.g. `/settings?flow=abcde`).",
            "name": "flow",
            "in": "query",
            "required": true
          },
          {
            "name": "Body",
            "in": "body",
            "required": true,
            "schema": {
              "$ref": "#/definitions/updateSettingsFlowBody"
            }
          },
          {
            "type": "string",
            "description": "The Session Token of the Identity performing the settings flow.",
            "name": "X-Session-Token",
            "in": "header"
          },
          {
            "type": "string",
            "description": "HTTP Cookies\n\nWhen using the SDK in a browser app, on the server side you must include the HTTP Cookie Header\nsent by the client to your server here. This ensures that CSRF and session cookies are respected.",
            "name": "Cookie",
            "in": "header"
          }
        ],
        "responses": {
          "200": {
            "description": "settingsFlow",
            "schema": {
              "$ref": "#/definitions/settingsFlow"
            }
          },
          "303": {
            "$ref": "#/responses/emptyResponse"
          },
          "400": {
            "description": "settingsFlow",
            "schema": {
              "$ref": "#/definitions/settingsFlow"
            }
          },
          "401": {
            "description": "errorGeneric",
            "schema": {
              "$ref": "#/definitions/errorGeneric"
            }
          },
          "403": {
            "description": "errorGeneric",
            "schema": {
              "$ref": "#/definitions/errorGeneric"
            }
          },
          "410": {
            "description": "errorGeneric",
            "schema": {
              "$ref": "#/definitions/errorGeneric"
            }
          },
          "422": {
            "description": "errorBrowserLocationChangeRequired",
            "schema": {
              "$ref": "#/definitions/errorBrowserLocationChangeRequired"
            }
          },
          "default": {
            "description": "errorGeneric",
            "schema": {
              "$ref": "#/definitions/errorGeneric"
            }
          }
        }
      }
    },
    "/self-service/settings/api": {
      "get": {
        "description": "This endpoint initiates a settings flow for API clients such as mobile devices, smart TVs, and so on.\nYou must provide a valid Ory Kratos Session Token for this endpoint to respond with HTTP 200 OK.\n\nTo fetch an existing settings flow call `/self-service/settings/flows?flow=\u003cflow_id\u003e`.\n\nYou MUST NOT use this endpoint in client-side (Single Page Apps, ReactJS, AngularJS) nor server-side (Java Server\nPages, NodeJS, PHP, Golang, ...) browser applications. Using this endpoint in these applications will make\nyou vulnerable to a variety of CSRF attacks.\n\nDepending on your configuration this endpoint might return a 403 error if the session has a lower Authenticator\nAssurance Level (AAL) than is possible for the identity. This can happen if the identity has password + webauthn\ncredentials (which would result in AAL2) but the session has only AAL1. If this error occurs, ask the user\nto sign in with the second factor or change the configuration.\n\nIn the case of an error, the `error.id` of the JSON response body can be one of:\n\n`security_csrf_violation`: Unable to fetch the flow because a CSRF violation occurred.\n`session_inactive`: No Ory Session was found - sign in a user first.\n\nThis endpoint MUST ONLY be used in scenarios such as native mobile apps (React Native, Objective C, Swift, Java, ...).\n\nMore information can be found at [Ory Kratos User Settings \u0026 Profile Management Documentation](../self-service/flows/user-settings).",
        "schemes": [
          "http",
          "https"
        ],
        "tags": [
          "frontend"
        ],
        "summary": "Create Settings Flow for Native Apps",
        "operationId": "createNativeSettingsFlow",
        "parameters": [
          {
            "type": "string",
            "description": "The Session Token of the Identity performing the settings flow.",
            "name": "X-Session-Token",
            "in": "header"
          }
        ],
        "responses": {
          "200": {
            "description": "settingsFlow",
            "schema": {
              "$ref": "#/definitions/settingsFlow"
            }
          },
          "400": {
            "description": "errorGeneric",
            "schema": {
              "$ref": "#/definitions/errorGeneric"
            }
          },
          "default": {
            "description": "errorGeneric",
            "schema": {
              "$ref": "#/definitions/errorGeneric"
            }
          }
        }
      }
    },
    "/self-service/settings/browser": {
      "get": {
        "description": "This endpoint initializes a browser-based user settings flow. Once initialized, the browser will be redirected to\n`selfservice.flows.settings.ui_url` with the flow ID set as the query parameter `?flow=`. If no valid\nOry Kratos Session Cookie is included in the request, a login flow will be initialized.\n\nIf this endpoint is opened as a link in the browser, it will be redirected to\n`selfservice.flows.settings.ui_url` with the flow ID set as the query parameter `?flow=`. If no valid user session\nwas set, the browser will be redirected to the login endpoint.\n\nIf this endpoint is called via an AJAX request, the response contains the settings flow without any redirects\nor a 401 forbidden error if no valid session was set.\n\nDepending on your configuration this endpoint might return a 403 error if the session has a lower Authenticator\nAssurance Level (AAL) than is possible for the identity. This can happen if the identity has password + webauthn\ncredentials (which would result in AAL2) but the session has only AAL1. If this error occurs, ask the user\nto sign in with the second factor (happens automatically for server-side browser flows) or change the configuration.\n\nIf this endpoint is called via an AJAX request, the response contains the flow without a redirect. In the\ncase of an error, the `error.id` of the JSON response body can be one of:\n\n`security_csrf_violation`: Unable to fetch the flow because a CSRF violation occurred.\n`session_inactive`: No Ory Session was found - sign in a user first.\n`security_identity_mismatch`: The requested `?return_to` address is not allowed to be used. Adjust this in the configuration!\n\nThis endpoint is NOT INTENDED for clients that do not have a browser (Chrome, Firefox, ...) as cookies are needed.\n\nMore information can be found at [Ory Kratos User Settings \u0026 Profile Management Documentation](../self-service/flows/user-settings).",
        "schemes": [
          "http",
          "https"
        ],
        "tags": [
          "frontend"
        ],
        "summary": "Create Settings Flow for Browsers",
        "operationId": "createBrowserSettingsFlow",
        "parameters": [
          {
            "type": "string",
            "description": "The URL to return the browser to after the flow was completed.",
            "name": "return_to",
            "in": "query"
          },
          {
            "type": "string",
            "description": "HTTP Cookies\n\nWhen using the SDK in a browser app, on the server side you must include the HTTP Cookie Header\nsent by the client to your server here. This ensures that CSRF and session cookies are respected.",
            "name": "Cookie",
            "in": "header"
          }
        ],
        "responses": {
          "200": {
            "description": "settingsFlow",
            "schema": {
              "$ref": "#/definitions/settingsFlow"
            }
          },
          "303": {
            "$ref": "#/responses/emptyResponse"
          },
          "400": {
            "description": "errorGeneric",
            "schema": {
              "$ref": "#/definitions/errorGeneric"
            }
          },
          "401": {
            "description": "errorGeneric",
            "schema": {
              "$ref": "#/definitions/errorGeneric"
            }
          },
          "403": {
            "description": "errorGeneric",
            "schema": {
              "$ref": "#/definitions/errorGeneric"
            }
          },
          "default": {
            "description": "errorGeneric",
            "schema": {
              "$ref": "#/definitions/errorGeneric"
            }
          }
        }
      }
    },
    "/self-service/settings/flows": {
      "get": {
        "description": "When accessing this endpoint through Ory Kratos' Public API you must ensure that either the Ory Kratos Session Cookie\nor the Ory Kratos Session Token are set.\n\nDepending on your configuration this endpoint might return a 403 error if the session has a lower Authenticator\nAssurance Level (AAL) than is possible for the identity. This can happen if the identity has password + webauthn\ncredentials (which would result in AAL2) but the session has only AAL1. If this error occurs, ask the user\nto sign in with the second factor or change the configuration.\n\nYou can access this endpoint without credentials when using Ory Kratos' Admin API.\n\nIf this endpoint is called via an AJAX request, the response contains the flow without a redirect. In the\ncase of an error, the `error.id` of the JSON response body can be one of:\n\n`security_csrf_violation`: Unable to fetch the flow because a CSRF violation occurred.\n`session_inactive`: No Ory Session was found - sign in a user first.\n`security_identity_mismatch`: The flow was interrupted with `session_refresh_required` but apparently some other\nidentity logged in instead.\n\nMore information can be found at [Ory Kratos User Settings \u0026 Profile Management Documentation](../self-service/flows/user-settings).",
        "produces": [
          "application/json"
        ],
        "schemes": [
          "http",
          "https"
        ],
        "tags": [
          "frontend"
        ],
        "summary": "Get Settings Flow",
        "operationId": "getSettingsFlow",
        "parameters": [
          {
            "type": "string",
            "description": "ID is the Settings Flow ID\n\nThe value for this parameter comes from `flow` URL Query parameter sent to your\napplication (e.g. `/settings?flow=abcde`).",
            "name": "id",
            "in": "query",
            "required": true
          },
          {
            "type": "string",
            "description": "The Session Token\n\nWhen using the SDK in an app without a browser, please include the\nsession token here.",
            "name": "X-Session-Token",
            "in": "header"
          },
          {
            "type": "string",
            "description": "HTTP Cookies\n\nWhen using the SDK in a browser app, on the server side you must include the HTTP Cookie Header\nsent by the client to your server here. This ensures that CSRF and session cookies are respected.",
            "name": "Cookie",
            "in": "header"
          }
        ],
        "responses": {
          "200": {
            "description": "settingsFlow",
            "schema": {
              "$ref": "#/definitions/settingsFlow"
            }
          },
          "401": {
            "description": "errorGeneric",
            "schema": {
              "$ref": "#/definitions/errorGeneric"
            }
          },
          "403": {
            "description": "errorGeneric",
            "schema": {
              "$ref": "#/definitions/errorGeneric"
            }
          },
          "404": {
            "description": "errorGeneric",
            "schema": {
              "$ref": "#/definitions/errorGeneric"
            }
          },
          "410": {
            "description": "errorGeneric",
            "schema": {
              "$ref": "#/definitions/errorGeneric"
            }
          },
          "default": {
            "description": "errorGeneric",
            "schema": {
              "$ref": "#/definitions/errorGeneric"
            }
          }
        }
      }
    },
    "/self-service/verification": {
      "post": {
        "description": "Use this endpoint to complete a verification flow. This endpoint\nbehaves differently for API and browser flows and has several states:\n\n`choose_method` expects `flow` (in the URL query) and `email` (in the body) to be sent\nand works with API- and Browser-initiated flows.\nFor API clients and Browser clients with HTTP Header `Accept: application/json` it either returns a HTTP 200 OK when the form is valid and HTTP 400 OK when the form is invalid\nand a HTTP 303 See Other redirect with a fresh verification flow if the flow was otherwise invalid (e.g. expired).\nFor Browser clients without HTTP Header `Accept` or with `Accept: text/*` it returns a HTTP 303 See Other redirect to the Verification UI URL with the Verification Flow ID appended.\n`sent_email` is the success state after `choose_method` when using the `link` method and allows the user to request another verification email. It\nworks for both API and Browser-initiated flows and returns the same responses as the flow in `choose_method` state.\n`passed_challenge` expects a `token` to be sent in the URL query and given the nature of the flow (\"sending a verification link\")\ndoes not have any API capabilities. The server responds with a HTTP 303 See Other redirect either to the Settings UI URL\n(if the link was valid) and instructs the user to update their password, or a redirect to the Verification UI URL with\na new Verification Flow ID which contains an error message that the verification link was invalid.\n\nMore information can be found at [Ory Kratos Email and Phone Verification Documentation](https://www.ory.sh/docs/kratos/self-service/flows/verify-email-account-activation).",
        "consumes": [
          "application/json",
          "application/x-www-form-urlencoded"
        ],
        "produces": [
          "application/json"
        ],
        "schemes": [
          "http",
          "https"
        ],
        "tags": [
          "frontend"
        ],
        "summary": "Complete Verification Flow",
        "operationId": "updateVerificationFlow",
        "parameters": [
          {
            "type": "string",
            "description": "The Verification Flow ID\n\nThe value for this parameter comes from `flow` URL Query parameter sent to your\napplication (e.g. `/verification?flow=abcde`).",
            "name": "flow",
            "in": "query",
            "required": true
          },
          {
            "type": "string",
            "description": "Verification Token\n\nThe verification token which completes the verification request. If the token\nis invalid (e.g. expired) an error will be shown to the end-user.\n\nThis parameter is usually set in a link and not used by any direct API call.",
            "name": "token",
            "in": "query"
          },
          {
            "name": "Body",
            "in": "body",
            "required": true,
            "schema": {
              "$ref": "#/definitions/updateVerificationFlowBody"
            }
          },
          {
            "type": "string",
            "description": "HTTP Cookies\n\nWhen using the SDK in a browser app, on the server side you must include the HTTP Cookie Header\nsent by the client to your server here. This ensures that CSRF and session cookies are respected.",
            "name": "Cookie",
            "in": "header"
          }
        ],
        "responses": {
          "200": {
            "description": "verificationFlow",
            "schema": {
              "$ref": "#/definitions/verificationFlow"
            }
          },
          "303": {
            "$ref": "#/responses/emptyResponse"
          },
          "400": {
            "description": "verificationFlow",
            "schema": {
              "$ref": "#/definitions/verificationFlow"
            }
          },
          "410": {
            "description": "errorGeneric",
            "schema": {
              "$ref": "#/definitions/errorGeneric"
            }
          },
          "default": {
            "description": "errorGeneric",
            "schema": {
              "$ref": "#/definitions/errorGeneric"
            }
          }
        }
      }
    },
    "/self-service/verification/api": {
      "get": {
        "description": "This endpoint initiates a verification flow for API clients such as mobile devices, smart TVs, and so on.\n\nTo fetch an existing verification flow call `/self-service/verification/flows?flow=\u003cflow_id\u003e`.\n\nYou MUST NOT use this endpoint in client-side (Single Page Apps, ReactJS, AngularJS) nor server-side (Java Server\nPages, NodeJS, PHP, Golang, ...) browser applications. Using this endpoint in these applications will make\nyou vulnerable to a variety of CSRF attacks.\n\nThis endpoint MUST ONLY be used in scenarios such as native mobile apps (React Native, Objective C, Swift, Java, ...).\n\nMore information can be found at [Ory Email and Phone Verification Documentation](https://www.ory.sh/docs/kratos/self-service/flows/verify-email-account-activation).",
        "schemes": [
          "http",
          "https"
        ],
        "tags": [
          "frontend"
        ],
        "summary": "Create Verification Flow for Native Apps",
        "operationId": "createNativeVerificationFlow",
        "responses": {
          "200": {
            "description": "verificationFlow",
            "schema": {
              "$ref": "#/definitions/verificationFlow"
            }
          },
          "400": {
            "description": "errorGeneric",
            "schema": {
              "$ref": "#/definitions/errorGeneric"
            }
          },
          "default": {
            "description": "errorGeneric",
            "schema": {
              "$ref": "#/definitions/errorGeneric"
            }
          }
        }
      }
    },
    "/self-service/verification/browser": {
      "get": {
        "description": "This endpoint initializes a browser-based account verification flow. Once initialized, the browser will be redirected to\n`selfservice.flows.verification.ui_url` with the flow ID set as the query parameter `?flow=`.\n\nIf this endpoint is called via an AJAX request, the response contains the recovery flow without any redirects.\n\nThis endpoint is NOT INTENDED for API clients and only works with browsers (Chrome, Firefox, ...).\n\nMore information can be found at [Ory Kratos Email and Phone Verification Documentation](https://www.ory.sh/docs/kratos/self-service/flows/verify-email-account-activation).",
        "schemes": [
          "http",
          "https"
        ],
        "tags": [
          "frontend"
        ],
        "summary": "Create Verification Flow for Browser Clients",
        "operationId": "createBrowserVerificationFlow",
        "parameters": [
          {
            "type": "string",
            "description": "The URL to return the browser to after the flow was completed.",
            "name": "return_to",
            "in": "query"
          }
        ],
        "responses": {
          "200": {
            "description": "verificationFlow",
            "schema": {
              "$ref": "#/definitions/verificationFlow"
            }
          },
          "303": {
            "$ref": "#/responses/emptyResponse"
          },
          "default": {
            "description": "errorGeneric",
            "schema": {
              "$ref": "#/definitions/errorGeneric"
            }
          }
        }
      }
    },
    "/self-service/verification/flows": {
      "get": {
        "description": "This endpoint returns a verification flow's context with, for example, error details and other information.\n\nBrowser flows expect the anti-CSRF cookie to be included in the request's HTTP Cookie Header.\nFor AJAX requests you must ensure that cookies are included in the request or requests will fail.\n\nIf you use the browser-flow for server-side apps, the services need to run on a common top-level-domain\nand you need to forward the incoming HTTP Cookie header to this endpoint:\n\n```js\npseudo-code example\nrouter.get('/recovery', async function (req, res) {\nconst flow = await client.getVerificationFlow(req.header('cookie'), req.query['flow'])\n\nres.render('verification', flow)\n})\n```\n\nMore information can be found at [Ory Kratos Email and Phone Verification Documentation](https://www.ory.sh/docs/kratos/self-service/flows/verify-email-account-activation).",
        "produces": [
          "application/json"
        ],
        "schemes": [
          "http",
          "https"
        ],
        "tags": [
          "frontend"
        ],
        "summary": "Get Verification Flow",
        "operationId": "getVerificationFlow",
        "parameters": [
          {
            "type": "string",
            "description": "The Flow ID\n\nThe value for this parameter comes from `request` URL Query parameter sent to your\napplication (e.g. `/verification?flow=abcde`).",
            "name": "id",
            "in": "query",
            "required": true
          },
          {
            "type": "string",
            "description": "HTTP Cookies\n\nWhen using the SDK on the server side you must include the HTTP Cookie Header\noriginally sent to your HTTP handler here.",
            "name": "cookie",
            "in": "header"
          }
        ],
        "responses": {
          "200": {
            "description": "verificationFlow",
            "schema": {
              "$ref": "#/definitions/verificationFlow"
            }
          },
          "403": {
            "description": "errorGeneric",
            "schema": {
              "$ref": "#/definitions/errorGeneric"
            }
          },
          "404": {
            "description": "errorGeneric",
            "schema": {
              "$ref": "#/definitions/errorGeneric"
            }
          },
          "default": {
            "description": "errorGeneric",
            "schema": {
              "$ref": "#/definitions/errorGeneric"
            }
          }
        }
      }
    },
    "/sessions": {
      "get": {
        "description": "This endpoints returns all other active sessions that belong to the logged-in user.\nThe current session can be retrieved by calling the `/sessions/whoami` endpoint.",
        "schemes": [
          "http",
          "https"
        ],
        "tags": [
          "frontend"
        ],
        "summary": "Get My Active Sessions",
        "operationId": "listMySessions",
        "parameters": [
          {
            "maximum": 1000,
            "minimum": 1,
            "type": "integer",
            "format": "int64",
            "default": 250,
            "description": "Deprecated Items per Page\n\nDEPRECATED: Please use `page_token` instead. This parameter will be removed in the future.\n\nThis is the number of items per page.",
            "name": "per_page",
            "in": "query"
          },
          {
            "type": "integer",
            "format": "int64",
            "description": "Deprecated Pagination Page\n\nDEPRECATED: Please use `page_token` instead. This parameter will be removed in the future.\n\nThis value is currently an integer, but it is not sequential. The value is not the page number, but a\nreference. The next page can be any number and some numbers might return an empty list.\n\nFor example, page 2 might not follow after page 1. And even if page 3 and 5 exist, but page 4 might not exist.\nThe first page can be retrieved by omitting this parameter. Following page pointers will be returned in the\n`Link` header.",
            "name": "page",
            "in": "query"
          },
          {
            "maximum": 500,
            "minimum": 1,
            "type": "integer",
            "format": "int64",
            "default": 250,
            "description": "Page Size\n\nThis is the number of items per page to return. For details on pagination please head over to the\n[pagination documentation](https://www.ory.sh/docs/ecosystem/api-design#pagination).",
            "name": "page_size",
            "in": "query"
          },
          {
            "minimum": 1,
            "type": "string",
            "default": "1",
            "description": "Next Page Token\n\nThe next page token. For details on pagination please head over to the\n[pagination documentation](https://www.ory.sh/docs/ecosystem/api-design#pagination).",
            "name": "page_token",
            "in": "query"
          },
          {
            "type": "string",
            "description": "Set the Session Token when calling from non-browser clients. A session token has a format of `MP2YWEMeM8MxjkGKpH4dqOQ4Q4DlSPaj`.",
            "name": "X-Session-Token",
            "in": "header"
          },
          {
            "type": "string",
            "description": "Set the Cookie Header. This is especially useful when calling this endpoint from a server-side application. In that\nscenario you must include the HTTP Cookie Header which originally was included in the request to your server.\nAn example of a session in the HTTP Cookie Header is: `ory_kratos_session=a19iOVAbdzdgl70Rq1QZmrKmcjDtdsviCTZx7m9a9yHIUS8Wa9T7hvqyGTsLHi6Qifn2WUfpAKx9DWp0SJGleIn9vh2YF4A16id93kXFTgIgmwIOvbVAScyrx7yVl6bPZnCx27ec4WQDtaTewC1CpgudeDV2jQQnSaCP6ny3xa8qLH-QUgYqdQuoA_LF1phxgRCUfIrCLQOkolX5nv3ze_f==`.\n\nIt is ok if more than one cookie are included here as all other cookies will be ignored.",
            "name": "Cookie",
            "in": "header"
          }
        ],
        "responses": {
          "200": {
            "$ref": "#/responses/listMySessions"
          },
          "400": {
            "description": "errorGeneric",
            "schema": {
              "$ref": "#/definitions/errorGeneric"
            }
          },
          "401": {
            "description": "errorGeneric",
            "schema": {
              "$ref": "#/definitions/errorGeneric"
            }
          },
          "default": {
            "description": "errorGeneric",
            "schema": {
              "$ref": "#/definitions/errorGeneric"
            }
          }
        }
      },
      "delete": {
        "description": "Calling this endpoint invalidates all except the current session that belong to the logged-in user.\nSession data are not deleted.",
        "schemes": [
          "http",
          "https"
        ],
        "tags": [
          "frontend"
        ],
        "summary": "Disable my other sessions",
        "operationId": "disableMyOtherSessions",
        "parameters": [
          {
            "type": "string",
            "description": "Set the Session Token when calling from non-browser clients. A session token has a format of `MP2YWEMeM8MxjkGKpH4dqOQ4Q4DlSPaj`.",
            "name": "X-Session-Token",
            "in": "header"
          },
          {
            "type": "string",
            "description": "Set the Cookie Header. This is especially useful when calling this endpoint from a server-side application. In that\nscenario you must include the HTTP Cookie Header which originally was included in the request to your server.\nAn example of a session in the HTTP Cookie Header is: `ory_kratos_session=a19iOVAbdzdgl70Rq1QZmrKmcjDtdsviCTZx7m9a9yHIUS8Wa9T7hvqyGTsLHi6Qifn2WUfpAKx9DWp0SJGleIn9vh2YF4A16id93kXFTgIgmwIOvbVAScyrx7yVl6bPZnCx27ec4WQDtaTewC1CpgudeDV2jQQnSaCP6ny3xa8qLH-QUgYqdQuoA_LF1phxgRCUfIrCLQOkolX5nv3ze_f==`.\n\nIt is ok if more than one cookie are included here as all other cookies will be ignored.",
            "name": "Cookie",
            "in": "header"
          }
        ],
        "responses": {
          "200": {
            "description": "deleteMySessionsCount",
            "schema": {
              "$ref": "#/definitions/deleteMySessionsCount"
            }
          },
          "400": {
            "description": "errorGeneric",
            "schema": {
              "$ref": "#/definitions/errorGeneric"
            }
          },
          "401": {
            "description": "errorGeneric",
            "schema": {
              "$ref": "#/definitions/errorGeneric"
            }
          },
          "default": {
            "description": "errorGeneric",
            "schema": {
              "$ref": "#/definitions/errorGeneric"
            }
          }
        }
      }
    },
    "/sessions/token-exchange": {
      "get": {
        "produces": [
          "application/json"
        ],
        "schemes": [
          "http",
          "https"
        ],
        "tags": [
          "frontend"
        ],
        "summary": "Exchange Session Token",
        "operationId": "exchangeSessionToken",
        "parameters": [
          {
            "type": "string",
            "description": "The part of the code return when initializing the flow.",
            "name": "init_code",
            "in": "query",
            "required": true
          },
          {
            "type": "string",
            "description": "The part of the code returned by the return_to URL.",
            "name": "return_to_code",
            "in": "query",
            "required": true
          }
        ],
        "responses": {
          "200": {
            "description": "successfulNativeLogin",
            "schema": {
              "$ref": "#/definitions/successfulNativeLogin"
            }
          },
          "403": {
            "description": "errorGeneric",
            "schema": {
              "$ref": "#/definitions/errorGeneric"
            }
          },
          "404": {
            "description": "errorGeneric",
            "schema": {
              "$ref": "#/definitions/errorGeneric"
            }
          },
          "410": {
            "description": "errorGeneric",
            "schema": {
              "$ref": "#/definitions/errorGeneric"
            }
          },
          "default": {
            "description": "errorGeneric",
            "schema": {
              "$ref": "#/definitions/errorGeneric"
            }
          }
        }
      }
    },
    "/sessions/whoami": {
      "get": {
        "description": "Uses the HTTP Headers in the GET request to determine (e.g. by using checking the cookies) who is authenticated.\nReturns a session object in the body or 401 if the credentials are invalid or no credentials were sent.\nWhen the request it successful it adds the user ID to the 'X-Kratos-Authenticated-Identity-Id' header\nin the response.\n\nIf you call this endpoint from a server-side application, you must forward the HTTP Cookie Header to this endpoint:\n\n```js\npseudo-code example\nrouter.get('/protected-endpoint', async function (req, res) {\nconst session = await client.toSession(undefined, req.header('cookie'))\n\nconsole.log(session)\n})\n```\n\nWhen calling this endpoint from a non-browser application (e.g. mobile app) you must include the session token:\n\n```js\npseudo-code example\n...\nconst session = await client.toSession(\"the-session-token\")\n\nconsole.log(session)\n```\n\nWhen using a token template, the token is included in the `tokenized` field of the session.\n\n```js\npseudo-code example\n...\nconst session = await client.toSession(\"the-session-token\", { tokenize_as: \"example-jwt-template\" })\n\nconsole.log(session.tokenized) // The JWT\n```\n\nDepending on your configuration this endpoint might return a 403 status code if the session has a lower Authenticator\nAssurance Level (AAL) than is possible for the identity. This can happen if the identity has password + webauthn\ncredentials (which would result in AAL2) but the session has only AAL1. If this error occurs, ask the user\nto sign in with the second factor or change the configuration.\n\nThis endpoint is useful for:\n\nAJAX calls. Remember to send credentials and set up CORS correctly!\nReverse proxies and API Gateways\nServer-side calls - use the `X-Session-Token` header!\n\nThis endpoint authenticates users by checking:\n\nif the `Cookie` HTTP header was set containing an Ory Kratos Session Cookie;\nif the `Authorization: bearer \u003cory-session-token\u003e` HTTP header was set with a valid Ory Kratos Session Token;\nif the `X-Session-Token` HTTP header was set with a valid Ory Kratos Session Token.\n\nIf none of these headers are set or the cookie or token are invalid, the endpoint returns a HTTP 401 status code.\n\nAs explained above, this request may fail due to several reasons. The `error.id` can be one of:\n\n`session_inactive`: No active session was found in the request (e.g. no Ory Session Cookie / Ory Session Token).\n`session_aal2_required`: An active session was found but it does not fulfil the Authenticator Assurance Level, implying that the session must (e.g.) authenticate the second factor.",
        "produces": [
          "application/json"
        ],
        "schemes": [
          "http",
          "https"
        ],
        "tags": [
          "frontend"
        ],
        "summary": "Check Who the Current HTTP Session Belongs To",
        "operationId": "toSession",
        "parameters": [
          {
            "type": "string",
            "description": "Set the Session Token when calling from non-browser clients. A session token has a format of `MP2YWEMeM8MxjkGKpH4dqOQ4Q4DlSPaj`.",
            "name": "X-Session-Token",
            "in": "header"
          },
          {
            "type": "string",
            "description": "Set the Cookie Header. This is especially useful when calling this endpoint from a server-side application. In that\nscenario you must include the HTTP Cookie Header which originally was included in the request to your server.\nAn example of a session in the HTTP Cookie Header is: `ory_kratos_session=a19iOVAbdzdgl70Rq1QZmrKmcjDtdsviCTZx7m9a9yHIUS8Wa9T7hvqyGTsLHi6Qifn2WUfpAKx9DWp0SJGleIn9vh2YF4A16id93kXFTgIgmwIOvbVAScyrx7yVl6bPZnCx27ec4WQDtaTewC1CpgudeDV2jQQnSaCP6ny3xa8qLH-QUgYqdQuoA_LF1phxgRCUfIrCLQOkolX5nv3ze_f==`.\n\nIt is ok if more than one cookie are included here as all other cookies will be ignored.",
            "name": "Cookie",
            "in": "header"
          },
          {
            "type": "string",
            "description": "Returns the session additionally as a token (such as a JWT)\n\nThe value of this parameter has to be a valid, configured Ory Session token template. For more information head over to [the documentation](http://ory.sh/docs/identities/session-to-jwt-cors).",
            "name": "tokenize_as",
            "in": "query"
          }
        ],
        "responses": {
          "200": {
            "description": "session",
            "schema": {
              "$ref": "#/definitions/session"
            }
          },
          "401": {
            "description": "errorGeneric",
            "schema": {
              "$ref": "#/definitions/errorGeneric"
            }
          },
          "403": {
            "description": "errorGeneric",
            "schema": {
              "$ref": "#/definitions/errorGeneric"
            }
          },
          "default": {
            "description": "errorGeneric",
            "schema": {
              "$ref": "#/definitions/errorGeneric"
            }
          }
        }
      }
    },
    "/sessions/{id}": {
      "delete": {
        "description": "Calling this endpoint invalidates the specified session. The current session cannot be revoked.\nSession data are not deleted.",
        "schemes": [
          "http",
          "https"
        ],
        "tags": [
          "frontend"
        ],
        "summary": "Disable one of my sessions",
        "operationId": "disableMySession",
        "parameters": [
          {
            "type": "string",
            "description": "ID is the session's ID.",
            "name": "id",
            "in": "path",
            "required": true
          },
          {
            "type": "string",
            "description": "Set the Session Token when calling from non-browser clients. A session token has a format of `MP2YWEMeM8MxjkGKpH4dqOQ4Q4DlSPaj`.",
            "name": "X-Session-Token",
            "in": "header"
          },
          {
            "type": "string",
            "description": "Set the Cookie Header. This is especially useful when calling this endpoint from a server-side application. In that\nscenario you must include the HTTP Cookie Header which originally was included in the request to your server.\nAn example of a session in the HTTP Cookie Header is: `ory_kratos_session=a19iOVAbdzdgl70Rq1QZmrKmcjDtdsviCTZx7m9a9yHIUS8Wa9T7hvqyGTsLHi6Qifn2WUfpAKx9DWp0SJGleIn9vh2YF4A16id93kXFTgIgmwIOvbVAScyrx7yVl6bPZnCx27ec4WQDtaTewC1CpgudeDV2jQQnSaCP6ny3xa8qLH-QUgYqdQuoA_LF1phxgRCUfIrCLQOkolX5nv3ze_f==`.\n\nIt is ok if more than one cookie are included here as all other cookies will be ignored.",
            "name": "Cookie",
            "in": "header"
          }
        ],
        "responses": {
          "204": {
            "$ref": "#/responses/emptyResponse"
          },
          "400": {
            "description": "errorGeneric",
            "schema": {
              "$ref": "#/definitions/errorGeneric"
            }
          },
          "401": {
            "description": "errorGeneric",
            "schema": {
              "$ref": "#/definitions/errorGeneric"
            }
          },
          "default": {
            "description": "errorGeneric",
            "schema": {
              "$ref": "#/definitions/errorGeneric"
            }
          }
        }
      }
    },
    "/version": {
      "get": {
        "description": "This endpoint returns the service version typically notated using semantic versioning.\n\nIf the service supports TLS Edge Termination, this endpoint does not require the\n`X-Forwarded-Proto` header to be set.\n\nBe aware that if you are running multiple nodes of this service, the health status will never\nrefer to the cluster state, only to a single instance.",
        "produces": [
          "application/json"
        ],
        "tags": [
          "version"
        ],
        "summary": "Get service version",
        "operationId": "getVersion",
        "responses": {
          "200": {
            "description": "version",
            "schema": {
              "$ref": "#/definitions/version"
            }
          }
        }
      }
    }
  },
  "definitions": {
    "CodeAddressType": {
      "type": "string"
    },
    "DefaultError": {},
    "Duration": {
      "description": "A Duration represents the elapsed time between two instants\nas an int64 nanosecond count. The representation limits the\nlargest representable duration to approximately 290 years.",
      "type": "integer",
      "format": "int64"
    },
    "ID": {
      "type": "integer",
      "format": "int64"
    },
    "JSONRawMessage": {
      "type": "object",
      "title": "JSONRawMessage represents a json.RawMessage that works well with JSON, SQL, and Swagger."
    },
    "NullTime": {
      "description": "NullTime implements the Scanner interface so\nit can be used as a scan destination, similar to NullString.",
      "type": "object",
      "title": "NullTime represents a time.Time that may be null.",
      "properties": {
        "Time": {
          "type": "string",
          "format": "date-time"
        },
        "Valid": {
          "type": "boolean"
        }
      }
    },
    "OAuth2Client": {
      "type": "object",
      "title": "OAuth2Client OAuth 2.0 Clients are used to perform OAuth 2.0 and OpenID Connect flows. Usually, OAuth 2.0 clients are generated for applications which want to consume your OAuth 2.0 or OpenID Connect capabilities.",
      "properties": {
        "AdditionalProperties": {
          "type": "object",
          "additionalProperties": {}
        },
        "access_token_strategy": {
          "description": "OAuth 2.0 Access Token Strategy  AccessTokenStrategy is the strategy used to generate access tokens. Valid options are `jwt` and `opaque`. `jwt` is a bad idea, see https://www.ory.sh/docs/hydra/advanced#json-web-tokens Setting the stragegy here overrides the global setting in `strategies.access_token`.",
          "type": "string"
        },
        "allowed_cors_origins": {
          "type": "array",
          "items": {
            "type": "string"
          }
        },
        "audience": {
          "type": "array",
          "items": {
            "type": "string"
          }
        },
        "authorization_code_grant_access_token_lifespan": {
          "description": "Specify a time duration in milliseconds, seconds, minutes, hours.",
          "type": "string"
        },
        "authorization_code_grant_id_token_lifespan": {
          "description": "Specify a time duration in milliseconds, seconds, minutes, hours.",
          "type": "string"
        },
        "authorization_code_grant_refresh_token_lifespan": {
          "description": "Specify a time duration in milliseconds, seconds, minutes, hours.",
          "type": "string"
        },
        "backchannel_logout_session_required": {
          "description": "OpenID Connect Back-Channel Logout Session Required  Boolean value specifying whether the RP requires that a sid (session ID) Claim be included in the Logout Token to identify the RP session with the OP when the backchannel_logout_uri is used. If omitted, the default value is false.",
          "type": "boolean"
        },
        "backchannel_logout_uri": {
          "description": "OpenID Connect Back-Channel Logout URI  RP URL that will cause the RP to log itself out when sent a Logout Token by the OP.",
          "type": "string"
        },
        "client_credentials_grant_access_token_lifespan": {
          "description": "Specify a time duration in milliseconds, seconds, minutes, hours.",
          "type": "string"
        },
        "client_id": {
          "description": "OAuth 2.0 Client ID  The ID is autogenerated and immutable.",
          "type": "string"
        },
        "client_name": {
          "description": "OAuth 2.0 Client Name  The human-readable name of the client to be presented to the end-user during authorization.",
          "type": "string"
        },
        "client_secret": {
          "description": "OAuth 2.0 Client Secret  The secret will be included in the create request as cleartext, and then never again. The secret is kept in hashed format and is not recoverable once lost.",
          "type": "string"
        },
        "client_secret_expires_at": {
          "description": "OAuth 2.0 Client Secret Expires At  The field is currently not supported and its value is always 0.",
          "type": "integer",
          "format": "int64"
        },
        "client_uri": {
          "description": "OAuth 2.0 Client URI  ClientURI is a URL string of a web page providing information about the client. If present, the server SHOULD display this URL to the end-user in a clickable fashion.",
          "type": "string"
        },
        "contacts": {
          "type": "array",
          "items": {
            "type": "string"
          }
        },
        "created_at": {
          "description": "OAuth 2.0 Client Creation Date  CreatedAt returns the timestamp of the client's creation.",
          "type": "string",
          "format": "date-time"
        },
        "frontchannel_logout_session_required": {
          "description": "OpenID Connect Front-Channel Logout Session Required  Boolean value specifying whether the RP requires that iss (issuer) and sid (session ID) query parameters be included to identify the RP session with the OP when the frontchannel_logout_uri is used. If omitted, the default value is false.",
          "type": "boolean"
        },
        "frontchannel_logout_uri": {
          "description": "OpenID Connect Front-Channel Logout URI  RP URL that will cause the RP to log itself out when rendered in an iframe by the OP. An iss (issuer) query parameter and a sid (session ID) query parameter MAY be included by the OP to enable the RP to validate the request and to determine which of the potentially multiple sessions is to be logged out; if either is included, both MUST be.",
          "type": "string"
        },
        "grant_types": {
          "type": "array",
          "items": {
            "type": "string"
          }
        },
        "implicit_grant_access_token_lifespan": {
          "description": "Specify a time duration in milliseconds, seconds, minutes, hours.",
          "type": "string"
        },
        "implicit_grant_id_token_lifespan": {
          "description": "Specify a time duration in milliseconds, seconds, minutes, hours.",
          "type": "string"
        },
        "jwks": {
          "description": "OAuth 2.0 Client JSON Web Key Set  Client's JSON Web Key Set [JWK] document, passed by value. The semantics of the jwks parameter are the same as the jwks_uri parameter, other than that the JWK Set is passed by value, rather than by reference. This parameter is intended only to be used by Clients that, for some reason, are unable to use the jwks_uri parameter, for instance, by native applications that might not have a location to host the contents of the JWK Set. If a Client can use jwks_uri, it MUST NOT use jwks. One significant downside of jwks is that it does not enable key rotation (which jwks_uri does, as described in Section 10 of OpenID Connect Core 1.0 [OpenID.Core]). The jwks_uri and jwks parameters MUST NOT be used together."
        },
        "jwks_uri": {
          "description": "OAuth 2.0 Client JSON Web Key Set URL  URL for the Client's JSON Web Key Set [JWK] document. If the Client signs requests to the Server, it contains the signing key(s) the Server uses to validate signatures from the Client. The JWK Set MAY also contain the Client's encryption keys(s), which are used by the Server to encrypt responses to the Client. When both signing and encryption keys are made available, a use (Key Use) parameter value is REQUIRED for all keys in the referenced JWK Set to indicate each key's intended usage. Although some algorithms allow the same key to be used for both signatures and encryption, doing so is NOT RECOMMENDED, as it is less secure. The JWK x5c parameter MAY be used to provide X.509 representations of keys provided. When used, the bare key values MUST still be present and MUST match those in the certificate.",
          "type": "string"
        },
        "jwt_bearer_grant_access_token_lifespan": {
          "description": "Specify a time duration in milliseconds, seconds, minutes, hours.",
          "type": "string"
        },
        "logo_uri": {
          "description": "OAuth 2.0 Client Logo URI  A URL string referencing the client's logo.",
          "type": "string"
        },
        "metadata": {
        },
        "owner": {
          "description": "OAuth 2.0 Client Owner  Owner is a string identifying the owner of the OAuth 2.0 Client.",
          "type": "string"
        },
        "policy_uri": {
          "description": "OAuth 2.0 Client Policy URI  PolicyURI is a URL string that points to a human-readable privacy policy document that describes how the deployment organization collects, uses, retains, and discloses personal data.",
          "type": "string"
        },
        "post_logout_redirect_uris": {
          "type": "array",
          "items": {
            "type": "string"
          }
        },
        "redirect_uris": {
          "type": "array",
          "items": {
            "type": "string"
          }
        },
        "refresh_token_grant_access_token_lifespan": {
          "description": "Specify a time duration in milliseconds, seconds, minutes, hours.",
          "type": "string"
        },
        "refresh_token_grant_id_token_lifespan": {
          "description": "Specify a time duration in milliseconds, seconds, minutes, hours.",
          "type": "string"
        },
        "refresh_token_grant_refresh_token_lifespan": {
          "description": "Specify a time duration in milliseconds, seconds, minutes, hours.",
          "type": "string"
        },
        "registration_access_token": {
          "description": "OpenID Connect Dynamic Client Registration Access Token  RegistrationAccessToken can be used to update, get, or delete the OAuth2 Client. It is sent when creating a client using Dynamic Client Registration.",
          "type": "string"
        },
        "registration_client_uri": {
          "description": "OpenID Connect Dynamic Client Registration URL  RegistrationClientURI is the URL used to update, get, or delete the OAuth2 Client.",
          "type": "string"
        },
        "request_object_signing_alg": {
          "description": "OpenID Connect Request Object Signing Algorithm  JWS [JWS] alg algorithm [JWA] that MUST be used for signing Request Objects sent to the OP. All Request Objects from this Client MUST be rejected, if not signed with this algorithm.",
          "type": "string"
        },
        "request_uris": {
          "type": "array",
          "items": {
            "type": "string"
          }
        },
        "response_types": {
          "type": "array",
          "items": {
            "type": "string"
          }
        },
        "scope": {
          "description": "OAuth 2.0 Client Scope  Scope is a string containing a space-separated list of scope values (as described in Section 3.3 of OAuth 2.0 [RFC6749]) that the client can use when requesting access tokens.",
          "type": "string"
        },
        "sector_identifier_uri": {
          "description": "OpenID Connect Sector Identifier URI  URL using the https scheme to be used in calculating Pseudonymous Identifiers by the OP. The URL references a file with a single JSON array of redirect_uri values.",
          "type": "string"
        },
        "skip_consent": {
          "description": "SkipConsent skips the consent screen for this client. This field can only be set from the admin API.",
          "type": "boolean"
        },
        "subject_type": {
          "description": "OpenID Connect Subject Type  The `subject_types_supported` Discovery parameter contains a list of the supported subject_type values for this server. Valid types include `pairwise` and `public`.",
          "type": "string"
        },
        "token_endpoint_auth_method": {
          "description": "OAuth 2.0 Token Endpoint Authentication Method  Requested Client Authentication method for the Token Endpoint. The options are:  `client_secret_basic`: (default) Send `client_id` and `client_secret` as `application/x-www-form-urlencoded` encoded in the HTTP Authorization header. `client_secret_post`: Send `client_id` and `client_secret` as `application/x-www-form-urlencoded` in the HTTP body. `private_key_jwt`: Use JSON Web Tokens to authenticate the client. `none`: Used for public clients (native apps, mobile apps) which can not have secrets.",
          "type": "string"
        },
        "token_endpoint_auth_signing_alg": {
          "description": "OAuth 2.0 Token Endpoint Signing Algorithm  Requested Client Authentication signing algorithm for the Token Endpoint.",
          "type": "string"
        },
        "tos_uri": {
          "description": "OAuth 2.0 Client Terms of Service URI  A URL string pointing to a human-readable terms of service document for the client that describes a contractual relationship between the end-user and the client that the end-user accepts when authorizing the client.",
          "type": "string"
        },
        "updated_at": {
          "description": "OAuth 2.0 Client Last Update Date  UpdatedAt returns the timestamp of the last update.",
          "type": "string",
          "format": "date-time"
        },
        "userinfo_signed_response_alg": {
          "description": "OpenID Connect Request Userinfo Signed Response Algorithm  JWS alg algorithm [JWA] REQUIRED for signing UserInfo Responses. If this is specified, the response will be JWT [JWT] serialized, and signed using JWS. The default, if omitted, is for the UserInfo Response to return the Claims as a UTF-8 encoded JSON object using the application/json content-type.",
          "type": "string"
        }
      }
    },
    "OAuth2ConsentRequestOpenIDConnectContext": {
      "description": "OAuth2ConsentRequestOpenIDConnectContext struct for OAuth2ConsentRequestOpenIDConnectContext",
      "type": "object",
      "properties": {
        "AdditionalProperties": {
          "type": "object",
          "additionalProperties": {}
        },
        "acr_values": {
          "description": "ACRValues is the Authentication AuthorizationContext Class Reference requested in the OAuth 2.0 Authorization request. It is a parameter defined by OpenID Connect and expresses which level of authentication (e.g. 2FA) is required.  OpenID Connect defines it as follows: \u003e Requested Authentication AuthorizationContext Class Reference values. Space-separated string that specifies the acr values that the Authorization Server is being requested to use for processing this Authentication Request, with the values appearing in order of preference. The Authentication AuthorizationContext Class satisfied by the authentication performed is returned as the acr Claim Value, as specified in Section 2. The acr Claim is requested as a Voluntary Claim by this parameter.",
          "type": "array",
          "items": {
            "type": "string"
          }
        },
        "display": {
          "description": "Display is a string value that specifies how the Authorization Server displays the authentication and consent user interface pages to the End-User. The defined values are: page: The Authorization Server SHOULD display the authentication and consent UI consistent with a full User Agent page view. If the display parameter is not specified, this is the default display mode. popup: The Authorization Server SHOULD display the authentication and consent UI consistent with a popup User Agent window. The popup User Agent window should be of an appropriate size for a login-focused dialog and should not obscure the entire window that it is popping up over. touch: The Authorization Server SHOULD display the authentication and consent UI consistent with a device that leverages a touch interface. wap: The Authorization Server SHOULD display the authentication and consent UI consistent with a \\\"feature phone\\\" type display.  The Authorization Server MAY also attempt to detect the capabilities of the User Agent and present an appropriate display.",
          "type": "string"
        },
        "id_token_hint_claims": {
          "description": "IDTokenHintClaims are the claims of the ID Token previously issued by the Authorization Server being passed as a hint about the End-User's current or past authenticated session with the Client.",
          "type": "object",
          "additionalProperties": {}
        },
        "login_hint": {
          "description": "LoginHint hints about the login identifier the End-User might use to log in (if necessary). This hint can be used by an RP if it first asks the End-User for their e-mail address (or other identifier) and then wants to pass that value as a hint to the discovered authorization service. This value MAY also be a phone number in the format specified for the phone_number Claim. The use of this parameter is optional.",
          "type": "string"
        },
        "ui_locales": {
          "description": "UILocales is the End-User'id preferred languages and scripts for the user interface, represented as a space-separated list of BCP47 [RFC5646] language tag values, ordered by preference. For instance, the value \\\"fr-CA fr en\\\" represents a preference for French as spoken in Canada, then French (without a region designation), followed by English (without a region designation). An error SHOULD NOT result if some or all of the requested locales are not supported by the OpenID Provider.",
          "type": "array",
          "items": {
            "type": "string"
          }
        }
      }
    },
    "OAuth2LoginChallengeParams": {
      "type": "object"
    },
    "OAuth2LoginRequest": {
      "description": "OAuth2LoginRequest struct for OAuth2LoginRequest",
      "type": "object",
      "properties": {
        "AdditionalProperties": {
          "type": "object",
          "additionalProperties": {}
        },
        "challenge": {
          "description": "ID is the identifier (\\\"login challenge\\\") of the login request. It is used to identify the session.",
          "type": "string"
        },
        "client": {
          "$ref": "#/definitions/OAuth2Client"
        },
        "oidc_context": {
          "$ref": "#/definitions/OAuth2ConsentRequestOpenIDConnectContext"
        },
        "request_url": {
          "description": "RequestURL is the original OAuth 2.0 Authorization URL requested by the OAuth 2.0 client. It is the URL which initiates the OAuth 2.0 Authorization Code or OAuth 2.0 Implicit flow. This URL is typically not needed, but might come in handy if you want to deal with additional request parameters.",
          "type": "string"
        },
        "requested_access_token_audience": {
          "type": "array",
          "items": {
            "type": "string"
          }
        },
        "requested_scope": {
          "type": "array",
          "items": {
            "type": "string"
          }
        },
        "session_id": {
          "description": "SessionID is the login session ID. If the user-agent reuses a login session (via cookie / remember flag) this ID will remain the same. If the user-agent did not have an existing authentication session (e.g. remember is false) this will be a new random value. This value is used as the \\\"sid\\\" parameter in the ID Token and in OIDC Front-/Back- channel logout. It's value can generally be used to associate consecutive login requests by a certain user.",
          "type": "string"
        },
        "skip": {
          "description": "Skip, if true, implies that the client has requested the same scopes from the same user previously. If true, you can skip asking the user to grant the requested scopes, and simply forward the user to the redirect URL.  This feature allows you to update / set session information.",
          "type": "boolean"
        },
        "subject": {
          "description": "Subject is the user ID of the end-user that authenticated. Now, that end user needs to grant or deny the scope requested by the OAuth 2.0 client. If this value is set and `skip` is true, you MUST include this subject type when accepting the login request, or the request will fail.",
          "type": "string"
        }
      }
    },
    "RecoveryAddressType": {
      "type": "string",
      "title": "RecoveryAddressType must not exceed 16 characters as that is the limitation in the SQL Schema."
    },
    "UUID": {"type": "string", "format": "uuid4"},
    "authenticatorAssuranceLevel": {
      "description": "The authenticator assurance level can be one of \"aal1\", \"aal2\", or \"aal3\". A higher number means that it is harder\nfor an attacker to compromise the account.\n\nGenerally, \"aal1\" implies that one authentication factor was used while AAL2 implies that two factors (e.g.\npassword + TOTP) have been used.\n\nTo learn more about these levels please head over to: https://www.ory.sh/kratos/docs/concepts/credentials",
      "type": "string",
      "title": "Authenticator Assurance Level (AAL)"
    },
    "batchPatchIdentitiesResponse": {
      "description": "Patch identities response",
      "type": "object",
      "properties": {
        "identities": {
          "description": "The patch responses for the individual identities.",
          "type": "array",
          "items": {
            "$ref": "#/definitions/identityPatchResponse"
          }
        }
      }
    },
    "continueWith": {
    },
    "continueWithSetOrySessionToken": {
      "description": "Indicates that a session was issued, and the application should use this token for authenticated requests",
      "type": "object",
      "required": [
        "action",
        "ory_session_token"
      ],
      "properties": {
        "action": {
<<<<<<< HEAD
          "description": "Action will always be `set_ory_session_token`\nset_ory_session_token ContinueWithActionSetOrySessionToken\nshow_verification_ui ContinueWithActionShowVerificationUI\nshow_settings_ui ContinueWithActionShowSettingsUI",
          "type": "string",
          "enum": [
            "set_ory_session_token",
            "show_verification_ui",
            "show_settings_ui"
          ],
          "x-go-enum-desc": "set_ory_session_token ContinueWithActionSetOrySessionToken\nshow_verification_ui ContinueWithActionShowVerificationUI\nshow_settings_ui ContinueWithActionShowSettingsUI"
=======
          "description": "Action will always be `set_ory_session_token`\nset_ory_session_token ContinueWithActionSetOrySessionTokenString",
          "type": "string",
          "enum": [
            "set_ory_session_token"
          ],
          "x-go-enum-desc": "set_ory_session_token ContinueWithActionSetOrySessionTokenString"
>>>>>>> 5a9e53cc
        },
        "ory_session_token": {
          "description": "Token is the token of the session",
          "type": "string"
        }
      }
    },
    "continueWithSettingsUi": {
      "description": "Indicates, that the UI flow could be continued by showing a settings ui",
      "type": "object",
      "required": [
        "action",
        "flow"
      ],
      "properties": {
        "action": {
          "description": "Action will always be `show_settings_ui`\nset_ory_session_token ContinueWithActionSetOrySessionToken\nshow_verification_ui ContinueWithActionShowVerificationUI\nshow_settings_ui ContinueWithActionShowSettingsUI",
          "type": "string",
          "enum": [
            "set_ory_session_token",
            "show_verification_ui",
            "show_settings_ui"
          ],
          "x-go-enum-desc": "set_ory_session_token ContinueWithActionSetOrySessionToken\nshow_verification_ui ContinueWithActionShowVerificationUI\nshow_settings_ui ContinueWithActionShowSettingsUI"
        },
        "flow": {
          "$ref": "#/definitions/continueWithSettingsUiFlow"
        }
      }
    },
    "continueWithSettingsUiFlow": {
      "type": "object",
      "required": [
        "id"
      ],
      "properties": {
        "id": {
          "description": "The ID of the settings flow",
          "type": "string",
          "format": "uuid"
        }
      }
    },
    "continueWithVerificationUi": {
      "description": "Indicates, that the UI flow could be continued by showing a verification ui",
      "type": "object",
      "required": [
        "action",
        "flow"
      ],
      "properties": {
        "action": {
<<<<<<< HEAD
          "description": "Action will always be `show_verification_ui`\nset_ory_session_token ContinueWithActionSetOrySessionToken\nshow_verification_ui ContinueWithActionShowVerificationUI\nshow_settings_ui ContinueWithActionShowSettingsUI",
          "type": "string",
          "enum": [
            "set_ory_session_token",
            "show_verification_ui",
            "show_settings_ui"
          ],
          "x-go-enum-desc": "set_ory_session_token ContinueWithActionSetOrySessionToken\nshow_verification_ui ContinueWithActionShowVerificationUI\nshow_settings_ui ContinueWithActionShowSettingsUI"
=======
          "description": "Action will always be `show_verification_ui`\nshow_verification_ui ContinueWithActionShowVerificationUIString",
          "type": "string",
          "enum": [
            "show_verification_ui"
          ],
          "x-go-enum-desc": "show_verification_ui ContinueWithActionShowVerificationUIString"
>>>>>>> 5a9e53cc
        },
        "flow": {
          "$ref": "#/definitions/continueWithVerificationUiFlow"
        }
      }
    },
    "continueWithVerificationUiFlow": {
      "type": "object",
      "required": [
        "id",
        "verifiable_address"
      ],
      "properties": {
        "id": {
          "description": "The ID of the verification flow",
          "type": "string",
          "format": "uuid"
        },
        "url": {
          "description": "The URL of the verification flow",
          "type": "string"
        },
        "verifiable_address": {
          "description": "The address that should be verified in this flow",
          "type": "string"
        }
      }
    },
    "courierMessageStatus": {
      "description": "A Message's Status",
      "type": "integer",
      "format": "int64"
    },
    "courierMessageType": {
      "description": "It can either be `email` or `phone`",
      "type": "integer",
      "format": "int64",
      "title": "A Message's Type"
    },
    "createIdentityBody": {
      "description": "Create Identity Body",
      "type": "object",
      "required": [
        "schema_id",
        "traits"
      ],
      "properties": {
        "credentials": {
          "$ref": "#/definitions/identityWithCredentials"
        },
        "metadata_admin": {
          "description": "Store metadata about the user which is only accessible through admin APIs such as `GET /admin/identities/\u003cid\u003e`.",
          "type": "object"
        },
        "metadata_public": {
          "description": "Store metadata about the identity which the identity itself can see when calling for example the\nsession endpoint. Do not store sensitive information (e.g. credit score) about the identity in this field.",
          "type": "object"
        },
        "recovery_addresses": {
          "description": "RecoveryAddresses contains all the addresses that can be used to recover an identity.\n\nUse this structure to import recovery addresses for an identity. Please keep in mind\nthat the address needs to be represented in the Identity Schema or this field will be overwritten\non the next identity update.",
          "type": "array",
          "items": {
            "$ref": "#/definitions/recoveryIdentityAddress"
          }
        },
        "schema_id": {
          "description": "SchemaID is the ID of the JSON Schema to be used for validating the identity's traits.",
          "type": "string"
        },
        "state": {
          "$ref": "#/definitions/identityState"
        },
        "traits": {
          "description": "Traits represent an identity's traits. The identity is able to create, modify, and delete traits\nin a self-service manner. The input will always be validated against the JSON Schema defined\nin `schema_url`.",
          "type": "object"
        },
        "verifiable_addresses": {
          "description": "VerifiableAddresses contains all the addresses that can be verified by the user.\n\nUse this structure to import verified addresses for an identity. Please keep in mind\nthat the address needs to be represented in the Identity Schema or this field will be overwritten\non the next identity update.",
          "type": "array",
          "items": {
            "$ref": "#/definitions/verifiableIdentityAddress"
          }
        }
      }
    },
    "createRecoveryCodeForIdentityBody": {
      "description": "Create Recovery Code for Identity Request Body",
      "type": "object",
      "required": [
        "identity_id"
      ],
      "properties": {
        "expires_in": {
          "description": "Code Expires In\n\nThe recovery code will expire after that amount of time has passed. Defaults to the configuration value of\n`selfservice.methods.code.config.lifespan`.",
          "type": "string",
          "pattern": "^([0-9]+(ns|us|ms|s|m|h))*$"
        },
        "identity_id": {
          "description": "Identity to Recover\n\nThe identity's ID you wish to recover.",
          "type": "string",
          "format": "uuid"
        }
      }
    },
    "createRecoveryLinkForIdentityBody": {
      "description": "Create Recovery Link for Identity Request Body",
      "type": "object",
      "required": [
        "identity_id"
      ],
      "properties": {
        "expires_in": {
          "description": "Link Expires In\n\nThe recovery link will expire after that amount of time has passed. Defaults to the configuration value of\n`selfservice.methods.code.config.lifespan`.",
          "type": "string",
          "pattern": "^[0-9]+(ns|us|ms|s|m|h)$"
        },
        "identity_id": {
          "description": "Identity to Recover\n\nThe identity's ID you wish to recover.",
          "type": "string",
          "format": "uuid"
        }
      }
    },
    "deleteMySessionsCount": {
      "description": "Deleted Session Count",
      "type": "object",
      "properties": {
        "count": {
          "description": "The number of sessions that were revoked.",
          "type": "integer",
          "format": "int64"
        }
      }
    },
    "errorAuthenticatorAssuranceLevelNotSatisfied": {
      "type": "object",
      "title": "Is returned when an active session was found but the requested AAL is not satisfied.",
      "properties": {
        "error": {
          "$ref": "#/definitions/genericError"
        },
        "redirect_browser_to": {
          "description": "Points to where to redirect the user to next.",
          "type": "string"
        }
      }
    },
    "errorBrowserLocationChangeRequired": {
      "type": "object",
      "title": "Is sent when a flow requires a browser to change its location.",
      "properties": {
        "error": {
          "$ref": "#/definitions/errorGeneric"
        },
        "redirect_browser_to": {
          "description": "Points to where to redirect the user to next.",
          "type": "string"
        }
      }
    },
    "errorFlowReplaced": {
      "description": "Is sent when a flow is replaced by a different flow of the same class",
      "type": "object",
      "properties": {
        "error": {
          "$ref": "#/definitions/genericError"
        },
        "use_flow_id": {
          "description": "The flow ID that should be used for the new flow as it contains the correct messages.",
          "type": "string",
          "format": "uuid"
        }
      }
    },
    "errorGeneric": {
      "description": "The standard Ory JSON API error format.",
      "type": "object",
      "title": "JSON API Error Response",
      "required": [
        "error"
      ],
      "properties": {
        "error": {
          "$ref": "#/definitions/genericError"
        }
      }
    },
    "flowError": {
      "type": "object",
      "required": [
        "id"
      ],
      "properties": {
        "created_at": {
          "description": "CreatedAt is a helper struct field for gobuffalo.pop.",
          "type": "string",
          "format": "date-time"
        },
        "error": {
          "description": "The error",
          "type": "object"
        },
        "id": {
          "description": "ID of the error container.",
          "type": "string",
          "format": "uuid"
        },
        "updated_at": {
          "description": "UpdatedAt is a helper struct field for gobuffalo.pop.",
          "type": "string",
          "format": "date-time"
        }
      }
    },
    "genericError": {
      "type": "object",
      "required": [
        "message"
      ],
      "properties": {
        "code": {
          "description": "The status code",
          "type": "integer",
          "format": "int64",
          "example": 404
        },
        "debug": {
          "description": "Debug information\n\nThis field is often not exposed to protect against leaking\nsensitive information.",
          "type": "string",
          "example": "SQL field \"foo\" is not a bool."
        },
        "details": {
          "description": "Further error details",
          "type": "object",
          "additionalProperties": {}
        },
        "id": {
          "description": "The error ID\n\nUseful when trying to identify various errors in application logic.",
          "type": "string"
        },
        "message": {
          "description": "Error message\n\nThe error's message.",
          "type": "string",
          "example": "The resource could not be found"
        },
        "reason": {
          "description": "A human-readable reason for the error",
          "type": "string",
          "example": "User with ID 1234 does not exist."
        },
        "request": {
          "description": "The request ID\n\nThe request ID is often exposed internally in order to trace\nerrors across service architectures. This is often a UUID.",
          "type": "string",
          "example": "d7ef54b1-ec15-46e6-bccb-524b82c035e6"
        },
        "status": {
          "description": "The status description",
          "type": "string",
          "example": "Not Found"
        }
      }
    },
    "healthNotReadyStatus": {
      "type": "object",
      "properties": {
        "errors": {
          "description": "Errors contains a list of errors that caused the not ready status.",
          "type": "object",
          "additionalProperties": {
            "type": "string"
          }
        }
      }
    },
    "healthStatus": {
      "type": "object",
      "properties": {
        "status": {
          "description": "Status always contains \"ok\".",
          "type": "string"
        }
      }
    },
    "identity": {
      "description": "An [identity](https://www.ory.sh/docs/kratos/concepts/identity-user-model) represents a (human) user in Ory.",
      "type": "object",
      "title": "Identity represents an Ory Kratos identity",
      "required": [
        "id",
        "schema_id",
        "schema_url",
        "traits"
      ],
      "properties": {
        "created_at": {
          "description": "CreatedAt is a helper struct field for gobuffalo.pop.",
          "type": "string",
          "format": "date-time"
        },
        "credentials": {
          "description": "Credentials represents all credentials that can be used for authenticating this identity.",
          "type": "object",
          "additionalProperties": {
            "$ref": "#/definitions/identityCredentials"
          }
        },
        "id": {
          "description": "ID is the identity's unique identifier.\n\nThe Identity ID can not be changed and can not be chosen. This ensures future\ncompatibility and optimization for distributed stores such as CockroachDB.",
          "type": "string",
          "format": "uuid"
        },
        "metadata_admin": {
          "$ref": "#/definitions/nullJsonRawMessage"
        },
        "metadata_public": {
          "$ref": "#/definitions/nullJsonRawMessage"
        },
        "recovery_addresses": {
          "description": "RecoveryAddresses contains all the addresses that can be used to recover an identity.",
          "type": "array",
          "items": {
            "$ref": "#/definitions/recoveryIdentityAddress"
          },
          "x-omitempty": true
        },
        "schema_id": {
          "description": "SchemaID is the ID of the JSON Schema to be used for validating the identity's traits.",
          "type": "string"
        },
        "schema_url": {
          "description": "SchemaURL is the URL of the endpoint where the identity's traits schema can be fetched from.\n\nformat: url",
          "type": "string"
        },
        "state": {
          "$ref": "#/definitions/identityState"
        },
        "state_changed_at": {
          "$ref": "#/definitions/nullTime"
        },
        "traits": {
          "$ref": "#/definitions/identityTraits"
        },
        "updated_at": {
          "description": "UpdatedAt is a helper struct field for gobuffalo.pop.",
          "type": "string",
          "format": "date-time"
        },
        "verifiable_addresses": {
          "description": "VerifiableAddresses contains all the addresses that can be verified by the user.",
          "type": "array",
          "items": {
            "$ref": "#/definitions/verifiableIdentityAddress"
          },
          "x-omitempty": true
        }
      }
    },
    "identityCredentials": {
      "description": "Credentials represents a specific credential type",
      "type": "object",
      "properties": {
        "config": {
          "$ref": "#/definitions/JSONRawMessage"
        },
        "created_at": {
          "description": "CreatedAt is a helper struct field for gobuffalo.pop.",
          "type": "string",
          "format": "date-time"
        },
        "identifiers": {
          "description": "Identifiers represents a list of unique identifiers this credential type matches.",
          "type": "array",
          "items": {
            "type": "string"
          }
        },
        "type": {
          "$ref": "#/definitions/identityCredentialsType"
        },
        "updated_at": {
          "description": "UpdatedAt is a helper struct field for gobuffalo.pop.",
          "type": "string",
          "format": "date-time"
        },
        "version": {
          "description": "Version refers to the version of the credential. Useful when changing the config schema.",
          "type": "integer",
          "format": "int64"
        }
      }
    },
    "identityCredentialsCode": {
      "description": "CredentialsCode represents a one time login/registration code",
      "type": "object",
      "properties": {
        "address_type": {
          "$ref": "#/definitions/CodeAddressType"
        },
        "used_at": {
          "$ref": "#/definitions/NullTime"
        }
      }
    },
    "identityCredentialsOidc": {
      "type": "object",
      "title": "CredentialsOIDC is contains the configuration for credentials of the type oidc.",
      "properties": {
        "providers": {
          "type": "array",
          "items": {
            "$ref": "#/definitions/identityCredentialsOidcProvider"
          }
        }
      }
    },
    "identityCredentialsOidcProvider": {
      "type": "object",
      "title": "CredentialsOIDCProvider is contains a specific OpenID COnnect credential for a particular connection (e.g. Google).",
      "properties": {
        "initial_access_token": {
          "type": "string"
        },
        "initial_id_token": {
          "type": "string"
        },
        "initial_refresh_token": {
          "type": "string"
        },
        "provider": {
          "type": "string"
        },
        "subject": {
          "type": "string"
        }
      }
    },
    "identityCredentialsPassword": {
      "type": "object",
      "title": "CredentialsPassword is contains the configuration for credentials of the type password.",
      "properties": {
        "hashed_password": {
          "description": "HashedPassword is a hash-representation of the password.",
          "type": "string"
        }
      }
    },
    "identityCredentialsType": {
      "description": "and so on.",
      "type": "string",
      "title": "CredentialsType  represents several different credential types, like password credentials, passwordless credentials,"
    },
    "identityPatch": {
      "description": "Payload for patching an identity",
      "type": "object",
      "properties": {
        "create": {
          "$ref": "#/definitions/createIdentityBody"
        },
        "patch_id": {
          "description": "The ID of this patch.\n\nThe patch ID is optional. If specified, the ID will be returned in the\nresponse, so consumers of this API can correlate the response with the\npatch.",
          "type": "string",
          "format": "uuid"
        }
      }
    },
    "identityPatchResponse": {
      "description": "Response for a single identity patch",
      "type": "object",
      "properties": {
        "action": {
          "description": "The action for this specific patch\ncreate ActionCreate  Create this identity.",
          "type": "string",
          "enum": [
            "create"
          ],
          "x-go-enum-desc": "create ActionCreate  Create this identity."
        },
        "identity": {
          "description": "The identity ID payload of this patch",
          "type": "string",
          "format": "uuid"
        },
        "patch_id": {
          "description": "The ID of this patch response, if an ID was specified in the patch.",
          "type": "string",
          "format": "uuid"
        }
      }
    },
    "identitySchema": {
      "description": "Raw JSON Schema",
      "type": "object"
    },
    "identitySchemaContainer": {
      "description": "An Identity JSON Schema Container",
      "type": "object",
      "properties": {
        "id": {
          "description": "The ID of the Identity JSON Schema",
          "type": "string"
        },
        "schema": {
          "description": "The actual Identity JSON Schema",
          "type": "object"
        }
      }
    },
    "identitySchemas": {
      "description": "List of Identity JSON Schemas",
      "type": "array",
      "items": {
        "$ref": "#/definitions/identitySchemaContainer"
      }
    },
    "identityState": {
      "description": "The state can either be `active` or `inactive`.",
      "type": "string",
      "title": "An Identity's State"
    },
    "identityTraits": {
      "description": "Traits represent an identity's traits. The identity is able to create, modify, and delete traits\nin a self-service manner. The input will always be validated against the JSON Schema defined\nin `schema_url`.",
      "type": "object"
    },
    "identityVerifiableAddressStatus": {
      "description": "VerifiableAddressStatus must not exceed 16 characters as that is the limitation in the SQL Schema",
      "type": "string"
    },
    "identityVerifiableAddressType": {
      "description": "VerifiableAddressType must not exceed 16 characters as that is the limitation in the SQL Schema",
      "type": "string"
    },
    "identityWithCredentials": {
      "description": "Create Identity and Import Credentials",
      "type": "object",
      "properties": {
        "oidc": {
          "$ref": "#/definitions/identityWithCredentialsOidc"
        },
        "password": {
          "$ref": "#/definitions/identityWithCredentialsPassword"
        }
      }
    },
    "identityWithCredentialsOidc": {
      "description": "Create Identity and Import Social Sign In Credentials",
      "type": "object",
      "properties": {
        "config": {
          "$ref": "#/definitions/identityWithCredentialsOidcConfig"
        }
      }
    },
    "identityWithCredentialsOidcConfig": {
      "type": "object",
      "properties": {
        "config": {
          "$ref": "#/definitions/identityWithCredentialsPasswordConfig"
        },
        "providers": {
          "description": "A list of OpenID Connect Providers",
          "type": "array",
          "items": {
            "$ref": "#/definitions/identityWithCredentialsOidcConfigProvider"
          }
        }
      }
    },
    "identityWithCredentialsOidcConfigProvider": {
      "description": "Create Identity and Import Social Sign In Credentials Configuration",
      "type": "object",
      "required": [
        "subject",
        "provider"
      ],
      "properties": {
        "provider": {
          "description": "The OpenID Connect provider to link the subject to. Usually something like `google` or `github`.",
          "type": "string"
        },
        "subject": {
          "description": "The subject (`sub`) of the OpenID Connect connection. Usually the `sub` field of the ID Token.",
          "type": "string"
        }
      }
    },
    "identityWithCredentialsPassword": {
      "description": "Create Identity and Import Password Credentials",
      "type": "object",
      "properties": {
        "config": {
          "$ref": "#/definitions/identityWithCredentialsPasswordConfig"
        }
      }
    },
    "identityWithCredentialsPasswordConfig": {
      "description": "Create Identity and Import Password Credentials Configuration",
      "type": "object",
      "properties": {
        "hashed_password": {
          "description": "The hashed password in [PHC format](https://www.ory.sh/docs/kratos/manage-identities/import-user-accounts-identities#hashed-passwords)",
          "type": "string"
        },
        "password": {
          "description": "The password in plain text if no hash is available.",
          "type": "string"
        }
      }
    },
    "jsonPatch": {
      "description": "A JSONPatch document as defined by RFC 6902",
      "type": "object",
      "required": [
        "op",
        "path"
      ],
      "properties": {
        "from": {
          "description": "This field is used together with operation \"move\" and uses JSON Pointer notation.\n\nLearn more [about JSON Pointers](https://datatracker.ietf.org/doc/html/rfc6901#section-5).",
          "type": "string",
          "example": "/name"
        },
        "op": {
          "description": "The operation to be performed. One of \"add\", \"remove\", \"replace\", \"move\", \"copy\", or \"test\".",
          "type": "string",
          "example": "replace"
        },
        "path": {
          "description": "The path to the target path. Uses JSON pointer notation.\n\nLearn more [about JSON Pointers](https://datatracker.ietf.org/doc/html/rfc6901#section-5).",
          "type": "string",
          "example": "/name"
        },
        "value": {
          "description": "The value to be used within the operations.\n\nLearn more [about JSON Pointers](https://datatracker.ietf.org/doc/html/rfc6901#section-5).",
          "example": "foobar"
        }
      }
    },
    "jsonPatchDocument": {
      "description": "A JSONPatchDocument request",
      "type": "array",
      "items": {
        "$ref": "#/definitions/jsonPatch"
      }
    },
    "loginFlow": {
      "description": "This object represents a login flow. A login flow is initiated at the \"Initiate Login API / Browser Flow\"\nendpoint by a client.\n\nOnce a login flow is completed successfully, a session cookie or session token will be issued.",
      "type": "object",
      "title": "Login Flow",
      "required": [
        "id",
        "type",
        "expires_at",
        "issued_at",
        "request_url",
        "ui",
        "state"
      ],
      "properties": {
        "active": {
          "$ref": "#/definitions/identityCredentialsType"
        },
        "created_at": {
          "description": "CreatedAt is a helper struct field for gobuffalo.pop.",
          "type": "string",
          "format": "date-time"
        },
        "expires_at": {
          "description": "ExpiresAt is the time (UTC) when the flow expires. If the user still wishes to log in,\na new flow has to be initiated.",
          "type": "string",
          "format": "date-time"
        },
        "id": {
          "description": "ID represents the flow's unique ID. When performing the login flow, this\nrepresents the id in the login UI's query parameter: http://\u003cselfservice.flows.login.ui_url\u003e/?flow=\u003cflow_id\u003e",
          "type": "string",
          "format": "uuid"
        },
        "issued_at": {
          "description": "IssuedAt is the time (UTC) when the flow started.",
          "type": "string",
          "format": "date-time"
        },
        "oauth2_login_challenge": {
          "description": "Ory OAuth 2.0 Login Challenge.\n\nThis value is set using the `login_challenge` query parameter of the registration and login endpoints.\nIf set will cooperate with Ory OAuth2 and OpenID to act as an OAuth2 server / OpenID Provider.",
          "type": "string"
        },
        "oauth2_login_request": {
          "$ref": "#/definitions/OAuth2LoginRequest"
        },
        "refresh": {
          "description": "Refresh stores whether this login flow should enforce re-authentication.",
          "type": "boolean"
        },
        "request_url": {
          "description": "RequestURL is the initial URL that was requested from Ory Kratos. It can be used\nto forward information contained in the URL's path or query for example.",
          "type": "string"
        },
        "requested_aal": {
          "$ref": "#/definitions/authenticatorAssuranceLevel"
        },
        "return_to": {
          "description": "ReturnTo contains the requested return_to URL.",
          "type": "string"
        },
        "session_token_exchange_code": {
          "description": "SessionTokenExchangeCode holds the secret code that the client can use to retrieve a session token after the login flow has been completed.\nThis is only set if the client has requested a session token exchange code, and if the flow is of type \"api\",\nand only on creating the login flow.",
          "type": "string"
        },
        "state": {
          "description": "State represents the state of this request:\n\nchoose_method: ask the user to choose a method to sign in with\nsent_email: the email has been sent to the user\npassed_challenge: the request was successful and the login challenge was passed."
        },
        "type": {
          "$ref": "#/definitions/selfServiceFlowType"
        },
        "ui": {
          "$ref": "#/definitions/uiContainer"
        },
        "updated_at": {
          "description": "UpdatedAt is a helper struct field for gobuffalo.pop.",
          "type": "string",
          "format": "date-time"
        }
      }
    },
    "loginFlowState": {
      "description": "The state represents the state of the login flow.\n\nchoose_method: ask the user to choose a method (e.g. login account via email)\nsent_email: the email has been sent to the user\npassed_challenge: the request was successful and the login challenge was passed.",
      "title": "Login Flow State"
    },
    "logoutFlow": {
      "description": "Logout Flow",
      "type": "object",
      "required": [
        "logout_url",
        "logout_token"
      ],
      "properties": {
        "logout_token": {
          "description": "LogoutToken can be used to perform logout using AJAX.",
          "type": "string"
        },
        "logout_url": {
          "description": "LogoutURL can be opened in a browser to sign the user out.\n\nformat: uri",
          "type": "string"
        }
      }
    },
    "message": {
      "type": "object",
      "required": [
        "id",
        "status",
        "type",
        "recipient",
        "body",
        "subject",
        "template_type",
        "send_count",
        "created_at",
        "updated_at"
      ],
      "properties": {
        "body": {
          "type": "string"
        },
        "created_at": {
          "description": "CreatedAt is a helper struct field for gobuffalo.pop.",
          "type": "string",
          "format": "date-time"
        },
        "dispatches": {
          "description": "Dispatches store information about the attempts of delivering a message\nMay contain an error if any happened, or just the `success` state.",
          "type": "array",
          "items": {
            "$ref": "#/definitions/messageDispatch"
          }
        },
        "id": {
          "type": "string",
          "format": "uuid"
        },
        "recipient": {
          "type": "string"
        },
        "send_count": {
          "type": "integer",
          "format": "int64"
        },
        "status": {
          "$ref": "#/definitions/courierMessageStatus"
        },
        "subject": {
          "type": "string"
        },
        "template_type": {
          "description": "\nrecovery_invalid TypeRecoveryInvalid\nrecovery_valid TypeRecoveryValid\nrecovery_code_invalid TypeRecoveryCodeInvalid\nrecovery_code_valid TypeRecoveryCodeValid\nverification_invalid TypeVerificationInvalid\nverification_valid TypeVerificationValid\nverification_code_invalid TypeVerificationCodeInvalid\nverification_code_valid TypeVerificationCodeValid\notp TypeOTP\nstub TypeTestStub\nlogin_code_valid TypeLoginCodeValid\nregistration_code_valid TypeRegistrationCodeValid",
          "type": "string",
          "enum": [
            "recovery_invalid",
            "recovery_valid",
            "recovery_code_invalid",
            "recovery_code_valid",
            "verification_invalid",
            "verification_valid",
            "verification_code_invalid",
            "verification_code_valid",
            "otp",
            "stub",
            "login_code_valid",
            "registration_code_valid"
          ],
          "x-go-enum-desc": "recovery_invalid TypeRecoveryInvalid\nrecovery_valid TypeRecoveryValid\nrecovery_code_invalid TypeRecoveryCodeInvalid\nrecovery_code_valid TypeRecoveryCodeValid\nverification_invalid TypeVerificationInvalid\nverification_valid TypeVerificationValid\nverification_code_invalid TypeVerificationCodeInvalid\nverification_code_valid TypeVerificationCodeValid\notp TypeOTP\nstub TypeTestStub\nlogin_code_valid TypeLoginCodeValid\nregistration_code_valid TypeRegistrationCodeValid"
        },
        "type": {
          "$ref": "#/definitions/courierMessageType"
        },
        "updated_at": {
          "description": "UpdatedAt is a helper struct field for gobuffalo.pop.",
          "type": "string",
          "format": "date-time"
        }
      }
    },
    "messageDispatch": {
      "description": "MessageDispatch represents an attempt of sending a courier message\nIt contains the status of the attempt (failed or successful) and the error if any occured",
      "type": "object",
      "required": [
        "id",
        "message_id",
        "status",
        "created_at",
        "updated_at"
      ],
      "properties": {
        "created_at": {
          "description": "CreatedAt is a helper struct field for gobuffalo.pop.",
          "type": "string",
          "format": "date-time"
        },
        "error": {
          "$ref": "#/definitions/JSONRawMessage"
        },
        "id": {
          "description": "The ID of this message dispatch",
          "type": "string",
          "format": "uuid"
        },
        "message_id": {
          "description": "The ID of the message being dispatched",
          "type": "string",
          "format": "uuid"
        },
        "status": {
          "description": "The status of this dispatch\nEither \"failed\" or \"success\"\nfailed CourierMessageDispatchStatusFailed\nsuccess CourierMessageDispatchStatusSuccess",
          "type": "string",
          "enum": [
            "failed",
            "success"
          ],
          "x-go-enum-desc": "failed CourierMessageDispatchStatusFailed\nsuccess CourierMessageDispatchStatusSuccess"
        },
        "updated_at": {
          "description": "UpdatedAt is a helper struct field for gobuffalo.pop.",
          "type": "string",
          "format": "date-time"
        }
      }
    },
    "needsPrivilegedSessionError": {
      "type": "object",
      "title": "Is sent when a privileged session is required to perform the settings update.",
      "required": [
        "redirect_browser_to"
      ],
      "properties": {
        "error": {
          "$ref": "#/definitions/genericError"
        },
        "redirect_browser_to": {
          "description": "Points to where to redirect the user to next.",
          "type": "string"
        }
      }
    },
    "nullJsonRawMessage": {
      "description": "NullJSONRawMessage represents a json.RawMessage that works well with JSON, SQL, and Swagger and is NULLable-",
      "type": "object"
    },
    "nullTime": {
      "type": "string",
      "format": "date-time",
      "title": "NullTime implements sql.NullTime functionality."
    },
    "patchIdentitiesBody": {
      "description": "Patch Identities Body",
      "type": "object",
      "properties": {
        "identities": {
          "description": "Identities holds the list of patches to apply\n\nrequired",
          "type": "array",
          "items": {
            "$ref": "#/definitions/identityPatch"
          }
        }
      }
    },
    "performNativeLogoutBody": {
      "description": "Perform Native Logout Request Body",
      "type": "object",
      "required": [
        "session_token"
      ],
      "properties": {
        "session_token": {
          "description": "The Session Token\n\nInvalidate this session token.",
          "type": "string"
        }
      }
    },
    "recoveryCodeForIdentity": {
      "description": "Used when an administrator creates a recovery code for an identity.",
      "type": "object",
      "title": "Recovery Code for Identity",
      "required": [
        "recovery_link",
        "recovery_code"
      ],
      "properties": {
        "expires_at": {
          "description": "Expires At is the timestamp of when the recovery flow expires\n\nThe timestamp when the recovery link expires.",
          "type": "string",
          "format": "date-time"
        },
        "recovery_code": {
          "description": "RecoveryCode is the code that can be used to recover the account",
          "type": "string"
        },
        "recovery_link": {
          "description": "RecoveryLink with flow\n\nThis link opens the recovery UI with an empty `code` field.",
          "type": "string"
        }
      }
    },
    "recoveryFlow": {
      "description": "This request is used when an identity wants to recover their account.\n\nWe recommend reading the [Account Recovery Documentation](../self-service/flows/password-reset-account-recovery)",
      "type": "object",
      "title": "A Recovery Flow",
      "required": [
        "id",
        "type",
        "expires_at",
        "issued_at",
        "request_url",
        "ui",
        "state"
      ],
      "properties": {
        "active": {
          "description": "Active, if set, contains the recovery method that is being used. It is initially\nnot set.",
          "type": "string"
        },
        "continue_with": {
          "type": "array",
          "items": {
            "$ref": "#/definitions/continueWith"
          }
        },
        "expires_at": {
          "description": "ExpiresAt is the time (UTC) when the request expires. If the user still wishes to update the setting,\na new request has to be initiated.",
          "type": "string",
          "format": "date-time"
        },
        "id": {
          "description": "ID represents the request's unique ID. When performing the recovery flow, this\nrepresents the id in the recovery ui's query parameter: http://\u003cselfservice.flows.recovery.ui_url\u003e?request=\u003cid\u003e",
          "type": "string",
          "format": "uuid"
        },
        "issued_at": {
          "description": "IssuedAt is the time (UTC) when the request occurred.",
          "type": "string",
          "format": "date-time"
        },
        "request_url": {
          "description": "RequestURL is the initial URL that was requested from Ory Kratos. It can be used\nto forward information contained in the URL's path or query for example.",
          "type": "string"
        },
        "return_to": {
          "description": "ReturnTo contains the requested return_to URL.",
          "type": "string"
        },
        "state": {
          "description": "State represents the state of this request:\n\nchoose_method: ask the user to choose a method (e.g. recover account via email)\nsent_email: the email has been sent to the user\npassed_challenge: the request was successful and the recovery challenge was passed."
        },
        "type": {
          "$ref": "#/definitions/selfServiceFlowType"
        },
        "ui": {
          "$ref": "#/definitions/uiContainer"
        }
      }
    },
    "recoveryFlowState": {
      "description": "The state represents the state of the recovery flow.\n\nchoose_method: ask the user to choose a method (e.g. recover account via email)\nsent_email: the email has been sent to the user\npassed_challenge: the request was successful and the recovery challenge was passed.",
      "title": "Recovery Flow State"
    },
    "recoveryIdentityAddress": {
      "type": "object",
      "required": [
        "id",
        "value",
        "via"
      ],
      "properties": {
        "created_at": {
          "description": "CreatedAt is a helper struct field for gobuffalo.pop.",
          "type": "string",
          "format": "date-time"
        },
        "id": {
          "type": "string",
          "format": "uuid"
        },
        "updated_at": {
          "description": "UpdatedAt is a helper struct field for gobuffalo.pop.",
          "type": "string",
          "format": "date-time"
        },
        "value": {
          "type": "string"
        },
        "via": {
          "$ref": "#/definitions/RecoveryAddressType"
        }
      }
    },
    "recoveryLinkForIdentity": {
      "description": "Used when an administrator creates a recovery link for an identity.",
      "type": "object",
      "title": "Identity Recovery Link",
      "required": [
        "recovery_link"
      ],
      "properties": {
        "expires_at": {
          "description": "Recovery Link Expires At\n\nThe timestamp when the recovery link expires.",
          "type": "string",
          "format": "date-time"
        },
        "recovery_link": {
          "description": "Recovery Link\n\nThis link can be used to recover the account.",
          "type": "string"
        }
      }
    },
    "registrationFlow": {
      "type": "object",
      "required": [
        "id",
        "type",
        "expires_at",
        "issued_at",
        "request_url",
        "ui",
        "state"
      ],
      "properties": {
        "active": {
          "$ref": "#/definitions/identityCredentialsType"
        },
        "expires_at": {
          "description": "ExpiresAt is the time (UTC) when the flow expires. If the user still wishes to log in,\na new flow has to be initiated.",
          "type": "string",
          "format": "date-time"
        },
        "id": {
          "description": "ID represents the flow's unique ID. When performing the registration flow, this\nrepresents the id in the registration ui's query parameter: http://\u003cselfservice.flows.registration.ui_url\u003e/?flow=\u003cid\u003e",
          "type": "string",
          "format": "uuid"
        },
        "issued_at": {
          "description": "IssuedAt is the time (UTC) when the flow occurred.",
          "type": "string",
          "format": "date-time"
        },
        "oauth2_login_challenge": {
          "description": "Ory OAuth 2.0 Login Challenge.\n\nThis value is set using the `login_challenge` query parameter of the registration and login endpoints.\nIf set will cooperate with Ory OAuth2 and OpenID to act as an OAuth2 server / OpenID Provider.",
          "type": "string"
        },
        "oauth2_login_request": {
          "$ref": "#/definitions/OAuth2LoginRequest"
        },
        "request_url": {
          "description": "RequestURL is the initial URL that was requested from Ory Kratos. It can be used\nto forward information contained in the URL's path or query for example.",
          "type": "string"
        },
        "return_to": {
          "description": "ReturnTo contains the requested return_to URL.",
          "type": "string"
        },
        "session_token_exchange_code": {
          "description": "SessionTokenExchangeCode holds the secret code that the client can use to retrieve a session token after the flow has been completed.\nThis is only set if the client has requested a session token exchange code, and if the flow is of type \"api\",\nand only on creating the flow.",
          "type": "string"
        },
        "state": {
          "description": "State represents the state of this request:\n\nchoose_method: ask the user to choose a method (e.g. registration with email)\nsent_email: the email has been sent to the user\npassed_challenge: the request was successful and the registration challenge was passed."
        },
        "transient_payload": {
          "description": "TransientPayload is used to pass data from the registration to a webhook",
          "type": "object"
        },
        "type": {
          "$ref": "#/definitions/selfServiceFlowType"
        },
        "ui": {
          "$ref": "#/definitions/uiContainer"
        }
      }
    },
    "registrationFlowState": {
      "description": "choose_method: ask the user to choose a method (e.g. registration with email)\nsent_email: the email has been sent to the user\npassed_challenge: the request was successful and the registration challenge was passed.",
      "title": "State represents the state of this request:"
    },
    "selfServiceFlowExpiredError": {
      "description": "Is sent when a flow is expired",
      "type": "object",
      "properties": {
        "error": {
          "$ref": "#/definitions/genericError"
        },
        "expired_at": {
          "description": "When the flow has expired",
          "type": "string",
          "format": "date-time"
        },
        "since": {
          "$ref": "#/definitions/Duration"
        },
        "use_flow_id": {
          "description": "The flow ID that should be used for the new flow as it contains the correct messages.",
          "type": "string",
          "format": "uuid"
        }
      }
    },
    "selfServiceFlowType": {
      "description": "The flow type can either be `api` or `browser`.",
      "type": "string",
      "title": "Type is the flow type."
    },
    "session": {
      "description": "A Session",
      "type": "object",
      "required": [
        "id"
      ],
      "properties": {
        "active": {
          "description": "Active state. If false the session is no longer active.",
          "type": "boolean"
        },
        "authenticated_at": {
          "description": "The Session Authentication Timestamp\n\nWhen this session was authenticated at. If multi-factor authentication was used this\nis the time when the last factor was authenticated (e.g. the TOTP code challenge was completed).",
          "type": "string",
          "format": "date-time"
        },
        "authentication_methods": {
          "$ref": "#/definitions/sessionAuthenticationMethods"
        },
        "authenticator_assurance_level": {
          "$ref": "#/definitions/authenticatorAssuranceLevel"
        },
        "devices": {
          "description": "Devices has history of all endpoints where the session was used",
          "type": "array",
          "items": {
            "$ref": "#/definitions/sessionDevice"
          }
        },
        "expires_at": {
          "description": "The Session Expiry\n\nWhen this session expires at.",
          "type": "string",
          "format": "date-time"
        },
        "id": {
          "description": "Session ID",
          "type": "string",
          "format": "uuid"
        },
        "identity": {
          "$ref": "#/definitions/identity"
        },
        "issued_at": {
          "description": "The Session Issuance Timestamp\n\nWhen this session was issued at. Usually equal or close to `authenticated_at`.",
          "type": "string",
          "format": "date-time"
        },
        "tokenized": {
          "description": "Tokenized is the tokenized (e.g. JWT) version of the session.\n\nIt is only set when the `tokenize` query parameter was set to a valid tokenize template during calls to `/session/whoami`.",
          "type": "string"
        }
      }
    },
    "sessionAuthenticationMethod": {
      "description": "A singular authenticator used during authentication / login.",
      "type": "object",
      "title": "AuthenticationMethod identifies an authentication method",
      "properties": {
        "aal": {
          "$ref": "#/definitions/authenticatorAssuranceLevel"
        },
        "completed_at": {
          "description": "When the authentication challenge was completed.",
          "type": "string",
          "format": "date-time"
        },
        "method": {
          "$ref": "#/definitions/identityCredentialsType"
        },
        "provider": {
          "description": "OIDC or SAML provider id used for authentication",
          "type": "string"
        }
      }
    },
    "sessionAuthenticationMethods": {
      "description": "A list of authenticators which were used to authenticate the session.",
      "type": "array",
      "title": "List of (Used) AuthenticationMethods",
      "items": {
        "$ref": "#/definitions/sessionAuthenticationMethod"
      }
    },
    "sessionDevice": {
      "description": "Device corresponding to a Session",
      "type": "object",
      "required": [
        "id"
      ],
      "properties": {
        "id": {
          "description": "Device record ID",
          "type": "string",
          "format": "uuid"
        },
        "ip_address": {
          "description": "IPAddress of the client",
          "type": "string"
        },
        "location": {
          "description": "Geo Location corresponding to the IP Address",
          "type": "string"
        },
        "user_agent": {
          "description": "UserAgent of the client",
          "type": "string"
        }
      }
    },
    "settingsFlow": {
      "description": "This flow is used when an identity wants to update settings\n(e.g. profile data, passwords, ...) in a selfservice manner.\n\nWe recommend reading the [User Settings Documentation](../self-service/flows/user-settings)",
      "type": "object",
      "title": "Flow represents a Settings Flow",
      "required": [
        "id",
        "type",
        "expires_at",
        "issued_at",
        "request_url",
        "ui",
        "identity",
        "state"
      ],
      "properties": {
        "active": {
          "description": "Active, if set, contains the registration method that is being used. It is initially\nnot set.",
          "type": "string"
        },
        "continue_with": {
          "description": "Contains a list of actions, that could follow this flow\n\nIt can, for example, contain a reference to the verification flow, created as part of the user's\nregistration.",
          "type": "array",
          "items": {
            "$ref": "#/definitions/continueWith"
          }
        },
        "expires_at": {
          "description": "ExpiresAt is the time (UTC) when the flow expires. If the user still wishes to update the setting,\na new flow has to be initiated.",
          "type": "string",
          "format": "date-time"
        },
        "id": {
          "description": "ID represents the flow's unique ID. When performing the settings flow, this\nrepresents the id in the settings ui's query parameter: http://\u003cselfservice.flows.settings.ui_url\u003e?flow=\u003cid\u003e",
          "type": "string",
          "format": "uuid"
        },
        "identity": {
          "$ref": "#/definitions/identity"
        },
        "issued_at": {
          "description": "IssuedAt is the time (UTC) when the flow occurred.",
          "type": "string",
          "format": "date-time"
        },
        "request_url": {
          "description": "RequestURL is the initial URL that was requested from Ory Kratos. It can be used\nto forward information contained in the URL's path or query for example.",
          "type": "string"
        },
        "return_to": {
          "description": "ReturnTo contains the requested return_to URL.",
          "type": "string"
        },
        "state": {
          "description": "State represents the state of this flow. It knows two states:\n\nshow_form: No user data has been collected, or it is invalid, and thus the form should be shown.\nsuccess: Indicates that the settings flow has been updated successfully with the provided data.\nDone will stay true when repeatedly checking. If set to true, done will revert back to false only\nwhen a flow with invalid (e.g. \"please use a valid phone number\") data was sent."
        },
        "type": {
          "$ref": "#/definitions/selfServiceFlowType"
        },
        "ui": {
          "$ref": "#/definitions/uiContainer"
        }
      }
    },
    "settingsFlowState": {
      "description": "show_form: No user data has been collected, or it is invalid, and thus the form should be shown.\nsuccess: Indicates that the settings flow has been updated successfully with the provided data.\nDone will stay true when repeatedly checking. If set to true, done will revert back to false only\nwhen a flow with invalid (e.g. \"please use a valid phone number\") data was sent.",
      "title": "State represents the state of this flow. It knows two states:"
    },
    "successfulCodeExchangeResponse": {
      "description": "The Response for Registration Flows via API",
      "type": "object",
      "required": [
        "session"
      ],
      "properties": {
        "session": {
          "$ref": "#/definitions/session"
        },
        "session_token": {
          "description": "The Session Token\n\nA session token is equivalent to a session cookie, but it can be sent in the HTTP Authorization\nHeader:\n\nAuthorization: bearer ${session-token}\n\nThe session token is only issued for API flows, not for Browser flows!",
          "type": "string"
        }
      }
    },
    "successfulNativeLogin": {
      "description": "The Response for Login Flows via API",
      "type": "object",
      "required": [
        "session"
      ],
      "properties": {
        "session": {
          "$ref": "#/definitions/session"
        },
        "session_token": {
          "description": "The Session Token\n\nA session token is equivalent to a session cookie, but it can be sent in the HTTP Authorization\nHeader:\n\nAuthorization: bearer ${session-token}\n\nThe session token is only issued for API flows, not for Browser flows!",
          "type": "string"
        }
      }
    },
    "successfulNativeRegistration": {
      "description": "The Response for Registration Flows via API",
      "type": "object",
      "required": [
        "identity"
      ],
      "properties": {
        "continue_with": {
          "description": "Contains a list of actions, that could follow this flow\n\nIt can, for example, this will contain a reference to the verification flow, created as part of the user's\nregistration or the token of the session.",
          "type": "array",
          "items": {
            "$ref": "#/definitions/continueWith"
          }
        },
        "identity": {
          "$ref": "#/definitions/identity"
        },
        "session": {
          "$ref": "#/definitions/session"
        },
        "session_token": {
          "description": "The Session Token\n\nThis field is only set when the session hook is configured as a post-registration hook.\n\nA session token is equivalent to a session cookie, but it can be sent in the HTTP Authorization\nHeader:\n\nAuthorization: bearer ${session-token}\n\nThe session token is only issued for API flows, not for Browser flows!",
          "type": "string"
        }
      }
    },
    "tokenPagination": {
      "type": "object",
      "properties": {
        "page_size": {
          "description": "Items per page\n\nThis is the number of items per page to return.\nFor details on pagination please head over to the [pagination documentation](https://www.ory.sh/docs/ecosystem/api-design#pagination).",
          "type": "integer",
          "format": "int64",
          "default": 250,
          "maximum": 1000,
          "minimum": 1
        },
        "page_token": {
          "description": "Next Page Token\n\nThe next page token.\nFor details on pagination please head over to the [pagination documentation](https://www.ory.sh/docs/ecosystem/api-design#pagination).",
          "type": "string",
          "default": "1",
          "minimum": 1
        }
      }
    },
    "tokenPaginationHeaders": {
      "type": "object",
      "properties": {
        "link": {
          "description": "The link header contains pagination links.\n\nFor details on pagination please head over to the [pagination documentation](https://www.ory.sh/docs/ecosystem/api-design#pagination).\n\nin: header",
          "type": "string"
        },
        "x-total-count": {
          "description": "The total number of clients.\n\nin: header",
          "type": "string"
        }
      }
    },
    "uiContainer": {
      "description": "Container represents a HTML Form. The container can work with both HTTP Form and JSON requests",
      "type": "object",
      "required": [
        "action",
        "method",
        "nodes"
      ],
      "properties": {
        "action": {
          "description": "Action should be used as the form action URL `\u003cform action=\"{{ .Action }}\" method=\"post\"\u003e`.",
          "type": "string"
        },
        "messages": {
          "$ref": "#/definitions/uiTexts"
        },
        "method": {
          "description": "Method is the form method (e.g. POST)",
          "type": "string"
        },
        "nodes": {
          "$ref": "#/definitions/uiNodes"
        }
      }
    },
    "uiNode": {
      "description": "Nodes are represented as HTML elements or their native UI equivalents. For example,\na node can be an `\u003cimg\u003e` tag, or an `\u003cinput element\u003e` but also `some plain text`.",
      "type": "object",
      "title": "Node represents a flow's nodes",
      "required": [
        "type",
        "group",
        "attributes",
        "messages",
        "meta"
      ],
      "properties": {
        "attributes": {
          "$ref": "#/definitions/uiNodeAttributes"
        },
        "group": {
          "description": "Group specifies which group (e.g. password authenticator) this node belongs to.\ndefault DefaultGroup\npassword PasswordGroup\noidc OpenIDConnectGroup\nprofile ProfileGroup\nlink LinkGroup\ncode CodeGroup\ntotp TOTPGroup\nlookup_secret LookupGroup\nwebauthn WebAuthnGroup",
          "type": "string",
          "enum": [
            "default",
            "password",
            "oidc",
            "profile",
            "link",
            "code",
            "totp",
            "lookup_secret",
            "webauthn"
          ],
          "x-go-enum-desc": "default DefaultGroup\npassword PasswordGroup\noidc OpenIDConnectGroup\nprofile ProfileGroup\nlink LinkGroup\ncode CodeGroup\ntotp TOTPGroup\nlookup_secret LookupGroup\nwebauthn WebAuthnGroup"
        },
        "messages": {
          "$ref": "#/definitions/uiTexts"
        },
        "meta": {
          "$ref": "#/definitions/uiNodeMeta"
        },
        "type": {
          "description": "The node's type\ntext Text\ninput Input\nimg Image\na Anchor\nscript Script",
          "type": "string",
          "enum": [
            "text",
            "input",
            "img",
            "a",
            "script"
          ],
          "x-go-enum-desc": "text Text\ninput Input\nimg Image\na Anchor\nscript Script"
        }
      }
    },
    "uiNodeAnchorAttributes": {
      "type": "object",
      "title": "AnchorAttributes represents the attributes of an anchor node.",
      "required": [
        "href",
        "title",
        "id",
        "node_type"
      ],
      "properties": {
        "href": {
          "description": "The link's href (destination) URL.\n\nformat: uri",
          "type": "string"
        },
        "id": {
          "description": "A unique identifier",
          "type": "string"
        },
        "node_type": {
          "description": "NodeType represents this node's types. It is a mirror of `node.type` and\nis primarily used to allow compatibility with OpenAPI 3.0.  In this struct it technically always is \"a\".",
          "type": "string"
        },
        "title": {
          "$ref": "#/definitions/uiText"
        }
      }
    },
    "uiNodeAttributes": {
      "type": "object",
      "title": "Attributes represents a list of attributes (e.g. `href=\"foo\"` for links)."
    },
    "uiNodeImageAttributes": {
      "type": "object",
      "title": "ImageAttributes represents the attributes of an image node.",
      "required": [
        "src",
        "id",
        "width",
        "height",
        "node_type"
      ],
      "properties": {
        "height": {
          "description": "Height of the image",
          "type": "integer",
          "format": "int64"
        },
        "id": {
          "description": "A unique identifier",
          "type": "string"
        },
        "node_type": {
          "description": "NodeType represents this node's types. It is a mirror of `node.type` and\nis primarily used to allow compatibility with OpenAPI 3.0.  In this struct it technically always is \"img\".",
          "type": "string"
        },
        "src": {
          "description": "The image's source URL.\n\nformat: uri",
          "type": "string"
        },
        "width": {
          "description": "Width of the image",
          "type": "integer",
          "format": "int64"
        }
      }
    },
    "uiNodeInputAttributes": {
      "description": "InputAttributes represents the attributes of an input node",
      "type": "object",
      "required": [
        "name",
        "type",
        "disabled",
        "node_type"
      ],
      "properties": {
        "autocomplete": {
          "description": "The autocomplete attribute for the input.\nemail InputAttributeAutocompleteEmail\ntel InputAttributeAutocompleteTel\nurl InputAttributeAutocompleteUrl\ncurrent-password InputAttributeAutocompleteCurrentPassword\nnew-password InputAttributeAutocompleteNewPassword\none-time-code InputAttributeAutocompleteOneTimeCode",
          "type": "string",
          "enum": [
            "email",
            "tel",
            "url",
            "current-password",
            "new-password",
            "one-time-code"
          ],
          "x-go-enum-desc": "email InputAttributeAutocompleteEmail\ntel InputAttributeAutocompleteTel\nurl InputAttributeAutocompleteUrl\ncurrent-password InputAttributeAutocompleteCurrentPassword\nnew-password InputAttributeAutocompleteNewPassword\none-time-code InputAttributeAutocompleteOneTimeCode"
        },
        "disabled": {
          "description": "Sets the input's disabled field to true or false.",
          "type": "boolean"
        },
        "label": {
          "$ref": "#/definitions/uiText"
        },
        "name": {
          "description": "The input's element name.",
          "type": "string"
        },
        "node_type": {
          "description": "NodeType represents this node's types. It is a mirror of `node.type` and\nis primarily used to allow compatibility with OpenAPI 3.0.  In this struct it technically always is \"input\".",
          "type": "string"
        },
        "onclick": {
          "description": "OnClick may contain javascript which should be executed on click. This is primarily\nused for WebAuthn.",
          "type": "string"
        },
        "pattern": {
          "description": "The input's pattern.",
          "type": "string"
        },
        "required": {
          "description": "Mark this input field as required.",
          "type": "boolean"
        },
        "type": {
          "description": "The input's element type.\ntext InputAttributeTypeText\npassword InputAttributeTypePassword\nnumber InputAttributeTypeNumber\ncheckbox InputAttributeTypeCheckbox\nhidden InputAttributeTypeHidden\nemail InputAttributeTypeEmail\ntel InputAttributeTypeTel\nsubmit InputAttributeTypeSubmit\nbutton InputAttributeTypeButton\ndatetime-local InputAttributeTypeDateTimeLocal\ndate InputAttributeTypeDate\nurl InputAttributeTypeURI",
          "type": "string",
          "enum": [
            "text",
            "password",
            "number",
            "checkbox",
            "hidden",
            "email",
            "tel",
            "submit",
            "button",
            "datetime-local",
            "date",
            "url"
          ],
          "x-go-enum-desc": "text InputAttributeTypeText\npassword InputAttributeTypePassword\nnumber InputAttributeTypeNumber\ncheckbox InputAttributeTypeCheckbox\nhidden InputAttributeTypeHidden\nemail InputAttributeTypeEmail\ntel InputAttributeTypeTel\nsubmit InputAttributeTypeSubmit\nbutton InputAttributeTypeButton\ndatetime-local InputAttributeTypeDateTimeLocal\ndate InputAttributeTypeDate\nurl InputAttributeTypeURI"
        },
        "value": {
          "description": "The input's value."
        }
      }
    },
    "uiNodeMeta": {
      "description": "This might include a label and other information that can optionally\nbe used to render UIs.",
      "type": "object",
      "title": "A Node's Meta Information",
      "properties": {
        "label": {
          "$ref": "#/definitions/uiText"
        }
      }
    },
    "uiNodeScriptAttributes": {
      "type": "object",
      "title": "ScriptAttributes represent script nodes which load javascript.",
      "required": [
        "src",
        "async",
        "referrerpolicy",
        "crossorigin",
        "integrity",
        "type",
        "id",
        "nonce",
        "node_type"
      ],
      "properties": {
        "async": {
          "description": "The script async type",
          "type": "boolean"
        },
        "crossorigin": {
          "description": "The script cross origin policy",
          "type": "string"
        },
        "id": {
          "description": "A unique identifier",
          "type": "string"
        },
        "integrity": {
          "description": "The script's integrity hash",
          "type": "string"
        },
        "node_type": {
          "description": "NodeType represents this node's types. It is a mirror of `node.type` and\nis primarily used to allow compatibility with OpenAPI 3.0. In this struct it technically always is \"script\".",
          "type": "string"
        },
        "nonce": {
          "description": "Nonce for CSP\n\nA nonce you may want to use to improve your Content Security Policy.\nYou do not have to use this value but if you want to improve your CSP\npolicies you may use it. You can also choose to use your own nonce value!",
          "type": "string"
        },
        "referrerpolicy": {
          "description": "The script referrer policy",
          "type": "string"
        },
        "src": {
          "description": "The script source",
          "type": "string"
        },
        "type": {
          "description": "The script MIME type",
          "type": "string"
        }
      }
    },
    "uiNodeTextAttributes": {
      "type": "object",
      "title": "TextAttributes represents the attributes of a text node.",
      "required": [
        "text",
        "id",
        "node_type"
      ],
      "properties": {
        "id": {
          "description": "A unique identifier",
          "type": "string"
        },
        "node_type": {
          "description": "NodeType represents this node's types. It is a mirror of `node.type` and\nis primarily used to allow compatibility with OpenAPI 3.0.  In this struct it technically always is \"text\".",
          "type": "string"
        },
        "text": {
          "$ref": "#/definitions/uiText"
        }
      }
    },
    "uiNodes": {
      "type": "array",
      "items": {
        "$ref": "#/definitions/uiNode"
      }
    },
    "uiText": {
      "type": "object",
      "required": [
        "id",
        "text",
        "type"
      ],
      "properties": {
        "context": {
          "description": "The message's context. Useful when customizing messages.",
          "type": "object"
        },
        "id": {
          "$ref": "#/definitions/ID"
        },
        "text": {
          "description": "The message text. Written in american english.",
          "type": "string"
        },
        "type": {
          "description": "The message type.\ninfo Info\nerror Error\nsuccess Success",
          "type": "string",
          "enum": [
            "info",
            "error",
            "success"
          ],
          "x-go-enum-desc": "info Info\nerror Error\nsuccess Success"
        }
      }
    },
    "uiTexts": {
      "type": "array",
      "items": {
        "$ref": "#/definitions/uiText"
      }
    },
    "unexpectedError": {
      "type": "string"
    },
    "updateIdentityBody": {
      "description": "Update Identity Body",
      "type": "object",
      "required": [
        "schema_id",
        "traits",
        "state"
      ],
      "properties": {
        "credentials": {
          "$ref": "#/definitions/identityWithCredentials"
        },
        "metadata_admin": {
          "description": "Store metadata about the user which is only accessible through admin APIs such as `GET /admin/identities/\u003cid\u003e`.",
          "type": "object"
        },
        "metadata_public": {
          "description": "Store metadata about the identity which the identity itself can see when calling for example the\nsession endpoint. Do not store sensitive information (e.g. credit score) about the identity in this field.",
          "type": "object"
        },
        "schema_id": {
          "description": "SchemaID is the ID of the JSON Schema to be used for validating the identity's traits. If set\nwill update the Identity's SchemaID.",
          "type": "string"
        },
        "state": {
          "$ref": "#/definitions/identityState"
        },
        "traits": {
          "description": "Traits represent an identity's traits. The identity is able to create, modify, and delete traits\nin a self-service manner. The input will always be validated against the JSON Schema defined\nin `schema_id`.",
          "type": "object"
        }
      }
    },
    "updateLoginFlowBody": {
      "type": "object"
    },
    "updateLoginFlowWithCodeMethod": {
      "description": "Update Login flow using the code method",
      "type": "object",
      "required": [
        "method",
        "csrf_token"
      ],
      "properties": {
        "code": {
          "description": "Code is the 6 digits code sent to the user",
          "type": "string"
        },
        "csrf_token": {
          "description": "CSRFToken is the anti-CSRF token",
          "type": "string"
        },
        "identifier": {
          "description": "Identifier is the code identifier\nThe identifier requires that the user has already completed the registration or settings with code flow.",
          "type": "string"
        },
        "method": {
          "description": "Method should be set to \"code\" when logging in using the code strategy.",
          "type": "string"
        },
        "resend": {
          "description": "Resend is set when the user wants to resend the code",
          "type": "string"
        }
      }
    },
    "updateLoginFlowWithLookupSecretMethod": {
      "description": "Update Login Flow with Lookup Secret Method",
      "type": "object",
      "required": [
        "method",
        "lookup_secret"
      ],
      "properties": {
        "csrf_token": {
          "description": "Sending the anti-csrf token is only required for browser login flows.",
          "type": "string"
        },
        "lookup_secret": {
          "description": "The lookup secret.",
          "type": "string"
        },
        "method": {
          "description": "Method should be set to \"lookup_secret\" when logging in using the lookup_secret strategy.",
          "type": "string"
        }
      }
    },
    "updateLoginFlowWithOidcMethod": {
      "description": "Update Login Flow with OpenID Connect Method",
      "type": "object",
      "required": [
        "provider",
        "method"
      ],
      "properties": {
        "csrf_token": {
          "description": "The CSRF Token",
          "type": "string"
        },
        "id_token": {
          "description": "IDToken is an optional id token provided by an OIDC provider\n\nIf submitted, it is verified using the OIDC provider's public key set and the claims are used to populate\nthe OIDC credentials of the identity.\nIf the OIDC provider does not store additional claims (such as name, etc.) in the IDToken itself, you can use\nthe `traits` field to populate the identity's traits. Note, that Apple only includes the users email in the IDToken.\n\nSupported providers are\nApple",
          "type": "string"
        },
        "id_token_nonce": {
          "description": "IDTokenNonce is the nonce, used when generating the IDToken.\nIf the provider supports nonce validation, the nonce will be validated against this value and required.",
          "type": "string"
        },
        "method": {
          "description": "Method to use\n\nThis field must be set to `oidc` when using the oidc method.",
          "type": "string"
        },
        "provider": {
          "description": "The provider to register with",
          "type": "string"
        },
        "traits": {
          "description": "The identity traits. This is a placeholder for the registration flow.",
          "type": "object"
        },
        "upstream_parameters": {
          "description": "UpstreamParameters are the parameters that are passed to the upstream identity provider.\n\nThese parameters are optional and depend on what the upstream identity provider supports.\nSupported parameters are:\n`login_hint` (string): The `login_hint` parameter suppresses the account chooser and either pre-fills the email box on the sign-in form, or selects the proper session.\n`hd` (string): The `hd` parameter limits the login/registration process to a Google Organization, e.g. `mycollege.edu`.\n`prompt` (string): The `prompt` specifies whether the Authorization Server prompts the End-User for reauthentication and consent, e.g. `select_account`.",
          "type": "object"
        }
      }
    },
    "updateLoginFlowWithPasswordMethod": {
      "description": "Update Login Flow with Password Method",
      "type": "object",
      "required": [
        "method",
        "password",
        "identifier"
      ],
      "properties": {
        "csrf_token": {
          "description": "Sending the anti-csrf token is only required for browser login flows.",
          "type": "string"
        },
        "identifier": {
          "description": "Identifier is the email or username of the user trying to log in.",
          "type": "string"
        },
        "method": {
          "description": "Method should be set to \"password\" when logging in using the identifier and password strategy.",
          "type": "string"
        },
        "password": {
          "description": "The user's password.",
          "type": "string"
        },
        "password_identifier": {
          "description": "Identifier is the email or username of the user trying to log in.\nThis field is deprecated!",
          "type": "string"
        }
      }
    },
    "updateLoginFlowWithTotpMethod": {
      "description": "Update Login Flow with TOTP Method",
      "type": "object",
      "required": [
        "method",
        "totp_code"
      ],
      "properties": {
        "csrf_token": {
          "description": "Sending the anti-csrf token is only required for browser login flows.",
          "type": "string"
        },
        "method": {
          "description": "Method should be set to \"totp\" when logging in using the TOTP strategy.",
          "type": "string"
        },
        "totp_code": {
          "description": "The TOTP code.",
          "type": "string"
        }
      }
    },
    "updateLoginFlowWithWebAuthnMethod": {
      "description": "Update Login Flow with WebAuthn Method",
      "type": "object",
      "required": [
        "identifier",
        "method"
      ],
      "properties": {
        "csrf_token": {
          "description": "Sending the anti-csrf token is only required for browser login flows.",
          "type": "string"
        },
        "identifier": {
          "description": "Identifier is the email or username of the user trying to log in.",
          "type": "string"
        },
        "method": {
          "description": "Method should be set to \"webAuthn\" when logging in using the WebAuthn strategy.",
          "type": "string"
        },
        "webauthn_login": {
          "description": "Login a WebAuthn Security Key\n\nThis must contain the ID of the WebAuthN connection.",
          "type": "string"
        }
      }
    },
    "updateRecoveryFlowBody": {
      "description": "Update Recovery Flow Request Body",
      "type": "object"
    },
    "updateRecoveryFlowWithCodeMethod": {
      "description": "Update Recovery Flow with Code Method",
      "type": "object",
      "required": [
        "method"
      ],
      "properties": {
        "code": {
          "description": "Code from the recovery email\n\nIf you want to submit a code, use this field, but make sure to _not_ include the email field, as well.",
          "type": "string"
        },
        "csrf_token": {
          "description": "Sending the anti-csrf token is only required for browser login flows.",
          "type": "string"
        },
        "email": {
          "description": "The email address of the account to recover\n\nIf the email belongs to a valid account, a recovery email will be sent.\n\nIf you want to notify the email address if the account does not exist, see\nthe [notify_unknown_recipients flag](https://www.ory.sh/docs/kratos/self-service/flows/account-recovery-password-reset#attempted-recovery-notifications)\n\nIf a code was already sent, including this field in the payload will invalidate the sent code and re-send a new code.\n\nformat: email",
          "type": "string"
        },
        "method": {
          "description": "Method is the method that should be used for this recovery flow\n\nAllowed values are `link` and `code`.\nlink RecoveryStrategyLink\ncode RecoveryStrategyCode",
          "type": "string",
          "enum": [
            "link",
            "code"
          ],
          "x-go-enum-desc": "link RecoveryStrategyLink\ncode RecoveryStrategyCode"
        }
      }
    },
    "updateRecoveryFlowWithLinkMethod": {
      "description": "Update Recovery Flow with Link Method",
      "type": "object",
      "required": [
        "email",
        "method"
      ],
      "properties": {
        "csrf_token": {
          "description": "Sending the anti-csrf token is only required for browser login flows.",
          "type": "string"
        },
        "email": {
          "description": "Email to Recover\n\nNeeds to be set when initiating the flow. If the email is a registered\nrecovery email, a recovery link will be sent. If the email is not known,\na email with details on what happened will be sent instead.\n\nformat: email",
          "type": "string"
        },
        "method": {
          "description": "Method is the method that should be used for this recovery flow\n\nAllowed values are `link` and `code`\nlink RecoveryStrategyLink\ncode RecoveryStrategyCode",
          "type": "string",
          "enum": [
            "link",
            "code"
          ],
          "x-go-enum-desc": "link RecoveryStrategyLink\ncode RecoveryStrategyCode"
        }
      }
    },
    "updateRegistrationFlowBody": {
      "description": "Update Registration Request Body",
      "type": "object"
    },
    "updateRegistrationFlowWithCodeMethod": {
      "description": "Update Registration Flow with Code Method",
      "type": "object",
      "required": [
        "traits",
        "method"
      ],
      "properties": {
        "code": {
          "description": "The OTP Code sent to the user",
          "type": "string"
        },
        "csrf_token": {
          "description": "The CSRF Token",
          "type": "string"
        },
        "method": {
          "description": "Method to use\n\nThis field must be set to `code` when using the code method.",
          "type": "string"
        },
        "resend": {
          "description": "Resend restarts the flow with a new code",
          "type": "string"
        },
        "traits": {
          "description": "The identity's traits",
          "type": "object"
        },
        "transient_payload": {
          "description": "Transient data to pass along to any webhooks",
          "type": "object"
        }
      }
    },
    "updateRegistrationFlowWithOidcMethod": {
      "description": "Update Registration Flow with OpenID Connect Method",
      "type": "object",
      "required": [
        "provider",
        "method"
      ],
      "properties": {
        "csrf_token": {
          "description": "The CSRF Token",
          "type": "string"
        },
        "id_token": {
          "description": "IDToken is an optional id token provided by an OIDC provider\n\nIf submitted, it is verified using the OIDC provider's public key set and the claims are used to populate\nthe OIDC credentials of the identity.\nIf the OIDC provider does not store additional claims (such as name, etc.) in the IDToken itself, you can use\nthe `traits` field to populate the identity's traits. Note, that Apple only includes the users email in the IDToken.\n\nSupported providers are\nApple",
          "type": "string"
        },
        "id_token_nonce": {
          "description": "IDTokenNonce is the nonce, used when generating the IDToken.\nIf the provider supports nonce validation, the nonce will be validated against this value and is required.",
          "type": "string"
        },
        "method": {
          "description": "Method to use\n\nThis field must be set to `oidc` when using the oidc method.",
          "type": "string"
        },
        "provider": {
          "description": "The provider to register with",
          "type": "string"
        },
        "traits": {
          "description": "The identity traits",
          "type": "object"
        },
        "transient_payload": {
          "description": "Transient data to pass along to any webhooks",
          "type": "object"
        },
        "upstream_parameters": {
          "description": "UpstreamParameters are the parameters that are passed to the upstream identity provider.\n\nThese parameters are optional and depend on what the upstream identity provider supports.\nSupported parameters are:\n`login_hint` (string): The `login_hint` parameter suppresses the account chooser and either pre-fills the email box on the sign-in form, or selects the proper session.\n`hd` (string): The `hd` parameter limits the login/registration process to a Google Organization, e.g. `mycollege.edu`.\n`prompt` (string): The `prompt` specifies whether the Authorization Server prompts the End-User for reauthentication and consent, e.g. `select_account`.",
          "type": "object"
        }
      }
    },
    "updateRegistrationFlowWithPasswordMethod": {
      "description": "Update Registration Flow with Password Method",
      "type": "object",
      "required": [
        "password",
        "traits",
        "method"
      ],
      "properties": {
        "csrf_token": {
          "description": "The CSRF Token",
          "type": "string"
        },
        "method": {
          "description": "Method to use\n\nThis field must be set to `password` when using the password method.",
          "type": "string"
        },
        "password": {
          "description": "Password to sign the user up with",
          "type": "string"
        },
        "traits": {
          "description": "The identity's traits",
          "type": "object"
        },
        "transient_payload": {
          "description": "Transient data to pass along to any webhooks",
          "type": "object"
        }
      }
    },
    "updateRegistrationFlowWithWebAuthnMethod": {
      "description": "Update Registration Flow with WebAuthn Method",
      "type": "object",
      "required": [
        "traits",
        "method"
      ],
      "properties": {
        "csrf_token": {
          "description": "CSRFToken is the anti-CSRF token",
          "type": "string"
        },
        "method": {
          "description": "Method\n\nShould be set to \"webauthn\" when trying to add, update, or remove a webAuthn pairing.",
          "type": "string"
        },
        "traits": {
          "description": "The identity's traits",
          "type": "object"
        },
        "transient_payload": {
          "description": "Transient data to pass along to any webhooks",
          "type": "object"
        },
        "webauthn_register": {
          "description": "Register a WebAuthn Security Key\n\nIt is expected that the JSON returned by the WebAuthn registration process\nis included here.",
          "type": "string"
        },
        "webauthn_register_displayname": {
          "description": "Name of the WebAuthn Security Key to be Added\n\nA human-readable name for the security key which will be added.",
          "type": "string"
        }
      }
    },
    "updateSettingsFlowBody": {
      "description": "Update Settings Flow Request Body",
      "type": "object"
    },
    "updateSettingsFlowWithLookupMethod": {
      "description": "Update Settings Flow with Lookup Method",
      "type": "object",
      "required": [
        "method"
      ],
      "properties": {
        "csrf_token": {
          "description": "CSRFToken is the anti-CSRF token",
          "type": "string"
        },
        "lookup_secret_confirm": {
          "description": "If set to true will save the regenerated lookup secrets",
          "type": "boolean"
        },
        "lookup_secret_disable": {
          "description": "Disables this method if true.",
          "type": "boolean"
        },
        "lookup_secret_regenerate": {
          "description": "If set to true will regenerate the lookup secrets",
          "type": "boolean"
        },
        "lookup_secret_reveal": {
          "description": "If set to true will reveal the lookup secrets",
          "type": "boolean"
        },
        "method": {
          "description": "Method\n\nShould be set to \"lookup\" when trying to add, update, or remove a lookup pairing.",
          "type": "string"
        }
      }
    },
    "updateSettingsFlowWithOidcMethod": {
      "description": "Update Settings Flow with OpenID Connect Method",
      "type": "object",
      "required": [
        "method"
      ],
      "properties": {
        "flow": {
          "description": "Flow ID is the flow's ID.\n\nin: query",
          "type": "string"
        },
        "link": {
          "description": "Link this provider\n\nEither this or `unlink` must be set.\n\ntype: string\nin: body",
          "type": "string"
        },
        "method": {
          "description": "Method\n\nShould be set to profile when trying to update a profile.",
          "type": "string"
        },
        "traits": {
          "description": "The identity's traits\n\nin: body",
          "type": "object"
        },
        "unlink": {
          "description": "Unlink this provider\n\nEither this or `link` must be set.\n\ntype: string\nin: body",
          "type": "string"
        },
        "upstream_parameters": {
          "description": "UpstreamParameters are the parameters that are passed to the upstream identity provider.\n\nThese parameters are optional and depend on what the upstream identity provider supports.\nSupported parameters are:\n`login_hint` (string): The `login_hint` parameter suppresses the account chooser and either pre-fills the email box on the sign-in form, or selects the proper session.\n`hd` (string): The `hd` parameter limits the login/registration process to a Google Organization, e.g. `mycollege.edu`.\n`prompt` (string): The `prompt` specifies whether the Authorization Server prompts the End-User for reauthentication and consent, e.g. `select_account`.",
          "type": "object"
        }
      }
    },
    "updateSettingsFlowWithPasswordMethod": {
      "description": "Update Settings Flow with Password Method",
      "type": "object",
      "required": [
        "password",
        "method"
      ],
      "properties": {
        "csrf_token": {
          "description": "CSRFToken is the anti-CSRF token",
          "type": "string"
        },
        "method": {
          "description": "Method\n\nShould be set to password when trying to update a password.",
          "type": "string"
        },
        "password": {
          "description": "Password is the updated password",
          "type": "string"
        }
      }
    },
    "updateSettingsFlowWithProfileMethod": {
      "description": "Update Settings Flow with Profile Method",
      "type": "object",
      "required": [
        "traits",
        "method"
      ],
      "properties": {
        "csrf_token": {
          "description": "The Anti-CSRF Token\n\nThis token is only required when performing browser flows.",
          "type": "string"
        },
        "method": {
          "description": "Method\n\nShould be set to profile when trying to update a profile.",
          "type": "string"
        },
        "traits": {
          "description": "Traits\n\nThe identity's traits.",
          "type": "object"
        }
      }
    },
    "updateSettingsFlowWithTotpMethod": {
      "description": "Update Settings Flow with TOTP Method",
      "type": "object",
      "required": [
        "method"
      ],
      "properties": {
        "csrf_token": {
          "description": "CSRFToken is the anti-CSRF token",
          "type": "string"
        },
        "method": {
          "description": "Method\n\nShould be set to \"totp\" when trying to add, update, or remove a totp pairing.",
          "type": "string"
        },
        "totp_code": {
          "description": "ValidationTOTP must contain a valid TOTP based on the",
          "type": "string"
        },
        "totp_unlink": {
          "description": "UnlinkTOTP if true will remove the TOTP pairing,\neffectively removing the credential. This can be used\nto set up a new TOTP device.",
          "type": "boolean"
        }
      }
    },
    "updateSettingsFlowWithWebAuthnMethod": {
      "description": "Update Settings Flow with WebAuthn Method",
      "type": "object",
      "required": [
        "method"
      ],
      "properties": {
        "csrf_token": {
          "description": "CSRFToken is the anti-CSRF token",
          "type": "string"
        },
        "method": {
          "description": "Method\n\nShould be set to \"webauthn\" when trying to add, update, or remove a webAuthn pairing.",
          "type": "string"
        },
        "webauthn_register": {
          "description": "Register a WebAuthn Security Key\n\nIt is expected that the JSON returned by the WebAuthn registration process\nis included here.",
          "type": "string"
        },
        "webauthn_register_displayname": {
          "description": "Name of the WebAuthn Security Key to be Added\n\nA human-readable name for the security key which will be added.",
          "type": "string"
        },
        "webauthn_remove": {
          "description": "Remove a WebAuthn Security Key\n\nThis must contain the ID of the WebAuthN connection.",
          "type": "string"
        }
      }
    },
    "updateVerificationFlowBody": {
      "description": "Update Verification Flow Request Body",
      "type": "object"
    },
    "updateVerificationFlowWithCodeMethod": {
      "type": "object",
      "required": [
        "method"
      ],
      "properties": {
        "code": {
          "description": "Code from the recovery email\n\nIf you want to submit a code, use this field, but make sure to _not_ include the email field, as well.",
          "type": "string"
        },
        "csrf_token": {
          "description": "Sending the anti-csrf token is only required for browser login flows.",
          "type": "string"
        },
        "email": {
          "description": "The email address to verify\n\nIf the email belongs to a valid account, a verifiation email will be sent.\n\nIf you want to notify the email address if the account does not exist, see\nthe [notify_unknown_recipients flag](https://www.ory.sh/docs/kratos/self-service/flows/verify-email-account-activation#attempted-verification-notifications)\n\nIf a code was already sent, including this field in the payload will invalidate the sent code and re-send a new code.\n\nformat: email",
          "type": "string"
        },
        "method": {
          "description": "Method is the method that should be used for this verification flow\n\nAllowed values are `link` and `code`.\nlink VerificationStrategyLink\ncode VerificationStrategyCode",
          "type": "string",
          "enum": [
            "link",
            "code"
          ],
          "x-go-enum-desc": "link VerificationStrategyLink\ncode VerificationStrategyCode"
        }
      }
    },
    "updateVerificationFlowWithLinkMethod": {
      "description": "Update Verification Flow with Link Method",
      "type": "object",
      "required": [
        "email",
        "method"
      ],
      "properties": {
        "csrf_token": {
          "description": "Sending the anti-csrf token is only required for browser login flows.",
          "type": "string"
        },
        "email": {
          "description": "Email to Verify\n\nNeeds to be set when initiating the flow. If the email is a registered\nverification email, a verification link will be sent. If the email is not known,\na email with details on what happened will be sent instead.\n\nformat: email",
          "type": "string"
        },
        "method": {
          "description": "Method is the method that should be used for this verification flow\n\nAllowed values are `link` and `code`\nlink VerificationStrategyLink\ncode VerificationStrategyCode",
          "type": "string",
          "enum": [
            "link",
            "code"
          ],
          "x-go-enum-desc": "link VerificationStrategyLink\ncode VerificationStrategyCode"
        }
      }
    },
    "verifiableIdentityAddress": {
      "description": "VerifiableAddress is an identity's verifiable address",
      "type": "object",
      "required": [
        "value",
        "verified",
        "via",
        "status"
      ],
      "properties": {
        "created_at": {
          "description": "When this entry was created",
          "type": "string",
          "format": "date-time",
          "example": "2014-01-01T23:28:56.782Z"
        },
        "id": {
          "description": "The ID",
          "type": "string",
          "format": "uuid"
        },
        "status": {
          "$ref": "#/definitions/identityVerifiableAddressStatus"
        },
        "updated_at": {
          "description": "When this entry was last updated",
          "type": "string",
          "format": "date-time",
          "example": "2014-01-01T23:28:56.782Z"
        },
        "value": {
          "description": "The address value\n\nexample foo@user.com",
          "type": "string"
        },
        "verified": {
          "description": "Indicates if the address has already been verified",
          "type": "boolean",
          "example": true
        },
        "verified_at": {
          "$ref": "#/definitions/nullTime"
        },
        "via": {
          "$ref": "#/definitions/identityVerifiableAddressType"
        }
      }
    },
    "verificationFlow": {
      "description": "Used to verify an out-of-band communication\nchannel such as an email address or a phone number.\n\nFor more information head over to: https://www.ory.sh/docs/kratos/self-service/flows/verify-email-account-activation",
      "type": "object",
      "title": "A Verification Flow",
      "required": [
        "id",
        "type",
        "ui",
        "state"
      ],
      "properties": {
        "active": {
          "description": "Active, if set, contains the registration method that is being used. It is initially\nnot set.",
          "type": "string"
        },
        "expires_at": {
          "description": "ExpiresAt is the time (UTC) when the request expires. If the user still wishes to verify the address,\na new request has to be initiated.",
          "type": "string",
          "format": "date-time"
        },
        "id": {
          "description": "ID represents the request's unique ID. When performing the verification flow, this\nrepresents the id in the verify ui's query parameter: http://\u003cselfservice.flows.verification.ui_url\u003e?request=\u003cid\u003e\n\ntype: string\nformat: uuid",
          "type": "string",
          "format": "uuid"
        },
        "issued_at": {
          "description": "IssuedAt is the time (UTC) when the request occurred.",
          "type": "string",
          "format": "date-time"
        },
        "request_url": {
          "description": "RequestURL is the initial URL that was requested from Ory Kratos. It can be used\nto forward information contained in the URL's path or query for example.",
          "type": "string"
        },
        "return_to": {
          "description": "ReturnTo contains the requested return_to URL.",
          "type": "string"
        },
        "state": {
          "description": "State represents the state of this request:\n\nchoose_method: ask the user to choose a method (e.g. verify your email)\nsent_email: the email has been sent to the user\npassed_challenge: the request was successful and the verification challenge was passed."
        },
        "type": {
          "$ref": "#/definitions/selfServiceFlowType"
        },
        "ui": {
          "$ref": "#/definitions/uiContainer"
        }
      }
    },
    "verificationFlowState": {
      "description": "The state represents the state of the verification flow.\n\nchoose_method: ask the user to choose a method (e.g. recover account via email)\nsent_email: the email has been sent to the user\npassed_challenge: the request was successful and the recovery challenge was passed.",
      "title": "Verification Flow State"
    },
    "version": {
      "type": "object",
      "properties": {
        "version": {
          "description": "Version is the service's version.",
          "type": "string"
        }
      }
    },
    "webAuthnJavaScript": {
      "type": "string"
    }
  },
  "responses": {
    "emptyResponse": {
      "description": "Empty responses are sent when, for example, resources are deleted. The HTTP status code for empty responses is typically 201."
    },
    "identitySchemas": {
      "description": "List Identity JSON Schemas Response",
      "schema": {
        "$ref": "#/definitions/identitySchemas"
      },
      "headers": {
        "link": {
          "type": "string",
          "description": "The Link HTTP Header\n\nThe `Link` header contains a comma-delimited list of links to the following pages:\n\nfirst: The first page of results.\nnext: The next page of results.\nprev: The previous page of results.\nlast: The last page of results.\n\nPages are omitted if they do not exist. For example, if there is no next page, the `next` link is omitted.\n\nThe header value may look like follows:\n\n\u003c/clients?limit=5\u0026offset=0\u003e; rel=\"first\",\u003c/clients?limit=5\u0026offset=15\u003e; rel=\"next\",\u003c/clients?limit=5\u0026offset=5\u003e; rel=\"prev\",\u003c/clients?limit=5\u0026offset=20\u003e; rel=\"last\""
        },
        "x-total-count": {
          "type": "integer",
          "format": "int64",
          "description": "The X-Total-Count HTTP Header\n\nThe `X-Total-Count` header contains the total number of items in the collection.\n\nDEPRECATED: This header will be removed eventually. Please use the `Link` header\ninstead to check whether you are on the last page."
        }
      }
    },
    "listCourierMessages": {
      "description": "Paginated Courier Message List Response",
      "schema": {
        "type": "array",
        "items": {
          "$ref": "#/definitions/message"
        }
      },
      "headers": {
        "link": {
          "type": "string",
          "description": "The Link HTTP Header\n\nThe `Link` header contains a comma-delimited list of links to the following pages:\n\nfirst: The first page of results.\nnext: The next page of results.\nprev: The previous page of results.\nlast: The last page of results.\n\nPages are omitted if they do not exist. For example, if there is no next page, the `next` link is omitted.\n\nThe header value may look like follows:\n\n\u003c/clients?limit=5\u0026offset=0\u003e; rel=\"first\",\u003c/clients?limit=5\u0026offset=15\u003e; rel=\"next\",\u003c/clients?limit=5\u0026offset=5\u003e; rel=\"prev\",\u003c/clients?limit=5\u0026offset=20\u003e; rel=\"last\""
        },
        "x-total-count": {
          "type": "integer",
          "format": "int64",
          "description": "The X-Total-Count HTTP Header\n\nThe `X-Total-Count` header contains the total number of items in the collection.\n\nDEPRECATED: This header will be removed eventually. Please use the `Link` header\ninstead to check whether you are on the last page."
        }
      }
    },
    "listIdentities": {
      "description": "Paginated Identity List Response",
      "schema": {
        "type": "array",
        "items": {
          "$ref": "#/definitions/identity"
        }
      },
      "headers": {
        "link": {
          "type": "string",
          "description": "The Link HTTP Header\n\nThe `Link` header contains a comma-delimited list of links to the following pages:\n\nfirst: The first page of results.\nnext: The next page of results.\nprev: The previous page of results.\nlast: The last page of results.\n\nPages are omitted if they do not exist. For example, if there is no next page, the `next` link is omitted.\n\nThe header value may look like follows:\n\n\u003c/clients?limit=5\u0026offset=0\u003e; rel=\"first\",\u003c/clients?limit=5\u0026offset=15\u003e; rel=\"next\",\u003c/clients?limit=5\u0026offset=5\u003e; rel=\"prev\",\u003c/clients?limit=5\u0026offset=20\u003e; rel=\"last\""
        },
        "x-total-count": {
          "type": "integer",
          "format": "int64",
          "description": "The X-Total-Count HTTP Header\n\nThe `X-Total-Count` header contains the total number of items in the collection.\n\nDEPRECATED: This header will be removed eventually. Please use the `Link` header\ninstead to check whether you are on the last page."
        }
      }
    },
    "listIdentitySessions": {
      "description": "List Identity Sessions Response",
      "schema": {
        "type": "array",
        "items": {
          "$ref": "#/definitions/session"
        }
      },
      "headers": {
        "link": {
          "type": "string",
          "description": "The Link HTTP Header\n\nThe `Link` header contains a comma-delimited list of links to the following pages:\n\nfirst: The first page of results.\nnext: The next page of results.\nprev: The previous page of results.\nlast: The last page of results.\n\nPages are omitted if they do not exist. For example, if there is no next page, the `next` link is omitted.\n\nThe header value may look like follows:\n\n\u003c/clients?limit=5\u0026offset=0\u003e; rel=\"first\",\u003c/clients?limit=5\u0026offset=15\u003e; rel=\"next\",\u003c/clients?limit=5\u0026offset=5\u003e; rel=\"prev\",\u003c/clients?limit=5\u0026offset=20\u003e; rel=\"last\""
        },
        "x-total-count": {
          "type": "integer",
          "format": "int64",
          "description": "The X-Total-Count HTTP Header\n\nThe `X-Total-Count` header contains the total number of items in the collection.\n\nDEPRECATED: This header will be removed eventually. Please use the `Link` header\ninstead to check whether you are on the last page."
        }
      }
    },
    "listMySessions": {
      "description": "List My Session Response",
      "schema": {
        "type": "array",
        "items": {
          "$ref": "#/definitions/session"
        }
      },
      "headers": {
        "link": {
          "type": "string",
          "description": "The Link HTTP Header\n\nThe `Link` header contains a comma-delimited list of links to the following pages:\n\nfirst: The first page of results.\nnext: The next page of results.\nprev: The previous page of results.\nlast: The last page of results.\n\nPages are omitted if they do not exist. For example, if there is no next page, the `next` link is omitted.\n\nThe header value may look like follows:\n\n\u003c/clients?limit=5\u0026offset=0\u003e; rel=\"first\",\u003c/clients?limit=5\u0026offset=15\u003e; rel=\"next\",\u003c/clients?limit=5\u0026offset=5\u003e; rel=\"prev\",\u003c/clients?limit=5\u0026offset=20\u003e; rel=\"last\""
        },
        "x-total-count": {
          "type": "integer",
          "format": "int64",
          "description": "The X-Total-Count HTTP Header\n\nThe `X-Total-Count` header contains the total number of items in the collection.\n\nDEPRECATED: This header will be removed eventually. Please use the `Link` header\ninstead to check whether you are on the last page."
        }
      }
    },
    "listSessions": {
      "description": "Session List Response\n\nThe response given when listing sessions in an administrative context.",
      "schema": {
        "type": "array",
        "items": {
          "$ref": "#/definitions/session"
        }
      },
      "headers": {
        "link": {
          "type": "string",
          "description": "The Link HTTP Header\n\nThe `Link` header contains a comma-delimited list of links to the following pages:\n\nfirst: The first page of results.\nnext: The next page of results.\n\nPages are omitted if they do not exist. For example, if there is no next page, the `next` link is omitted. Examples:\n\n\u003c/admin/sessions?page_size=250\u0026page_token={last_item_uuid}; rel=\"first\",/admin/sessions?page_size=250\u0026page_token=\u003e; rel=\"next\""
        },
        "x-total-count": {
          "type": "integer",
          "format": "int64",
          "description": "The X-Total-Count HTTP Header\n\nThe `X-Total-Count` header contains the total number of items in the collection."
        }
      }
    }
  },
  "securityDefinitions": {
    "oryAccessToken": {
      "type": "apiKey",
      "name": "Authorization",
      "in": "header"
    }
  },
  "x-forwarded-proto": "string",
  "x-request-id": "string"
}<|MERGE_RESOLUTION|>--- conflicted
+++ resolved
@@ -3510,6 +3510,44 @@
     },
     "continueWith": {
     },
+    "continueWithRecoveryUi": {
+      "description": "Indicates, that the UI flow could be continued by showing a recovery ui",
+      "type": "object",
+      "required": [
+        "action",
+        "flow"
+      ],
+      "properties": {
+        "action": {
+          "description": "Action will always be `show_recovery_ui`\nshow_recovery_ui ContinueWithActionShowRecoveryUIString",
+          "type": "string",
+          "enum": [
+            "show_recovery_ui"
+          ],
+          "x-go-enum-desc": "show_recovery_ui ContinueWithActionShowRecoveryUIString"
+        },
+        "flow": {
+          "$ref": "#/definitions/continueWithRecoveryUiFlow"
+        }
+      }
+    },
+    "continueWithRecoveryUiFlow": {
+      "type": "object",
+      "required": [
+        "id"
+      ],
+      "properties": {
+        "id": {
+          "description": "The ID of the recovery flow",
+          "type": "string",
+          "format": "uuid"
+        },
+        "url": {
+          "description": "The URL of the recovery flow",
+          "type": "string"
+        }
+      }
+    },
     "continueWithSetOrySessionToken": {
       "description": "Indicates that a session was issued, and the application should use this token for authenticated requests",
       "type": "object",
@@ -3519,23 +3557,12 @@
       ],
       "properties": {
         "action": {
-<<<<<<< HEAD
-          "description": "Action will always be `set_ory_session_token`\nset_ory_session_token ContinueWithActionSetOrySessionToken\nshow_verification_ui ContinueWithActionShowVerificationUI\nshow_settings_ui ContinueWithActionShowSettingsUI",
-          "type": "string",
-          "enum": [
-            "set_ory_session_token",
-            "show_verification_ui",
-            "show_settings_ui"
-          ],
-          "x-go-enum-desc": "set_ory_session_token ContinueWithActionSetOrySessionToken\nshow_verification_ui ContinueWithActionShowVerificationUI\nshow_settings_ui ContinueWithActionShowSettingsUI"
-=======
           "description": "Action will always be `set_ory_session_token`\nset_ory_session_token ContinueWithActionSetOrySessionTokenString",
           "type": "string",
           "enum": [
             "set_ory_session_token"
           ],
           "x-go-enum-desc": "set_ory_session_token ContinueWithActionSetOrySessionTokenString"
->>>>>>> 5a9e53cc
         },
         "ory_session_token": {
           "description": "Token is the token of the session",
@@ -3552,14 +3579,12 @@
       ],
       "properties": {
         "action": {
-          "description": "Action will always be `show_settings_ui`\nset_ory_session_token ContinueWithActionSetOrySessionToken\nshow_verification_ui ContinueWithActionShowVerificationUI\nshow_settings_ui ContinueWithActionShowSettingsUI",
+          "description": "Action will always be `show_settings_ui`\nshow_settings_ui ContinueWithActionShowSettingsUIString",
           "type": "string",
           "enum": [
-            "set_ory_session_token",
-            "show_verification_ui",
             "show_settings_ui"
           ],
-          "x-go-enum-desc": "set_ory_session_token ContinueWithActionSetOrySessionToken\nshow_verification_ui ContinueWithActionShowVerificationUI\nshow_settings_ui ContinueWithActionShowSettingsUI"
+          "x-go-enum-desc": "show_settings_ui ContinueWithActionShowSettingsUIString"
         },
         "flow": {
           "$ref": "#/definitions/continueWithSettingsUiFlow"
@@ -3588,23 +3613,12 @@
       ],
       "properties": {
         "action": {
-<<<<<<< HEAD
-          "description": "Action will always be `show_verification_ui`\nset_ory_session_token ContinueWithActionSetOrySessionToken\nshow_verification_ui ContinueWithActionShowVerificationUI\nshow_settings_ui ContinueWithActionShowSettingsUI",
-          "type": "string",
-          "enum": [
-            "set_ory_session_token",
-            "show_verification_ui",
-            "show_settings_ui"
-          ],
-          "x-go-enum-desc": "set_ory_session_token ContinueWithActionSetOrySessionToken\nshow_verification_ui ContinueWithActionShowVerificationUI\nshow_settings_ui ContinueWithActionShowSettingsUI"
-=======
           "description": "Action will always be `show_verification_ui`\nshow_verification_ui ContinueWithActionShowVerificationUIString",
           "type": "string",
           "enum": [
             "show_verification_ui"
           ],
           "x-go-enum-desc": "show_verification_ui ContinueWithActionShowVerificationUIString"
->>>>>>> 5a9e53cc
         },
         "flow": {
           "$ref": "#/definitions/continueWithVerificationUiFlow"
@@ -4565,6 +4579,7 @@
           "type": "string"
         },
         "continue_with": {
+          "description": "Contains possible actions that could follow this flow",
           "type": "array",
           "items": {
             "$ref": "#/definitions/continueWith"
