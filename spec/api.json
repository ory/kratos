--- conflicted
+++ resolved
@@ -478,27 +478,54 @@
           }
         ]
       },
+      "continueWithRecoveryUi": {
+        "description": "Indicates, that the UI flow could be continued by showing a recovery ui",
+        "properties": {
+          "action": {
+            "description": "Action will always be `show_recovery_ui`\nshow_recovery_ui ContinueWithActionShowRecoveryUIString",
+            "enum": [
+              "show_recovery_ui"
+            ],
+            "type": "string",
+            "x-go-enum-desc": "show_recovery_ui ContinueWithActionShowRecoveryUIString"
+          },
+          "flow": {
+            "$ref": "#/components/schemas/continueWithRecoveryUiFlow"
+          }
+        },
+        "required": [
+          "action",
+          "flow"
+        ],
+        "type": "object"
+      },
+      "continueWithRecoveryUiFlow": {
+        "properties": {
+          "id": {
+            "description": "The ID of the recovery flow",
+            "format": "uuid",
+            "type": "string"
+          },
+          "url": {
+            "description": "The URL of the recovery flow",
+            "type": "string"
+          }
+        },
+        "required": [
+          "id"
+        ],
+        "type": "object"
+      },
       "continueWithSetOrySessionToken": {
         "description": "Indicates that a session was issued, and the application should use this token for authenticated requests",
         "properties": {
           "action": {
-<<<<<<< HEAD
-            "description": "Action will always be `set_ory_session_token`\nset_ory_session_token ContinueWithActionSetOrySessionToken\nshow_verification_ui ContinueWithActionShowVerificationUI\nshow_settings_ui ContinueWithActionShowSettingsUI",
-            "enum": [
-              "set_ory_session_token",
-              "show_verification_ui",
-              "show_settings_ui"
-            ],
-            "type": "string",
-            "x-go-enum-desc": "set_ory_session_token ContinueWithActionSetOrySessionToken\nshow_verification_ui ContinueWithActionShowVerificationUI\nshow_settings_ui ContinueWithActionShowSettingsUI"
-=======
             "description": "Action will always be `set_ory_session_token`\nset_ory_session_token ContinueWithActionSetOrySessionTokenString",
             "enum": [
               "set_ory_session_token"
             ],
             "type": "string",
             "x-go-enum-desc": "set_ory_session_token ContinueWithActionSetOrySessionTokenString"
->>>>>>> 5a9e53cc
           },
           "ory_session_token": {
             "description": "Token is the token of the session",
@@ -515,14 +542,12 @@
         "description": "Indicates, that the UI flow could be continued by showing a settings ui",
         "properties": {
           "action": {
-            "description": "Action will always be `show_settings_ui`\nset_ory_session_token ContinueWithActionSetOrySessionToken\nshow_verification_ui ContinueWithActionShowVerificationUI\nshow_settings_ui ContinueWithActionShowSettingsUI",
+            "description": "Action will always be `show_settings_ui`\nshow_settings_ui ContinueWithActionShowSettingsUIString",
             "enum": [
-              "set_ory_session_token",
-              "show_verification_ui",
               "show_settings_ui"
             ],
             "type": "string",
-            "x-go-enum-desc": "set_ory_session_token ContinueWithActionSetOrySessionToken\nshow_verification_ui ContinueWithActionShowVerificationUI\nshow_settings_ui ContinueWithActionShowSettingsUI"
+            "x-go-enum-desc": "show_settings_ui ContinueWithActionShowSettingsUIString"
           },
           "flow": {
             "$ref": "#/components/schemas/continueWithSettingsUiFlow"
@@ -551,23 +576,12 @@
         "description": "Indicates, that the UI flow could be continued by showing a verification ui",
         "properties": {
           "action": {
-<<<<<<< HEAD
-            "description": "Action will always be `show_verification_ui`\nset_ory_session_token ContinueWithActionSetOrySessionToken\nshow_verification_ui ContinueWithActionShowVerificationUI\nshow_settings_ui ContinueWithActionShowSettingsUI",
-            "enum": [
-              "set_ory_session_token",
-              "show_verification_ui",
-              "show_settings_ui"
-            ],
-            "type": "string",
-            "x-go-enum-desc": "set_ory_session_token ContinueWithActionSetOrySessionToken\nshow_verification_ui ContinueWithActionShowVerificationUI\nshow_settings_ui ContinueWithActionShowSettingsUI"
-=======
             "description": "Action will always be `show_verification_ui`\nshow_verification_ui ContinueWithActionShowVerificationUIString",
             "enum": [
               "show_verification_ui"
             ],
             "type": "string",
             "x-go-enum-desc": "show_verification_ui ContinueWithActionShowVerificationUIString"
->>>>>>> 5a9e53cc
           },
           "flow": {
             "$ref": "#/components/schemas/continueWithVerificationUiFlow"
@@ -1552,6 +1566,7 @@
             "type": "string"
           },
           "continue_with": {
+            "description": "Contains possible actions that could follow this flow",
             "items": {
               "$ref": "#/components/schemas/continueWith"
             },
