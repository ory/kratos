--- conflicted
+++ resolved
@@ -2270,7 +2270,7 @@
     },
     "/admin/identities": {
       "get": {
-        "description": "Lists all identities. Does not support search at the moment.\n\nLearn how identities work in [Ory Kratos' User And Identity Model Documentation](https://www.ory.sh/docs/next/kratos/concepts/identity-user-model).",
+        "description": "Lists all identities.\n\nFilter can be done by adding URL parameters\nFilter can be done by any field from identityList\nTo filter by credential this flag `with_credential` as to be set\n\nLearn how identities work in [Ory Kratos' User And Identity Model Documentation](https://www.ory.sh/docs/next/kratos/concepts/identity-user-model).",
         "operationId": "adminListIdentities",
         "parameters": [
           {
@@ -2295,117 +2295,6 @@
               "minimum": 1,
               "type": "integer"
             }
-          }
-        ],
-        "responses": {
-          "200": {
-            "content": {
-              "application/json": {
-                "schema": {
-                  "$ref": "#/components/schemas/identityList"
-                }
-              }
-            },
-            "description": "identityList"
-          },
-          "500": {
-            "content": {
-              "application/json": {
-                "schema": {
-<<<<<<< HEAD
-                  "$ref": "#/components/schemas/genericError"
-                }
-              }
-            },
-            "description": "genericError"
-          }
-        },
-        "summary": "Check HTTP Server Status",
-        "tags": [
-          "metadata"
-        ]
-      }
-    },
-    "/health/ready": {
-      "get": {
-        "description": "This endpoint returns a HTTP 200 status code when Ory Kratos is up running and the environment dependencies (e.g.\nthe database) are responsive as well.\n\nIf the service supports TLS Edge Termination, this endpoint does not require the\n`X-Forwarded-Proto` header to be set.\n\nBe aware that if you are running multiple nodes of Ory Kratos, the health status will never\nrefer to the cluster state, only to a single instance.",
-        "operationId": "isReady",
-        "responses": {
-          "200": {
-            "content": {
-              "application/json": {
-                "schema": {
-                  "properties": {
-                    "status": {
-                      "description": "Always \"ok\".",
-                      "type": "string"
-                    }
-                  },
-                  "required": [
-                    "status"
-                  ],
-                  "type": "object"
-                }
-              }
-            },
-            "description": "Ory Kratos is ready to accept requests."
-          },
-          "503": {
-            "content": {
-              "application/json": {
-                "schema": {
-                  "properties": {
-                    "errors": {
-                      "additionalProperties": {
-                        "type": "string"
-                      },
-                      "description": "Errors contains a list of errors that caused the not ready status.",
-                      "type": "object"
-                    }
-                  },
-                  "required": [
-                    "errors"
-                  ],
-                  "type": "object"
-                }
-              }
-            },
-            "description": "Ory Kratos is not yet ready to accept requests."
-          }
-        },
-        "summary": "Check HTTP Server and Database Status",
-        "tags": [
-          "metadata"
-        ]
-      }
-    },
-    "/identities": {
-      "get": {
-        "description": "Lists all identities.\n\nFilter can be done by adding URL parameters\nFilter can be done by any field from identityList\nTo filter by credential this flag `with_credential` as to be set\n\nLearn how identities work in [Ory Kratos' User And Identity Model Documentation](https://www.ory.sh/docs/next/kratos/concepts/identity-user-model).",
-        "operationId": "adminListIdentities",
-        "parameters": [
-          {
-            "description": "Items per Page\n\nThis is the number of items per page.",
-            "in": "query",
-            "name": "per_page",
-            "schema": {
-              "default": 100,
-              "format": "int64",
-              "maximum": 500,
-              "minimum": 1,
-              "type": "integer"
-            }
-          },
-          {
-            "description": "Pagination Page",
-            "in": "query",
-            "name": "page",
-            "schema": {
-              "default": 0,
-              "format": "int64",
-              "minimum": 0,
-              "type": "integer"
-            }
           },
           {
             "description": "Filter by credentials\n\nrequired: true if filter on credentials elements",
@@ -2439,8 +2328,6 @@
             "content": {
               "application/json": {
                 "schema": {
-=======
->>>>>>> 7f87bca4
                   "$ref": "#/components/schemas/jsonError"
                 }
               }
