package schema

import (
	"encoding/base64"
	"encoding/json"
	"fmt"
	"io"
	"net/http"
	"os"
	"strings"

	"github.com/ory/x/urlx"

	"github.com/ory/kratos/driver/config"

	"github.com/julienschmidt/httprouter"
	"github.com/pkg/errors"

	"github.com/ory/herodot"

	"github.com/ory/kratos/x"
)

type (
	handlerDependencies interface {
		x.WriterProvider
		x.LoggingProvider
		IdentityTraitsProvider
		x.CSRFProvider
		config.Provider
	}
	Handler struct {
		r handlerDependencies
	}
	HandlerProvider interface {
		SchemaHandler() *Handler
	}
)

func NewHandler(r handlerDependencies) *Handler {
	return &Handler{r: r}
}

const SchemasPath string = "schemas"

func (h *Handler) RegisterPublicRoutes(public *x.RouterPublic) {
	h.r.CSRFHandler().IgnoreGlobs(
		"/"+SchemasPath+"/*",
		x.AdminPrefix+"/"+SchemasPath+"/*",
	)
	public.GET(fmt.Sprintf("/%s/:id", SchemasPath), h.getIdentitySchema)
	public.GET(fmt.Sprintf("/%s", SchemasPath), h.getAll)
	public.GET(fmt.Sprintf("%s/%s/:id", x.AdminPrefix, SchemasPath), h.getIdentitySchema)
	public.GET(fmt.Sprintf("%s/%s", x.AdminPrefix, SchemasPath), h.getAll)
}

func (h *Handler) RegisterAdminRoutes(admin *x.RouterAdmin) {
	admin.GET(fmt.Sprintf("/%s/:id", SchemasPath), x.RedirectToPublicRoute(h.r))
	admin.GET(fmt.Sprintf("/%s", SchemasPath), x.RedirectToPublicRoute(h.r))
}

// Raw JSON Schema
//
// swagger:model identitySchema
// nolint:deadcode,unused
type identitySchema json.RawMessage

// nolint:deadcode,unused
// swagger:parameters getIdentitySchema
type getIdentitySchema struct {
	// ID must be set to the ID of schema you want to get
	//
	// required: true
	// in: path
	ID string `json:"id"`
}

// swagger:route GET /schemas/{id} v0alpha2 getIdentitySchema
//
// Get a JSON Schema
//
<<<<<<< HEAD
//     Produces:
//     - application/json
//
//     Schemes: http, https
//
//     Responses:
//       200: identitySchema
//       404: jsonError
//       500: jsonError
=======
//    Produces:
//    - application/json
//
//    Schemes: http, https
//
//    Responses:
//      200: identitySchema
//      404: jsonError
//      500: jsonError
>>>>>>> 39bb84dd
func (h *Handler) getIdentitySchema(w http.ResponseWriter, r *http.Request, ps httprouter.Params) {
	ss, err := h.r.IdentityTraitsSchemas(r.Context())
	if err != nil {
		h.r.Writer().WriteError(w, r, errors.WithStack(herodot.ErrInternalServerError.WithWrap(err)))
		return
	}

	id := ps.ByName("id")
	s, err := ss.GetByID(id)
	if err != nil {
		// Maybe it is a base64 encoded ID?
		if dec, err := base64.RawURLEncoding.DecodeString(id); err == nil {
			id = string(dec)
		}

		s, err = ss.GetByID(id)
		if err != nil {
			h.r.Writer().WriteError(w, r, errors.WithStack(herodot.ErrNotFound.WithReasonf("Identity schema `%s` could not be found.", id)))
			return
		}
	}

	src, err := ReadSchema(s)
	if err != nil {
		h.r.Writer().WriteError(w, r, errors.WithStack(herodot.ErrInternalServerError.WithReasonf("The file for this JSON Schema ID could not be found or opened. This is a configuration issue.").WithDebugf("%+v", err)))
		return
	}
	defer src.Close()

	w.Header().Add("Content-Type", "application/json")
	if _, err := io.Copy(w, src); err != nil {
		h.r.Writer().WriteError(w, r, errors.WithStack(herodot.ErrInternalServerError.WithReasonf("The file for this JSON Schema ID could not be found or opened. This is a configuration issue.").WithDebugf("%+v", err)))
		return
	}
}

// Raw identity Schema list
//
// swagger:model identitySchemas
type IdentitySchemas []identitySchemaContainer

// swagger:model identitySchemaContainer
type identitySchemaContainer struct {
	// The ID of the Identity JSON Schema
	ID string `json:"id"`
	// The actual Identity JSON Schema
	Schema identitySchema `json:"schema"`
}

// nolint:deadcode,unused
// swagger:parameters listIdentitySchemas
type listIdentitySchemas struct {
	x.PaginationParams
}

// swagger:route GET /schemas v0alpha2 listIdentitySchemas
//
// Get all Identity Schemas
//
<<<<<<< HEAD
//     Produces:
//     - application/json
//
//     Schemes: http, https
//
//     Responses:
//       200: identitySchemas
//       500: jsonError
=======
//    Produces:
//    - application/json
//
//    Schemes: http, https
//
//    Responses:
//      200: identitySchemas
//      500: jsonError
>>>>>>> 39bb84dd
func (h *Handler) getAll(w http.ResponseWriter, r *http.Request, ps httprouter.Params) {
	page, itemsPerPage := x.ParsePagination(r)

	allSchemas, err := h.r.IdentityTraitsSchemas(r.Context())
	if err != nil {
		h.r.Writer().WriteError(w, r, errors.WithStack(herodot.ErrInternalServerError.WithReasonf("Unable to load identity schemas").WithWrap(err)))
		return
	}
	total := allSchemas.Total()
	schemas := allSchemas.List(page, itemsPerPage)

	var ss IdentitySchemas
	for k := range schemas {
		schema := schemas[k]
		src, err := ReadSchema(&schema)
		if err != nil {
			h.r.Writer().WriteError(w, r, errors.WithStack(herodot.ErrInternalServerError.WithReasonf("The file for this JSON Schema ID could not be found or opened. This is a configuration issue.").WithDebugf("%+v", err)))
			return
		}

		raw, err := io.ReadAll(src)
		_ = src.Close()
		if err != nil {
			h.r.Writer().WriteError(w, r, errors.WithStack(herodot.ErrInternalServerError.WithReasonf("The file for this JSON Schema ID could not be found or opened. This is a configuration issue.").WithDebugf("%+v", err)))
			return
		}

		ss = append(ss, identitySchemaContainer{
			ID:     schema.ID,
			Schema: raw,
		})
	}

	x.PaginationHeader(w, urlx.AppendPaths(h.r.Config().SelfPublicURL(r.Context()), fmt.Sprintf("/%s", SchemasPath)), int64(total), page, itemsPerPage)
	h.r.Writer().Write(w, r, ss)
}

func ReadSchema(schema *Schema) (src io.ReadCloser, err error) {
	if schema.URL.Scheme == "file" {
		src, err = os.Open(schema.URL.Host + schema.URL.Path)
		if err != nil {
			return nil, errors.WithStack(err)
		}
	} else if schema.URL.Scheme == "base64" {
		data, err := base64.StdEncoding.DecodeString(strings.TrimPrefix(schema.RawURL, "base64://"))
		if err != nil {
			return nil, errors.WithStack(err)
		}
		src = io.NopCloser(strings.NewReader(string(data)))
	} else {
		resp, err := http.Get(schema.URL.String())
		if err != nil {
			return nil, errors.WithStack(err)
		}
		src = resp.Body
	}
	return src, nil
}<|MERGE_RESOLUTION|>--- conflicted
+++ resolved
@@ -79,17 +79,6 @@
 //
 // Get a JSON Schema
 //
-<<<<<<< HEAD
-//     Produces:
-//     - application/json
-//
-//     Schemes: http, https
-//
-//     Responses:
-//       200: identitySchema
-//       404: jsonError
-//       500: jsonError
-=======
 //    Produces:
 //    - application/json
 //
@@ -99,7 +88,6 @@
 //      200: identitySchema
 //      404: jsonError
 //      500: jsonError
->>>>>>> 39bb84dd
 func (h *Handler) getIdentitySchema(w http.ResponseWriter, r *http.Request, ps httprouter.Params) {
 	ss, err := h.r.IdentityTraitsSchemas(r.Context())
 	if err != nil {
@@ -159,16 +147,6 @@
 //
 // Get all Identity Schemas
 //
-<<<<<<< HEAD
-//     Produces:
-//     - application/json
-//
-//     Schemes: http, https
-//
-//     Responses:
-//       200: identitySchemas
-//       500: jsonError
-=======
 //    Produces:
 //    - application/json
 //
@@ -177,7 +155,6 @@
 //    Responses:
 //      200: identitySchemas
 //      500: jsonError
->>>>>>> 39bb84dd
 func (h *Handler) getAll(w http.ResponseWriter, r *http.Request, ps httprouter.Params) {
 	page, itemsPerPage := x.ParsePagination(r)
 
