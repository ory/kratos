--- conflicted
+++ resolved
@@ -6,22 +6,14 @@
 	"fmt"
 	"net/http"
 
-<<<<<<< HEAD
-	"github.com/google/go-jsonnet"
-	"github.com/hashicorp/go-retryablehttp"
-=======
->>>>>>> 93a1ae4f
 	"github.com/pkg/errors"
 	"github.com/tidwall/gjson"
 
 	"github.com/ory/kratos/ui/node"
 
 	"github.com/ory/kratos/identity"
-<<<<<<< HEAD
+	"github.com/ory/kratos/request"
 	"github.com/ory/kratos/schema"
-=======
-	"github.com/ory/kratos/request"
->>>>>>> 93a1ae4f
 	"github.com/ory/kratos/selfservice/flow"
 	"github.com/ory/kratos/selfservice/flow/login"
 	"github.com/ory/kratos/selfservice/flow/recovery"
@@ -31,8 +23,6 @@
 	"github.com/ory/kratos/session"
 	"github.com/ory/kratos/text"
 	"github.com/ory/kratos/x"
-	"github.com/ory/x/fetcher"
-	"github.com/ory/x/logrusx"
 )
 
 var _ registration.PostHookPostPersistExecutor = new(WebHook)
@@ -42,36 +32,6 @@
 var _ settings.PostHookPostPersistExecutor = new(WebHook)
 
 type (
-<<<<<<< HEAD
-	AuthStrategy interface {
-		apply(req *http.Request)
-	}
-
-	authStrategyFactory func(c json.RawMessage) (AuthStrategy, error)
-
-	noopAuthStrategy struct{}
-
-	basicAuthStrategy struct {
-		user     string
-		password string
-	}
-
-	apiKeyStrategy struct {
-		name  string
-		value string
-		in    string
-	}
-
-	webHookConfig struct {
-		method       string
-		url          string
-		templateURI  string
-		auth         AuthStrategy
-		canInterrupt bool
-	}
-
-=======
->>>>>>> 93a1ae4f
 	webHookDependencies interface {
 		x.LoggingProvider
 		x.HTTPClientProvider
@@ -108,111 +68,6 @@
 	}
 )
 
-<<<<<<< HEAD
-var strategyFactories = map[string]authStrategyFactory{
-	"":           newNoopAuthStrategy,
-	"api_key":    newApiKeyStrategy,
-	"basic_auth": newBasicAuthStrategy,
-}
-
-func newAuthStrategy(name string, c json.RawMessage) (as AuthStrategy, err error) {
-	if f, ok := strategyFactories[name]; ok {
-		as, err = f(c)
-	} else {
-		err = fmt.Errorf("unsupported auth type: %s", name)
-	}
-	return
-}
-
-func newNoopAuthStrategy(_ json.RawMessage) (AuthStrategy, error) {
-	return &noopAuthStrategy{}, nil
-}
-
-func (c *noopAuthStrategy) apply(_ *http.Request) {}
-
-func newBasicAuthStrategy(raw json.RawMessage) (AuthStrategy, error) {
-	type config struct {
-		User     string
-		Password string
-	}
-
-	var c config
-	if err := json.Unmarshal(raw, &c); err != nil {
-		return nil, err
-	}
-
-	return &basicAuthStrategy{
-		user:     c.User,
-		password: c.Password,
-	}, nil
-}
-
-func (c *basicAuthStrategy) apply(req *http.Request) {
-	req.SetBasicAuth(c.user, c.password)
-}
-
-func newApiKeyStrategy(raw json.RawMessage) (AuthStrategy, error) {
-	type config struct {
-		In    string
-		Name  string
-		Value string
-	}
-
-	var c config
-	if err := json.Unmarshal(raw, &c); err != nil {
-		return nil, err
-	}
-
-	return &apiKeyStrategy{
-		in:    c.In,
-		name:  c.Name,
-		value: c.Value,
-	}, nil
-}
-
-func (c *apiKeyStrategy) apply(req *http.Request) {
-	switch c.in {
-	case "cookie":
-		req.AddCookie(&http.Cookie{Name: c.name, Value: c.value})
-	default:
-		req.Header.Set(c.name, c.value)
-	}
-}
-
-func newWebHookConfig(r json.RawMessage) (*webHookConfig, error) {
-	type rawWebHookConfig struct {
-		Method string
-		Url    string
-		Body   string
-		Auth   struct {
-			Type   string
-			Config json.RawMessage
-		}
-		CanInterrupt bool `json:"can_interrupt"`
-	}
-
-	var rc rawWebHookConfig
-	err := json.Unmarshal(r, &rc)
-	if err != nil {
-		return nil, err
-	}
-
-	as, err := newAuthStrategy(rc.Auth.Type, rc.Auth.Config)
-	if err != nil {
-		return nil, fmt.Errorf("failed to create web hook auth strategy: %w", err)
-	}
-
-	return &webHookConfig{
-		method:       rc.Method,
-		url:          rc.Url,
-		templateURI:  rc.Body,
-		auth:         as,
-		canInterrupt: rc.CanInterrupt,
-	}, nil
-}
-
-=======
->>>>>>> 93a1ae4f
 func NewWebHook(r webHookDependencies, c json.RawMessage) *WebHook {
 	return &WebHook{deps: r, conf: c}
 }
@@ -226,13 +81,8 @@
 	})
 }
 
-<<<<<<< HEAD
 func (e *WebHook) ExecuteLoginPostHook(_ http.ResponseWriter, req *http.Request, _ node.Group, flow *login.Flow, session *session.Session) error {
-	return e.execute(&templateContext{
-=======
-func (e *WebHook) ExecuteLoginPostHook(_ http.ResponseWriter, req *http.Request, flow *login.Flow, session *session.Session) error {
-	return e.execute(req.Context(), &templateContext{
->>>>>>> 93a1ae4f
+	return e.execute(req.Context(), &templateContext{
 		Flow:           flow,
 		RequestHeaders: req.Header,
 		RequestMethod:  req.Method,
@@ -241,13 +91,8 @@
 	})
 }
 
-<<<<<<< HEAD
 func (e *WebHook) ExecutePostVerificationHook(_ http.ResponseWriter, req *http.Request, flow *verification.Flow, id *identity.Identity) error {
-	return e.execute(&templateContext{
-=======
-func (e *WebHook) ExecutePostVerificationHook(_ http.ResponseWriter, req *http.Request, flow *verification.Flow, identity *identity.Identity) error {
-	return e.execute(req.Context(), &templateContext{
->>>>>>> 93a1ae4f
+	return e.execute(req.Context(), &templateContext{
 		Flow:           flow,
 		RequestHeaders: req.Header,
 		RequestMethod:  req.Method,
@@ -276,7 +121,7 @@
 }
 
 func (e *WebHook) ExecutePostRegistrationPrePersistHook(_ http.ResponseWriter, req *http.Request, flow *registration.Flow, id *identity.Identity) error {
-	return e.execute(&templateContext{
+	return e.execute(req.Context(), &templateContext{
 		Flow:           flow,
 		RequestHeaders: req.Header,
 		RequestMethod:  req.Method,
@@ -295,13 +140,8 @@
 	})
 }
 
-<<<<<<< HEAD
 func (e *WebHook) ExecuteSettingsPostPersistHook(_ http.ResponseWriter, req *http.Request, flow *settings.Flow, id *identity.Identity) error {
-	return e.execute(&templateContext{
-=======
-func (e *WebHook) ExecuteSettingsPostPersistHook(_ http.ResponseWriter, req *http.Request, flow *settings.Flow, identity *identity.Identity) error {
-	return e.execute(req.Context(), &templateContext{
->>>>>>> 93a1ae4f
+	return e.execute(req.Context(), &templateContext{
 		Flow:           flow,
 		RequestHeaders: req.Header,
 		RequestMethod:  req.Method,
@@ -310,54 +150,8 @@
 	})
 }
 
-<<<<<<< HEAD
-func (e *WebHook) execute(data *templateContext) error {
-	// TODO: reminder for the future: move parsing of config to the web hook initialization
-	conf, err := newWebHookConfig(e.c)
-	if err != nil {
-		return fmt.Errorf("failed to parse web hook config: %w", err)
-	}
-
-	var body io.Reader
-	if conf.method != "TRACE" {
-		// According to the HTTP spec any request method, but TRACE is allowed to
-		// have a body. Even this is a really bad practice for some of them, like for
-		// GET
-		body, err = createBody(e.r.Logger(), conf.templateURI, data)
-		if err != nil {
-			return fmt.Errorf("failed to create web hook body: %w", err)
-		}
-	}
-
-	if body == nil {
-		body = bytes.NewReader(make([]byte, 0))
-	}
-	if err = doHttpCall(e.r.HTTPClient(), conf.method, conf.url, conf.auth, conf.canInterrupt, body); err != nil {
-		return errors.Wrap(err, "failed to call a web hook")
-	}
-
-	return nil
-}
-
-func createBody(l *logrusx.Logger, templateURI string, data *templateContext) (*bytes.Reader, error) {
-	if len(templateURI) == 0 {
-		return bytes.NewReader(make([]byte, 0)), nil
-	}
-
-	f := fetcher.NewFetcher()
-
-	template, err := f.Fetch(templateURI)
-	if errors.Is(err, fetcher.ErrUnknownScheme) {
-		// legacy filepath
-		templateURI = "file://" + templateURI
-		l.WithError(err).Warnf("support for filepaths without a 'file://' scheme will be dropped in the next release, please use %s instead in your config", templateURI)
-		template, err = f.Fetch(templateURI)
-	}
-	// this handles the first error if it is a known scheme error, or the second fetch error
-=======
 func (e *WebHook) execute(ctx context.Context, data *templateContext) error {
 	builder, err := request.NewBuilder(e.conf, e.deps.HTTPClient(ctx), e.deps.Logger())
->>>>>>> 93a1ae4f
 	if err != nil {
 		return err
 	}
@@ -373,36 +167,37 @@
 	go func() {
 		defer close(errChan)
 
-<<<<<<< HEAD
-func doHttpCall(client *retryablehttp.Client, method string, url string, as AuthStrategy, canInterrupt bool, body io.Reader) error {
-	req, err := retryablehttp.NewRequest(method, url, body)
-	if err != nil {
-		return err
-	}
-
-	req.Header.Set("Content-Type", "application/json")
-	as.apply(req.Request)
-
-	resp, err := client.Do(req)
-	if err == nil {
-		defer resp.Body.Close()
-	}
-
-	if err != nil {
-		return err
-	} else if resp.StatusCode >= http.StatusBadRequest {
-		if canInterrupt {
-			if err := parseResponse(resp); err != nil {
-				return err
+		resp, err := e.deps.HTTPClient(ctx).Do(req)
+		if err != nil {
+			errChan <- err
+			return
+		}
+
+		if resp.StatusCode >= http.StatusBadRequest {
+			if gjson.GetBytes(e.conf, "can_interrupt").Bool() {
+				if err := parseWebhookResponse(resp); err != nil {
+					errChan <- err
+				}
 			}
+			errChan <- fmt.Errorf("web hook failed with status code %v", resp.StatusCode)
+			return
 		}
-		return errors.Errorf("web hook failed with status code %v", resp.StatusCode)
-	}
-
-	return nil
-}
-
-func parseResponse(resp *http.Response) (err error) {
+
+		errChan <- nil
+	}()
+
+	if gjson.GetBytes(e.conf, "response.ignore").Bool() {
+		go func() {
+			err := <-errChan
+			e.deps.Logger().WithError(err).Warning("A web hook request failed but the error was ignored because the configuration indicated that the upstream response should be ignored.")
+		}()
+		return nil
+	}
+
+	return <-errChan
+}
+
+func parseWebhookResponse(resp *http.Response) (err error) {
 	if resp == nil {
 		return errors.Errorf("empty response provided from the webhook")
 	}
@@ -436,29 +231,4 @@
 	}
 
 	return errors.WithStack(validationErr)
-=======
-		resp, err := e.deps.HTTPClient(ctx).Do(req)
-		if err != nil {
-			errChan <- err
-			return
-		}
-
-		if resp.StatusCode >= http.StatusBadRequest {
-			errChan <- fmt.Errorf("web hook failed with status code %v", resp.StatusCode)
-			return
-		}
-
-		errChan <- nil
-	}()
-
-	if gjson.GetBytes(e.conf, "response.ignore").Bool() {
-		go func() {
-			err := <-errChan
-			e.deps.Logger().WithError(err).Warning("A web hook request failed but the error was ignored because the configuration indicated that the upstream response should be ignored.")
-		}()
-		return nil
-	}
-
-	return <-errChan
->>>>>>> 93a1ae4f
 }