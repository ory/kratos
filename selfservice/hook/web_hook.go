package hook

import (
	"context"
	"encoding/json"
	"fmt"
	"net/http"

	"github.com/pkg/errors"
	"github.com/tidwall/gjson"
	"go.opentelemetry.io/otel/codes"
	"go.opentelemetry.io/otel/trace"

	"github.com/ory/kratos/ui/node"

	"github.com/ory/kratos/identity"
	"github.com/ory/kratos/request"
	"github.com/ory/kratos/schema"
	"github.com/ory/kratos/selfservice/flow"
	"github.com/ory/kratos/selfservice/flow/login"
	"github.com/ory/kratos/selfservice/flow/recovery"
	"github.com/ory/kratos/selfservice/flow/registration"
	"github.com/ory/kratos/selfservice/flow/settings"
	"github.com/ory/kratos/selfservice/flow/verification"
	"github.com/ory/kratos/session"
	"github.com/ory/kratos/text"
	"github.com/ory/kratos/x"
	"github.com/ory/x/otelx"
)

var _ registration.PostHookPostPersistExecutor = new(WebHook)
var _ registration.PostHookPrePersistExecutor = new(WebHook)
var _ verification.PostHookExecutor = new(WebHook)
var _ recovery.PostHookExecutor = new(WebHook)
var _ settings.PostHookPostPersistExecutor = new(WebHook)

type (
	webHookDependencies interface {
		x.LoggingProvider
		x.HTTPClientProvider
		x.TracingProvider
	}

	templateContext struct {
		Flow           flow.Flow          `json:"flow"`
		RequestHeaders http.Header        `json:"request_headers"`
		RequestMethod  string             `json:"request_method"`
		RequestUrl     string             `json:"request_url"`
		Identity       *identity.Identity `json:"identity,omitempty"`
	}

	WebHook struct {
		deps webHookDependencies
		conf json.RawMessage
	}

	detailedMessage struct {
		ID      int             `json:"id"`
		Text    string          `json:"text"`
		Type    string          `json:"type"`
		Context json.RawMessage `json:"context,omitempty"`
	}

	errorMessage struct {
		InstancePtr      string            `json:"instance_ptr"`
		Message          string            `json:"message"`
		DetailedMessages []detailedMessage `json:"detailed_messages"`
	}

	rawHookResponse struct {
		Messages []errorMessage `json:"messages"`
	}
)

func NewWebHook(r webHookDependencies, c json.RawMessage) *WebHook {
	return &WebHook{deps: r, conf: c}
}

func (e *WebHook) ExecuteLoginPreHook(_ http.ResponseWriter, req *http.Request, flow *login.Flow) error {
	ctx, _ := e.deps.Tracer(req.Context()).Tracer().Start(req.Context(), "selfservice.hook.ExecutePreLoginHook")
	return e.execute(ctx, &templateContext{
		Flow:           flow,
		RequestHeaders: req.Header,
		RequestMethod:  req.Method,
		RequestUrl:     req.RequestURI,
	})
}

<<<<<<< HEAD
func (e *WebHook) ExecuteLoginPostHook(_ http.ResponseWriter, req *http.Request, _ node.UiNodeGroup, flow *login.Flow, session *session.Session) error {
	return e.execute(req.Context(), &templateContext{
=======
func (e *WebHook) ExecuteLoginPostHook(_ http.ResponseWriter, req *http.Request, flow *login.Flow, session *session.Session) error {
	ctx, _ := e.deps.Tracer(req.Context()).Tracer().Start(req.Context(), "selfservice.hook.ExecutePostLoginHook")
	return e.execute(ctx, &templateContext{
>>>>>>> 0290986e
		Flow:           flow,
		RequestHeaders: req.Header,
		RequestMethod:  req.Method,
		RequestUrl:     req.RequestURI,
		Identity:       session.Identity,
	})
}

<<<<<<< HEAD
func (e *WebHook) ExecutePostVerificationHook(_ http.ResponseWriter, req *http.Request, flow *verification.Flow, id *identity.Identity) error {
	return e.execute(req.Context(), &templateContext{
=======
func (e *WebHook) ExecutePostVerificationHook(_ http.ResponseWriter, req *http.Request, flow *verification.Flow, identity *identity.Identity) error {
	ctx, _ := e.deps.Tracer(req.Context()).Tracer().Start(req.Context(), "selfservice.hook.ExecutePostVerificationHook")
	return e.execute(ctx, &templateContext{
>>>>>>> 0290986e
		Flow:           flow,
		RequestHeaders: req.Header,
		RequestMethod:  req.Method,
		RequestUrl:     req.RequestURI,
		Identity:       id,
	})
}

func (e *WebHook) ExecutePostRecoveryHook(_ http.ResponseWriter, req *http.Request, flow *recovery.Flow, session *session.Session) error {
	ctx, _ := e.deps.Tracer(req.Context()).Tracer().Start(req.Context(), "selfservice.hook.ExecutePostRecoveryHook")
	return e.execute(ctx, &templateContext{
		Flow:           flow,
		RequestHeaders: req.Header,
		RequestMethod:  req.Method,
		RequestUrl:     req.RequestURI,
		Identity:       session.Identity,
	})
}

func (e *WebHook) ExecuteRegistrationPreHook(_ http.ResponseWriter, req *http.Request, flow *registration.Flow) error {
	ctx, _ := e.deps.Tracer(req.Context()).Tracer().Start(req.Context(), "selfservice.hook.ExecuteRegistrationPreHook")
	return e.execute(ctx, &templateContext{
		Flow:           flow,
		RequestHeaders: req.Header,
		RequestMethod:  req.Method,
		RequestUrl:     req.RequestURI,
	})
}

func (e *WebHook) ExecutePostRegistrationPrePersistHook(_ http.ResponseWriter, req *http.Request, flow *registration.Flow, id *identity.Identity) error {
	return e.execute(req.Context(), &templateContext{
		Flow:           flow,
		RequestHeaders: req.Header,
		RequestMethod:  req.Method,
		RequestUrl:     req.RequestURI,
		Identity:       id,
	})
}

func (e *WebHook) ExecutePostRegistrationPostPersistHook(_ http.ResponseWriter, req *http.Request, flow *registration.Flow, session *session.Session) error {
	ctx, _ := e.deps.Tracer(req.Context()).Tracer().Start(req.Context(), "selfservice.hook.ExecutePostRegistrationPostPersistHook")
	return e.execute(ctx, &templateContext{
		Flow:           flow,
		RequestHeaders: req.Header,
		RequestMethod:  req.Method,
		RequestUrl:     req.RequestURI,
		Identity:       session.Identity,
	})
}

<<<<<<< HEAD
func (e *WebHook) ExecuteSettingsPostPersistHook(_ http.ResponseWriter, req *http.Request, flow *settings.Flow, id *identity.Identity) error {
	return e.execute(req.Context(), &templateContext{
=======
func (e *WebHook) ExecuteSettingsPostPersistHook(_ http.ResponseWriter, req *http.Request, flow *settings.Flow, identity *identity.Identity) error {
	ctx, _ := e.deps.Tracer(req.Context()).Tracer().Start(req.Context(), "selfservice.hook.ExecuteSettingsPostPersistHook")
	return e.execute(ctx, &templateContext{
>>>>>>> 0290986e
		Flow:           flow,
		RequestHeaders: req.Header,
		RequestMethod:  req.Method,
		RequestUrl:     req.RequestURI,
		Identity:       id,
	})
}

func (e *WebHook) execute(ctx context.Context, data *templateContext) error {
	span := trace.SpanFromContext(ctx)
	attrs := map[string]string{
		"webhook.http.method":  data.RequestMethod,
		"webhook.http.url":     data.RequestUrl,
		"webhook.http.headers": fmt.Sprintf("%#v", data.RequestHeaders),
		"webhook.identity":     fmt.Sprintf("%#v", data.Identity),
	}
	span.SetAttributes(otelx.StringAttrs(attrs)...)
	defer span.End()

	builder, err := request.NewBuilder(e.conf, e.deps.HTTPClient(ctx), e.deps.Logger())
	if err != nil {
		return err
	}

	req, err := builder.BuildRequest(data)
	if errors.Is(err, request.ErrCancel) {
		return nil
	} else if err != nil {
		return err
	}

	errChan := make(chan error, 1)
	go func() {
		defer close(errChan)

		resp, err := e.deps.HTTPClient(ctx).Do(req)
		if err != nil {
			errChan <- err
			return
		}

		if resp.StatusCode >= http.StatusBadRequest {
			if gjson.GetBytes(e.conf, "can_interrupt").Bool() {
				if err := parseWebhookResponse(resp); err != nil {
					errChan <- err
				}
			}
			errChan <- fmt.Errorf("web hook failed with status code %v", resp.StatusCode)
			span.SetStatus(codes.Error, fmt.Sprintf("web hook failed with status code %v", resp.StatusCode))
			return
		}

		errChan <- nil
	}()

	if gjson.GetBytes(e.conf, "response.ignore").Bool() {
		go func() {
			err := <-errChan
			e.deps.Logger().WithError(err).Warning("A web hook request failed but the error was ignored because the configuration indicated that the upstream response should be ignored.")
		}()
		return nil
	}

	return <-errChan
}

func parseWebhookResponse(resp *http.Response) (err error) {
	if resp == nil {
		return errors.Errorf("empty response provided from the webhook")
	}
	var hookResponse rawHookResponse
	if err := json.NewDecoder(resp.Body).Decode(&hookResponse); err != nil {
		return errors.Wrap(err, "hook response could not be unmarshalled properly from JSON")
	}

	var validationErrs []*schema.ValidationError
	for _, msg := range hookResponse.Messages {
		messages := text.Messages{}
		for _, detail := range msg.DetailedMessages {
			var msgType text.Type
			if detail.Type == "error" {
				msgType = text.Error
			} else {
				msgType = text.Info
			}
			messages.Add(&text.Message{
				ID:      text.ID(detail.ID),
				Text:    detail.Text,
				Type:    msgType,
				Context: detail.Context,
			})
		}
		validationErrs = append(validationErrs, schema.NewHookValidationError(msg.InstancePtr, msg.Message, messages))
	}

	if len(validationErrs) == 0 {
		return errors.New("error while parsing hook response: got no validation errors")
	}

	return schema.NewValidationListError(validationErrs)
}<|MERGE_RESOLUTION|>--- conflicted
+++ resolved
@@ -86,14 +86,9 @@
 	})
 }
 
-<<<<<<< HEAD
 func (e *WebHook) ExecuteLoginPostHook(_ http.ResponseWriter, req *http.Request, _ node.UiNodeGroup, flow *login.Flow, session *session.Session) error {
-	return e.execute(req.Context(), &templateContext{
-=======
-func (e *WebHook) ExecuteLoginPostHook(_ http.ResponseWriter, req *http.Request, flow *login.Flow, session *session.Session) error {
 	ctx, _ := e.deps.Tracer(req.Context()).Tracer().Start(req.Context(), "selfservice.hook.ExecutePostLoginHook")
 	return e.execute(ctx, &templateContext{
->>>>>>> 0290986e
 		Flow:           flow,
 		RequestHeaders: req.Header,
 		RequestMethod:  req.Method,
@@ -102,14 +97,9 @@
 	})
 }
 
-<<<<<<< HEAD
 func (e *WebHook) ExecutePostVerificationHook(_ http.ResponseWriter, req *http.Request, flow *verification.Flow, id *identity.Identity) error {
-	return e.execute(req.Context(), &templateContext{
-=======
-func (e *WebHook) ExecutePostVerificationHook(_ http.ResponseWriter, req *http.Request, flow *verification.Flow, identity *identity.Identity) error {
 	ctx, _ := e.deps.Tracer(req.Context()).Tracer().Start(req.Context(), "selfservice.hook.ExecutePostVerificationHook")
 	return e.execute(ctx, &templateContext{
->>>>>>> 0290986e
 		Flow:           flow,
 		RequestHeaders: req.Header,
 		RequestMethod:  req.Method,
@@ -140,7 +130,8 @@
 }
 
 func (e *WebHook) ExecutePostRegistrationPrePersistHook(_ http.ResponseWriter, req *http.Request, flow *registration.Flow, id *identity.Identity) error {
-	return e.execute(req.Context(), &templateContext{
+	ctx, _ := e.deps.Tracer(req.Context()).Tracer().Start(req.Context(), "selfservice.hook.ExecutePostRegistrationPrePersistHook")
+	return e.execute(ctx, &templateContext{
 		Flow:           flow,
 		RequestHeaders: req.Header,
 		RequestMethod:  req.Method,
@@ -160,14 +151,9 @@
 	})
 }
 
-<<<<<<< HEAD
 func (e *WebHook) ExecuteSettingsPostPersistHook(_ http.ResponseWriter, req *http.Request, flow *settings.Flow, id *identity.Identity) error {
-	return e.execute(req.Context(), &templateContext{
-=======
-func (e *WebHook) ExecuteSettingsPostPersistHook(_ http.ResponseWriter, req *http.Request, flow *settings.Flow, identity *identity.Identity) error {
 	ctx, _ := e.deps.Tracer(req.Context()).Tracer().Start(req.Context(), "selfservice.hook.ExecuteSettingsPostPersistHook")
 	return e.execute(ctx, &templateContext{
->>>>>>> 0290986e
 		Flow:           flow,
 		RequestHeaders: req.Header,
 		RequestMethod:  req.Method,
