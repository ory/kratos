package login

import (
	"net/http"
	"time"

	"github.com/gofrs/uuid"

	"github.com/ory/herodot"
	"github.com/ory/kratos/text"
	"github.com/ory/x/stringsx"

	"github.com/ory/nosurf"

	"github.com/ory/kratos/identity"
	"github.com/ory/kratos/schema"
	"github.com/ory/kratos/ui/node"
	"github.com/ory/x/decoderx"

	"github.com/julienschmidt/httprouter"
	"github.com/pkg/errors"

	"github.com/ory/x/urlx"

	"github.com/ory/kratos/driver/config"
	"github.com/ory/kratos/selfservice/errorx"
	"github.com/ory/kratos/selfservice/flow"
	"github.com/ory/kratos/session"
	"github.com/ory/kratos/x"
)

const (
	RouteInitBrowserFlow = "/self-service/login/browser"
	RouteInitAPIFlow     = "/self-service/login/api"

	RouteGetFlow = "/self-service/login/flows"

	RouteSubmitFlow = "/self-service/login"
)

type (
	handlerDependencies interface {
		HookExecutorProvider
		FlowPersistenceProvider
		errorx.ManagementProvider
		StrategyProvider
		session.HandlerProvider
		session.ManagementProvider
		x.WriterProvider
		x.CSRFTokenGeneratorProvider
		x.CSRFProvider
		config.Provider
		ErrorHandlerProvider
	}
	HandlerProvider interface {
		LoginHandler() *Handler
	}
	Handler struct {
		d  handlerDependencies
		hd *decoderx.HTTP
	}
)

func NewHandler(d handlerDependencies) *Handler {
	return &Handler{d: d, hd: decoderx.NewHTTP()}
}

func (h *Handler) RegisterPublicRoutes(public *x.RouterPublic) {
	h.d.CSRFHandler().IgnorePath(RouteInitAPIFlow)
	h.d.CSRFHandler().IgnorePath(RouteSubmitFlow)

	public.GET(RouteInitBrowserFlow, h.initBrowserFlow)
	public.GET(RouteInitAPIFlow, h.initAPIFlow)
	public.GET(RouteGetFlow, h.fetchFlow)

	public.POST(RouteSubmitFlow, h.submitFlow)
	public.GET(RouteSubmitFlow, h.submitFlow)
}

func (h *Handler) RegisterAdminRoutes(admin *x.RouterAdmin) {
	admin.GET(RouteInitBrowserFlow, x.RedirectToPublicRoute(h.d))
	admin.GET(RouteInitAPIFlow, x.RedirectToPublicRoute(h.d))
	admin.GET(RouteGetFlow, x.RedirectToPublicRoute(h.d))

	admin.POST(RouteSubmitFlow, x.RedirectToPublicRoute(h.d))
	admin.GET(RouteSubmitFlow, x.RedirectToPublicRoute(h.d))
}

type FlowOption func(f *Flow)

func WithFlowReturnTo(returnTo string) FlowOption {
	return func(f *Flow) {
		f.ReturnTo = returnTo
	}
}

func (h *Handler) NewLoginFlow(w http.ResponseWriter, r *http.Request, ft flow.Type, opts ...FlowOption) (*Flow, error) {
	conf := h.d.Config()
	f, err := NewFlow(conf, conf.SelfServiceFlowLoginRequestLifespan(r.Context()), h.d.GenerateCSRFToken(r), r, ft)
	if err != nil {
		return nil, err
	}
	for _, o := range opts {
		o(f)
	}

	if f.RequestedAAL == "" {
		f.RequestedAAL = identity.AuthenticatorAssuranceLevel1
	}

	switch cs := stringsx.SwitchExact(string(f.RequestedAAL)); {
	case cs.AddCase(string(identity.AuthenticatorAssuranceLevel1)):
		f.RequestedAAL = identity.AuthenticatorAssuranceLevel1
	case cs.AddCase(string(identity.AuthenticatorAssuranceLevel2)):
		f.RequestedAAL = identity.AuthenticatorAssuranceLevel2
	default:
		return nil, errors.WithStack(herodot.ErrBadRequest.WithReasonf("Unable to parse AuthenticationMethod Assurance Level (AAL): %s", cs.ToUnknownCaseErr()))
	}

	// We assume an error means the user has no session
	sess, err := h.d.SessionManager().FetchFromRequest(r.Context(), r)
	if e := new(session.ErrNoActiveSessionFound); errors.As(err, &e) {
		// No session exists yet

		// We can not request an AAL > 1 because we must first verify the first factor.
		if f.RequestedAAL > identity.AuthenticatorAssuranceLevel1 {
			return nil, errors.WithStack(ErrSessionRequiredForHigherAAL)
		}

		// We are setting refresh to false if no session exists.
		f.Refresh = false

		goto preLoginHook
	} else if err != nil {
		// Some other error happened - return that one.
		return nil, err
	} else {
		// A session exists already
		if f.Refresh {
			// We are refreshing so let's continue
			goto preLoginHook
		}

		// We are not refreshing - so are we requesting MFA?

		// If level is 1 we are not requesting AAL -> we are logged in already.
		if f.RequestedAAL == identity.AuthenticatorAssuranceLevel1 {
			return nil, errors.WithStack(ErrAlreadyLoggedIn)
		}

		// We are requesting an assurance level which the session already has. So we are not upgrading the session
		// in which case we want to return an error.
		if f.RequestedAAL <= sess.AuthenticatorAssuranceLevel {
			return nil, errors.WithStack(ErrAlreadyLoggedIn)
		}

		// Looks like we are requesting an AAL which is higher than what the session has.
		goto preLoginHook
	}

preLoginHook:
	if f.Refresh {
		f.UI.Messages.Set(text.NewInfoLoginReAuth())
	}

	if sess != nil && f.RequestedAAL > sess.AuthenticatorAssuranceLevel && f.RequestedAAL > identity.AuthenticatorAssuranceLevel1 {
		f.UI.Messages.Add(text.NewInfoLoginMFA())
	}

	var s Strategy
	for _, s = range h.d.LoginStrategies(r.Context()) {
		if err := s.PopulateLoginMethod(r, f.RequestedAAL, f); err != nil {
			return nil, err
		}
	}

	if err := sortNodes(r.Context(), f.UI.Nodes); err != nil {
		return nil, err
	}

	if f.Type == flow.TypeBrowser {
		f.UI.SetCSRF(h.d.GenerateCSRFToken(r))
	}

	if err := h.d.LoginHookExecutor().PreLoginHook(w, r, f); err != nil {
		h.d.LoginFlowErrorHandler().WriteFlowError(w, r, f, node.DefaultGroup, err)
		return f, nil
	}

	if err := h.d.LoginFlowPersister().CreateLoginFlow(r.Context(), f); err != nil {
		return nil, err
	}

	return f, nil
}

func (h *Handler) FromOldFlow(w http.ResponseWriter, r *http.Request, of Flow) (*Flow, error) {
	nf, err := h.NewLoginFlow(w, r, of.Type)
	if err != nil {
		return nil, err
	}

	nf.RequestURL = of.RequestURL
	return nf, nil
}

// nolint:deadcode,unused
// swagger:parameters initializeSelfServiceLoginFlowWithoutBrowser
type initializeSelfServiceLoginFlowWithoutBrowser struct {
	// Refresh a login session
	//
	// If set to true, this will refresh an existing login session by
	// asking the user to sign in again. This will reset the
	// authenticated_at time of the session.
	//
	// in: query
	Refresh bool `json:"refresh"`

	// Request a Specific AuthenticationMethod Assurance Level
	//
	// Use this parameter to upgrade an existing session's authenticator assurance level (AAL). This
	// allows you to ask for multi-factor authentication. When an identity sign in using e.g. username+password,
	// the AAL is 1. If you wish to "upgrade" the session's security by asking the user to perform TOTP / WebAuth/ ...
	// you would set this to "aal2".
	//
	// in: query
	RequestAAL identity.AuthenticatorAssuranceLevel `json:"aal"`

	// The Session Token of the Identity performing the settings flow.
	//
	// in: header
	SessionToken string `json:"X-Session-Token"`
}

// swagger:route GET /self-service/login/api v0alpha2 initializeSelfServiceLoginFlowWithoutBrowser
//
// Initialize Login Flow for APIs, Services, Apps, ...
//
// This endpoint initiates a login flow for API clients that do not use a browser, such as mobile devices, smart TVs, and so on.
//
// If a valid provided session cookie or session token is provided, a 400 Bad Request error
// will be returned unless the URL query parameter `?refresh=true` is set.
//
// To fetch an existing login flow call `/self-service/login/flows?flow=<flow_id>`.
//
// You MUST NOT use this endpoint in client-side (Single Page Apps, ReactJS, AngularJS) nor server-side (Java Server
// Pages, NodeJS, PHP, Golang, ...) browser applications. Using this endpoint in these applications will make
// you vulnerable to a variety of CSRF attacks, including CSRF login attacks.
//
// In the case of an error, the `error.id` of the JSON response body can be one of:
//
// - `session_already_available`: The user is already signed in.
// - `session_aal1_required`: Multi-factor auth (e.g. 2fa) was requested but the user has no session yet.
// - `security_csrf_violation`: Unable to fetch the flow because a CSRF violation occurred.
//
// This endpoint MUST ONLY be used in scenarios such as native mobile apps (React Native, Objective C, Swift, Java, ...).
//
// More information can be found at [Ory Kratos User Login](https://www.ory.sh/docs/kratos/self-service/flows/user-login) and [User Registration Documentation](https://www.ory.sh/docs/kratos/self-service/flows/user-registration).
//
<<<<<<< HEAD
//     Produces:
//     - application/json
//
//     Schemes: http, https
//
//     Responses:
//       200: selfServiceLoginFlow
//       400: jsonError
//       500: jsonError
=======
//    Produces:
//    - application/json
//
//    Schemes: http, https
//
//    Responses:
//      200: selfServiceLoginFlow
//      400: jsonError
//      500: jsonError
>>>>>>> 39bb84dd
func (h *Handler) initAPIFlow(w http.ResponseWriter, r *http.Request, _ httprouter.Params) {
	f, err := h.NewLoginFlow(w, r, flow.TypeAPI)
	if err != nil {
		h.d.Writer().WriteError(w, r, err)
		return
	}

	h.d.Writer().Write(w, r, f)
}

// nolint:deadcode,unused
// swagger:parameters initializeSelfServiceLoginFlowForBrowsers
type initializeSelfServiceLoginFlowForBrowsers struct {
	// Refresh a login session
	//
	// If set to true, this will refresh an existing login session by
	// asking the user to sign in again. This will reset the
	// authenticated_at time of the session.
	//
	// in: query
	Refresh bool `json:"refresh"`

	// Request a Specific AuthenticationMethod Assurance Level
	//
	// Use this parameter to upgrade an existing session's authenticator assurance level (AAL). This
	// allows you to ask for multi-factor authentication. When an identity sign in using e.g. username+password,
	// the AAL is 1. If you wish to "upgrade" the session's security by asking the user to perform TOTP / WebAuth/ ...
	// you would set this to "aal2".
	//
	// in: query
	RequestAAL identity.AuthenticatorAssuranceLevel `json:"aal"`

	// The URL to return the browser to after the flow was completed.
	//
	// in: query
	ReturnTo string `json:"return_to"`
}

// swagger:route GET /self-service/login/browser v0alpha2 initializeSelfServiceLoginFlowForBrowsers
//
// Initialize Login Flow for Browsers
//
// This endpoint initializes a browser-based user login flow. This endpoint will set the appropriate
// cookies and anti-CSRF measures required for browser-based flows.
//
// If this endpoint is opened as a link in the browser, it will be redirected to
// `selfservice.flows.login.ui_url` with the flow ID set as the query parameter `?flow=`. If a valid user session
// exists already, the browser will be redirected to `urls.default_redirect_url` unless the query parameter
// `?refresh=true` was set.
//
// If this endpoint is called via an AJAX request, the response contains the flow without a redirect. In the
// case of an error, the `error.id` of the JSON response body can be one of:
//
// - `session_already_available`: The user is already signed in.
// - `session_aal1_required`: Multi-factor auth (e.g. 2fa) was requested but the user has no session yet.
// - `security_csrf_violation`: Unable to fetch the flow because a CSRF violation occurred.
// - `security_identity_mismatch`: The requested `?return_to` address is not allowed to be used. Adjust this in the configuration!
//
// This endpoint is NOT INTENDED for clients that do not have a browser (Chrome, Firefox, ...) as cookies are needed.
//
// More information can be found at [Ory Kratos User Login](https://www.ory.sh/docs/kratos/self-service/flows/user-login) and [User Registration Documentation](https://www.ory.sh/docs/kratos/self-service/flows/user-registration).
//
<<<<<<< HEAD
//     Produces:
//     - application/json
//
//     Schemes: http, https
//
//     Responses:
//       200: selfServiceLoginFlow
//       303: emptyResponse
//       400: jsonError
//       500: jsonError
=======
//    Produces:
//    - application/json
//
//    Schemes: http, https
//
//    Responses:
//      200: selfServiceLoginFlow
//      303: emptyResponse
//      400: jsonError
//      500: jsonError
>>>>>>> 39bb84dd
func (h *Handler) initBrowserFlow(w http.ResponseWriter, r *http.Request, ps httprouter.Params) {
	a, err := h.NewLoginFlow(w, r, flow.TypeBrowser)
	if errors.Is(err, ErrAlreadyLoggedIn) {
		returnTo, redirErr := x.SecureRedirectTo(r, h.d.Config().SelfServiceBrowserDefaultReturnTo(r.Context()),
			x.SecureRedirectAllowSelfServiceURLs(h.d.Config().SelfPublicURL(r.Context())),
			x.SecureRedirectAllowURLs(h.d.Config().SelfServiceBrowserAllowedReturnToDomains(r.Context())),
		)
		if redirErr != nil {
			h.d.SelfServiceErrorManager().Forward(r.Context(), w, r, redirErr)
			return
		}

		x.AcceptToRedirectOrJSON(w, r, h.d.Writer(), err, returnTo.String())
		return
	} else if err != nil {
		h.d.SelfServiceErrorManager().Forward(r.Context(), w, r, err)
		return
	}

	x.AcceptToRedirectOrJSON(w, r, h.d.Writer(), a, a.AppendTo(h.d.Config().SelfServiceFlowLoginUI(r.Context())).String())
}

// nolint:deadcode,unused
// swagger:parameters getSelfServiceLoginFlow
type getSelfServiceLoginFlow struct {
	// The Login Flow ID
	//
	// The value for this parameter comes from `flow` URL Query parameter sent to your
	// application (e.g. `/login?flow=abcde`).
	//
	// required: true
	// in: query
	ID string `json:"id"`

	// HTTP Cookies
	//
	// When using the SDK in a browser app, on the server side you must include the HTTP Cookie Header
	// sent by the client to your server here. This ensures that CSRF and session cookies are respected.
	//
	// in: header
	// name: Cookie
	Cookies string `json:"Cookie"`
}

// swagger:route GET /self-service/login/flows v0alpha2 getSelfServiceLoginFlow
//
// Get Login Flow
//
// This endpoint returns a login flow's context with, for example, error details and other information.
//
// Browser flows expect the anti-CSRF cookie to be included in the request's HTTP Cookie Header.
// For AJAX requests you must ensure that cookies are included in the request or requests will fail.
//
// If you use the browser-flow for server-side apps, the services need to run on a common top-level-domain
// and you need to forward the incoming HTTP Cookie header to this endpoint:
//
//	```js
//	// pseudo-code example
//	router.get('/login', async function (req, res) {
//	  const flow = await client.getSelfServiceLoginFlow(req.header('cookie'), req.query['flow'])
//
<<<<<<< HEAD
//    res.render('login', flow)
=======
//	  res.render('login', flow)
>>>>>>> 39bb84dd
//	})
//	```
//
// This request may fail due to several reasons. The `error.id` can be one of:
//
// - `session_already_available`: The user is already signed in.
// - `self_service_flow_expired`: The flow is expired and you should request a new one.
//
// More information can be found at [Ory Kratos User Login](https://www.ory.sh/docs/kratos/self-service/flows/user-login) and [User Registration Documentation](https://www.ory.sh/docs/kratos/self-service/flows/user-registration).
//
<<<<<<< HEAD
//     Produces:
//     - application/json
//
//     Schemes: http, https
//
//     Responses:
//       200: selfServiceLoginFlow
//       403: jsonError
//       404: jsonError
//       410: jsonError
//       500: jsonError
=======
//    Produces:
//    - application/json
//
//    Schemes: http, https
//
//    Responses:
//      200: selfServiceLoginFlow
//      403: jsonError
//      404: jsonError
//      410: jsonError
//      500: jsonError
>>>>>>> 39bb84dd
func (h *Handler) fetchFlow(w http.ResponseWriter, r *http.Request, _ httprouter.Params) {
	ar, err := h.d.LoginFlowPersister().GetLoginFlow(r.Context(), x.ParseUUID(r.URL.Query().Get("id")))
	if err != nil {
		h.d.Writer().WriteError(w, r, err)
		return
	}

	// Browser flows must include the CSRF token
	//
	// Resolves: https://github.com/ory/kratos/issues/1282
	if ar.Type == flow.TypeBrowser && !nosurf.VerifyToken(h.d.GenerateCSRFToken(r), ar.CSRFToken) {
		h.d.Writer().WriteError(w, r, x.CSRFErrorReason(r, h.d))
		return
	}

	if ar.ExpiresAt.Before(time.Now()) {
		if ar.Type == flow.TypeBrowser {
			redirectURL := flow.GetFlowExpiredRedirectURL(r.Context(), h.d.Config(), RouteInitBrowserFlow, ar.ReturnTo)

			h.d.Writer().WriteError(w, r, errors.WithStack(x.ErrGone.WithID(text.ErrIDSelfServiceFlowExpired).
				WithReason("The login flow has expired. Redirect the user to the login flow init endpoint to initialize a new login flow.").
				WithDetail("redirect_to", redirectURL.String()).
				WithDetail("return_to", ar.ReturnTo)))
			return
		}
		h.d.Writer().WriteError(w, r, errors.WithStack(x.ErrGone.WithID(text.ErrIDSelfServiceFlowExpired).
			WithReason("The login flow has expired. Call the login flow init API endpoint to initialize a new login flow.").
			WithDetail("api", urlx.AppendPaths(h.d.Config().SelfPublicURL(r.Context()), RouteInitAPIFlow).String())))
		return
	}

	h.d.Writer().Write(w, r, ar)
}

// nolint:deadcode,unused
// swagger:parameters submitSelfServiceLoginFlow
type submitSelfServiceLoginFlow struct {
	// The Login Flow ID
	//
	// The value for this parameter comes from `flow` URL Query parameter sent to your
	// application (e.g. `/login?flow=abcde`).
	//
	// required: true
	// in: query
	Flow string `json:"flow"`

	// in: body
	// required: true
	Body submitSelfServiceLoginFlowBody

	// The Session Token of the Identity performing the settings flow.
	//
	// in: header
	SessionToken string `json:"X-Session-Token"`

	// HTTP Cookies
	//
	// When using the SDK in a browser app, on the server side you must include the HTTP Cookie Header
	// sent by the client to your server here. This ensures that CSRF and session cookies are respected.
	//
	// in: header
	// name: Cookie
	Cookies string `json:"Cookie"`
}

// swagger:model submitSelfServiceLoginFlowBody
// nolint:deadcode,unused
type submitSelfServiceLoginFlowBody struct{}

// swagger:route POST /self-service/login v0alpha2 submitSelfServiceLoginFlow
//
// Submit a Login Flow
//
// :::info
//
// This endpoint is EXPERIMENTAL and subject to potential breaking changes in the future.
//
// :::
//
// Use this endpoint to complete a login flow. This endpoint
// behaves differently for API and browser flows.
//
// API flows expect `application/json` to be sent in the body and responds with
//   - HTTP 200 and a application/json body with the session token on success;
//   - HTTP 410 if the original flow expired with the appropriate error messages set and optionally a `use_flow_id` parameter in the body;
//   - HTTP 400 on form validation errors.
//
// Browser flows expect a Content-Type of `application/x-www-form-urlencoded` or `application/json` to be sent in the body and respond with
//   - a HTTP 303 redirect to the post/after login URL or the `return_to` value if it was set and if the login succeeded;
//   - a HTTP 303 redirect to the login UI URL with the flow ID containing the validation errors otherwise.
//
// Browser flows with an accept header of `application/json` will not redirect but instead respond with
//   - HTTP 200 and a application/json body with the signed in identity and a `Set-Cookie` header on success;
//   - HTTP 303 redirect to a fresh login flow if the original flow expired with the appropriate error messages set;
//   - HTTP 400 on form validation errors.
//
// If this endpoint is called with `Accept: application/json` in the header, the response contains the flow without a redirect. In the
// case of an error, the `error.id` of the JSON response body can be one of:
//
// - `session_already_available`: The user is already signed in.
// - `security_csrf_violation`: Unable to fetch the flow because a CSRF violation occurred.
// - `security_identity_mismatch`: The requested `?return_to` address is not allowed to be used. Adjust this in the configuration!
// - `browser_location_change_required`: Usually sent when an AJAX request indicates that the browser needs to open a specific URL.
//		Most likely used in Social Sign In flows.
//
// More information can be found at [Ory Kratos User Login](https://www.ory.sh/docs/kratos/self-service/flows/user-login) and [User Registration Documentation](https://www.ory.sh/docs/kratos/self-service/flows/user-registration).
//
<<<<<<< HEAD
//     Schemes: http, https
//
//     Consumes:
//     - application/json
//     - application/x-www-form-urlencoded
//
//     Produces:
//     - application/json
//
//     Header:
//     - Set-Cookie
//
//     Responses:
//       200: successfulSelfServiceLoginWithoutBrowser
//       303: emptyResponse
//       400: selfServiceLoginFlow
//       410: jsonError
//       422: selfServiceBrowserLocationChangeRequiredError
//       500: jsonError
=======
//    Schemes: http, https
//
//    Consumes:
//    - application/json
//    - application/x-www-form-urlencoded
//
//    Produces:
//    - application/json
//
//    Header:
//    - Set-Cookie
//
//    Responses:
//      200: successfulSelfServiceLoginWithoutBrowser
//      303: emptyResponse
//      400: selfServiceLoginFlow
//      410: jsonError
//      422: selfServiceBrowserLocationChangeRequiredError
//      500: jsonError
>>>>>>> 39bb84dd
func (h *Handler) submitFlow(w http.ResponseWriter, r *http.Request, _ httprouter.Params) {
	rid, err := flow.GetFlowID(r)
	if err != nil {
		h.d.LoginFlowErrorHandler().WriteFlowError(w, r, nil, node.DefaultGroup, err)
		return
	}

	f, err := h.d.LoginFlowPersister().GetLoginFlow(r.Context(), rid)
	if err != nil {
		h.d.LoginFlowErrorHandler().WriteFlowError(w, r, f, node.DefaultGroup, err)
		return
	}

	sess, err := h.d.SessionManager().FetchFromRequest(r.Context(), r)
	if err == nil {
		if f.Refresh {
			// If we want to refresh, continue the login
			goto continueLogin
		}

		if f.RequestedAAL > sess.AuthenticatorAssuranceLevel {
			// If we want to upgrade AAL, continue the login
			goto continueLogin
		}

		if x.IsJSONRequest(r) || f.Type == flow.TypeAPI {
			// We are not upgrading AAL, nor are we refreshing. Error!
			h.d.LoginFlowErrorHandler().WriteFlowError(w, r, f, node.DefaultGroup, errors.WithStack(ErrAlreadyLoggedIn))
			return
		}

		http.Redirect(w, r, h.d.Config().SelfServiceBrowserDefaultReturnTo(r.Context()).String(), http.StatusSeeOther)
		return
	} else if e := new(session.ErrNoActiveSessionFound); errors.As(err, &e) {
		// Only failure scenario here is if we try to upgrade the session to a higher AAL without actually
		// having a session.
		if f.RequestedAAL > identity.AuthenticatorAssuranceLevel1 {
			h.d.LoginFlowErrorHandler().WriteFlowError(w, r, f, node.DefaultGroup, errors.WithStack(ErrSessionRequiredForHigherAAL))
			return
		}

		sess = session.NewInactiveSession()
	} else {
		h.d.LoginFlowErrorHandler().WriteFlowError(w, r, f, node.DefaultGroup, err)
		return
	}

continueLogin:
	if err := f.Valid(); err != nil {
		h.d.LoginFlowErrorHandler().WriteFlowError(w, r, f, node.DefaultGroup, err)
		return
	}

	var i *identity.Identity
	var group node.UiNodeGroup
	for _, ss := range h.d.AllLoginStrategies() {
		interim, err := ss.Login(w, r, f, sess)
		group = ss.NodeGroup()
		if errors.Is(err, flow.ErrStrategyNotResponsible) {
			continue
		} else if errors.Is(err, flow.ErrCompletedByStrategy) {
			return
		} else if err != nil {
			h.d.LoginFlowErrorHandler().WriteFlowError(w, r, f, group, err)
			return
		}

		// What can happen is that we re-authenticate as another user. In this case, we need to use a completely fresh
		// session!
		if sess.IdentityID != uuid.Nil && sess.IdentityID != interim.ID {
			sess = session.NewInactiveSession()
		}

		method := ss.CompletedAuthenticationMethod(r.Context())
		sess.CompletedLoginFor(method.Method, method.AAL)
		i = interim
		break
	}

	if i == nil {
		h.d.LoginFlowErrorHandler().WriteFlowError(w, r, f, node.DefaultGroup, errors.WithStack(schema.NewNoLoginStrategyResponsible()))
		return
	}

	if err := h.d.LoginHookExecutor().PostLoginHook(w, r, group, f, i, sess); err != nil {
		if errors.Is(err, ErrAddressNotVerified) {
			h.d.LoginFlowErrorHandler().WriteFlowError(w, r, f, node.DefaultGroup, errors.WithStack(schema.NewAddressNotVerifiedError()))
			return
		}

		h.d.LoginFlowErrorHandler().WriteFlowError(w, r, f, node.DefaultGroup, err)
		return
	}
}<|MERGE_RESOLUTION|>--- conflicted
+++ resolved
@@ -257,17 +257,6 @@
 //
 // More information can be found at [Ory Kratos User Login](https://www.ory.sh/docs/kratos/self-service/flows/user-login) and [User Registration Documentation](https://www.ory.sh/docs/kratos/self-service/flows/user-registration).
 //
-<<<<<<< HEAD
-//     Produces:
-//     - application/json
-//
-//     Schemes: http, https
-//
-//     Responses:
-//       200: selfServiceLoginFlow
-//       400: jsonError
-//       500: jsonError
-=======
 //    Produces:
 //    - application/json
 //
@@ -277,7 +266,6 @@
 //      200: selfServiceLoginFlow
 //      400: jsonError
 //      500: jsonError
->>>>>>> 39bb84dd
 func (h *Handler) initAPIFlow(w http.ResponseWriter, r *http.Request, _ httprouter.Params) {
 	f, err := h.NewLoginFlow(w, r, flow.TypeAPI)
 	if err != nil {
@@ -340,18 +328,6 @@
 //
 // More information can be found at [Ory Kratos User Login](https://www.ory.sh/docs/kratos/self-service/flows/user-login) and [User Registration Documentation](https://www.ory.sh/docs/kratos/self-service/flows/user-registration).
 //
-<<<<<<< HEAD
-//     Produces:
-//     - application/json
-//
-//     Schemes: http, https
-//
-//     Responses:
-//       200: selfServiceLoginFlow
-//       303: emptyResponse
-//       400: jsonError
-//       500: jsonError
-=======
 //    Produces:
 //    - application/json
 //
@@ -362,7 +338,6 @@
 //      303: emptyResponse
 //      400: jsonError
 //      500: jsonError
->>>>>>> 39bb84dd
 func (h *Handler) initBrowserFlow(w http.ResponseWriter, r *http.Request, ps httprouter.Params) {
 	a, err := h.NewLoginFlow(w, r, flow.TypeBrowser)
 	if errors.Is(err, ErrAlreadyLoggedIn) {
@@ -424,11 +399,7 @@
 //	router.get('/login', async function (req, res) {
 //	  const flow = await client.getSelfServiceLoginFlow(req.header('cookie'), req.query['flow'])
 //
-<<<<<<< HEAD
-//    res.render('login', flow)
-=======
 //	  res.render('login', flow)
->>>>>>> 39bb84dd
 //	})
 //	```
 //
@@ -439,19 +410,6 @@
 //
 // More information can be found at [Ory Kratos User Login](https://www.ory.sh/docs/kratos/self-service/flows/user-login) and [User Registration Documentation](https://www.ory.sh/docs/kratos/self-service/flows/user-registration).
 //
-<<<<<<< HEAD
-//     Produces:
-//     - application/json
-//
-//     Schemes: http, https
-//
-//     Responses:
-//       200: selfServiceLoginFlow
-//       403: jsonError
-//       404: jsonError
-//       410: jsonError
-//       500: jsonError
-=======
 //    Produces:
 //    - application/json
 //
@@ -463,7 +421,6 @@
 //      404: jsonError
 //      410: jsonError
 //      500: jsonError
->>>>>>> 39bb84dd
 func (h *Handler) fetchFlow(w http.ResponseWriter, r *http.Request, _ httprouter.Params) {
 	ar, err := h.d.LoginFlowPersister().GetLoginFlow(r.Context(), x.ParseUUID(r.URL.Query().Get("id")))
 	if err != nil {
@@ -571,27 +528,6 @@
 //
 // More information can be found at [Ory Kratos User Login](https://www.ory.sh/docs/kratos/self-service/flows/user-login) and [User Registration Documentation](https://www.ory.sh/docs/kratos/self-service/flows/user-registration).
 //
-<<<<<<< HEAD
-//     Schemes: http, https
-//
-//     Consumes:
-//     - application/json
-//     - application/x-www-form-urlencoded
-//
-//     Produces:
-//     - application/json
-//
-//     Header:
-//     - Set-Cookie
-//
-//     Responses:
-//       200: successfulSelfServiceLoginWithoutBrowser
-//       303: emptyResponse
-//       400: selfServiceLoginFlow
-//       410: jsonError
-//       422: selfServiceBrowserLocationChangeRequiredError
-//       500: jsonError
-=======
 //    Schemes: http, https
 //
 //    Consumes:
@@ -611,7 +547,6 @@
 //      410: jsonError
 //      422: selfServiceBrowserLocationChangeRequiredError
 //      500: jsonError
->>>>>>> 39bb84dd
 func (h *Handler) submitFlow(w http.ResponseWriter, r *http.Request, _ httprouter.Params) {
 	rid, err := flow.GetFlowID(r)
 	if err != nil {
