package login_test

import (
<<<<<<< HEAD
	"context"
	"io/ioutil"
=======
	"fmt"
>>>>>>> 922cf0f3
	"net/http"
	"net/http/cookiejar"
	"net/url"
	"testing"
	"time"

	"github.com/gobuffalo/httptest"
	"github.com/stretchr/testify/assert"
	"github.com/stretchr/testify/require"
	"github.com/tidwall/gjson"

	"github.com/ory/kratos/selfservice/form"
	"github.com/ory/viper"

	"github.com/ory/kratos/driver/configuration"
	"github.com/ory/kratos/internal"
	"github.com/ory/kratos/selfservice/errorx"
	"github.com/ory/kratos/selfservice/flow/login"
	"github.com/ory/kratos/session"
	"github.com/ory/kratos/x"
)

type (
	withTokenGenerator interface {
		WithTokenGenerator(g form.CSRFGenerator)
	}
)

func init() {
	internal.RegisterFakes()
}

func TestHandlerSettingReauth(t *testing.T) {
	_, reg := internal.NewRegistryDefault(t)
	for _, strategy := range reg.LoginStrategies() {
		// We need to know the csrf token
		strategy.(withTokenGenerator).WithTokenGenerator(x.FakeCSRFTokenGenerator)
	}

	router := x.NewRouterPublic()
	admin := x.NewRouterAdmin()
	reg.LoginHandler().RegisterPublicRoutes(router)
	reg.LoginHandler().RegisterAdminRoutes(admin)
	reg.LoginHandler().WithTokenGenerator(x.FakeCSRFTokenGenerator)
	reg.SelfServiceErrorManager().WithTokenGenerator(x.FakeCSRFTokenGenerator)
	reg.LoginStrategies().RegisterPublicRoutes(router)
	ts := httptest.NewServer(router)
	defer ts.Close()

	loginTS := httptest.NewServer(login.TestRequestHandler(t, reg))

	errorTS := errorx.NewErrorTestServer(t, reg)

	viper.Set(configuration.ViperKeyURLsSelfPublic, ts.URL)
	viper.Set(configuration.ViperKeyURLsLogin, loginTS.URL)
	viper.Set(configuration.ViperKeyURLsError, errorTS.URL)
	viper.Set(configuration.ViperKeyDefaultIdentityTraitsSchemaURL, "file://./stub/login.schema.json")

	t.Run("does not set reauth flag on unauthenticated request", func(t *testing.T) {
		c := ts.Client()
		res, err := c.Get(ts.URL + login.BrowserLoginPath)
		require.NoError(t, err)
		defer res.Body.Close()
		body, err := ioutil.ReadAll(res.Body)

		assert.Equal(t, false, gjson.GetBytes(body, "is_reauthentication").Bool(), "%s", body)
	})

	t.Run("does set reauth flag on authenticated request", func(t *testing.T) {
		rid := x.NewUUID()
		req := x.NewTestHTTPRequest(t, "GET", ts.URL+login.BrowserLoginPath, nil)
		loginReq := login.NewLoginRequest(time.Minute, x.FakeCSRFToken, req)
		loginReq.ID = rid
		for _, s := range reg.LoginStrategies() {
			require.NoError(t, s.PopulateLoginMethod(req, loginReq))
		}
		require.NoError(t, reg.LoginRequestPersister().CreateLoginRequest(context.TODO(), loginReq), loginReq)

		req.URL.RawQuery = url.Values{
			"request": {rid.String()},
		}.Encode()


		body, _ := session.MockMakeAuthenticatedRequest(t, reg, router.Router, req)

		assert.Equal(t, true, gjson.GetBytes(body, "is_reauthentication").Bool(), "%s", body)
	})
}

func TestLoginHandler(t *testing.T) {
	_, reg := internal.NewRegistryDefault(t)

	public, admin := func() (*httptest.Server, *httptest.Server) {
		public := x.NewRouterPublic()
		admin := x.NewRouterAdmin()
		reg.LoginHandler().RegisterPublicRoutes(public)
		reg.LoginHandler().RegisterAdminRoutes(admin)
		reg.LoginStrategies().RegisterPublicRoutes(public)
		return httptest.NewServer(x.NewTestCSRFHandler(public)), httptest.NewServer(admin)
	}()
	defer public.Close()

	redirTS := httptest.NewServer(http.HandlerFunc(func(w http.ResponseWriter, r *http.Request) {
		w.WriteHeader(http.StatusNoContent)
	}))
	defer redirTS.Close()

	newLoginTS := func(t *testing.T, upstream string, c *http.Client) *httptest.Server {
		return httptest.NewServer(http.HandlerFunc(func(w http.ResponseWriter, r *http.Request) {
			if c == nil {
				c = http.DefaultClient
			}
			_, err := w.Write(x.EasyGetBody(t, c, upstream+login.BrowserLoginRequestsPath+"?request="+r.URL.Query().Get("request")))
			require.NoError(t, err)
		}))
	}

	assertRequestPayload := func(t *testing.T, body []byte) {
		assert.Equal(t, "password", gjson.GetBytes(body, "methods.password.method").String(), "%s", body)
		assert.NotEmpty(t, gjson.GetBytes(body, "methods.password.config.fields.#(name==csrf_token).value").String(), "%s", body)
		assert.NotEmpty(t, gjson.GetBytes(body, "id").String(), "%s", body)
		assert.Empty(t, gjson.GetBytes(body, "headers").Value(), "%s", body)
		assert.Contains(t, gjson.GetBytes(body, "methods.password.config.action").String(), gjson.GetBytes(body, "id").String(), "%s", body)
		assert.Contains(t, gjson.GetBytes(body, "methods.password.config.action").String(), public.URL, "%s", body)
	}

	errTS := errorx.NewErrorTestServer(t, reg)
	defer errTS.Close()

	viper.Set(configuration.ViperKeyURLsSelfPublic, public.URL)
	viper.Set(configuration.ViperKeyURLsError, errTS.URL)

	t.Run("daemon=admin", func(t *testing.T) {
		loginTS := newLoginTS(t, admin.URL, nil)
		defer loginTS.Close()

		viper.Set(configuration.ViperKeyURLsLogin, loginTS.URL)
		assertRequestPayload(t, x.EasyGetBody(t, public.Client(), public.URL+login.BrowserLoginPath))
	})

	t.Run("daemon=public", func(t *testing.T) {
		j, err := cookiejar.New(nil)
		require.NoError(t, err)
		hc := &http.Client{Jar: j}

		t.Run("case=with_csrf", func(t *testing.T) {
			loginTS := newLoginTS(t, public.URL, hc)
			defer loginTS.Close()
			viper.Set(configuration.ViperKeyURLsLogin, loginTS.URL)

			assertRequestPayload(t, x.EasyGetBody(t, hc, public.URL+login.BrowserLoginPath))
		})

		t.Run("case=without_csrf", func(t *testing.T) {
			loginTS := newLoginTS(t, public.URL,
				// using a different client because it doesn't have access to the cookie jar
				new(http.Client))
			defer loginTS.Close()
			viper.Set(configuration.ViperKeyURLsLogin, loginTS.URL)

			body := x.EasyGetBody(t, hc, public.URL+login.BrowserLoginPath)
			assert.Contains(t, gjson.GetBytes(body, "error").String(), "csrf_token", "%s", body)
		})
	})
}<|MERGE_RESOLUTION|>--- conflicted
+++ resolved
@@ -1,12 +1,9 @@
 package login_test
 
 import (
-<<<<<<< HEAD
 	"context"
 	"io/ioutil"
-=======
 	"fmt"
->>>>>>> 922cf0f3
 	"net/http"
 	"net/http/cookiejar"
 	"net/url"
@@ -14,6 +11,7 @@
 	"time"
 
 	"github.com/gobuffalo/httptest"
+	"github.com/justinas/nosurf"
 	"github.com/stretchr/testify/assert"
 	"github.com/stretchr/testify/require"
 	"github.com/tidwall/gjson"
