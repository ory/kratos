--- conflicted
+++ resolved
@@ -2,10 +2,7 @@
 
 import (
 	"github.com/ory/kratos/ui/node"
-<<<<<<< HEAD
-=======
 	"context"
->>>>>>> 43c80b5e
 	"net/http"
 	"github.com/pkg/errors"
 	"github.com/ory/kratos/identity"
