package settings

import (
	"net/http"
	"time"

	"github.com/julienschmidt/httprouter"
	"github.com/pkg/errors"

	"github.com/ory/herodot"
	"github.com/ory/nosurf"
	"github.com/ory/x/sqlcon"
	"github.com/ory/x/urlx"

	"github.com/ory/kratos/continuity"
	"github.com/ory/kratos/driver/config"
	"github.com/ory/kratos/identity"
	"github.com/ory/kratos/schema"
	"github.com/ory/kratos/selfservice/errorx"
	"github.com/ory/kratos/selfservice/flow"
	"github.com/ory/kratos/session"
	"github.com/ory/kratos/text"
	"github.com/ory/kratos/ui/node"
	"github.com/ory/kratos/x"
)

const (
	RouteInitBrowserFlow = "/self-service/settings/browser"
	RouteInitAPIFlow     = "/self-service/settings/api"
	RouteGetFlow         = "/self-service/settings/flows"

	RouteSubmitFlow = "/self-service/settings"

	ContinuityPrefix = "ory_kratos_settings"
)

func ContinuityKey(id string) string {
	return ContinuityPrefix + "_" + id
}

type (
	handlerDependencies interface {
		x.CSRFProvider
		x.WriterProvider
		x.LoggingProvider

		config.Provider

		continuity.ManagementProvider

		session.HandlerProvider
		session.ManagementProvider

		identity.ValidationProvider
		identity.ManagementProvider
		identity.PrivilegedPoolProvider

		errorx.ManagementProvider

		ErrorHandlerProvider
		FlowPersistenceProvider
		StrategyProvider
		HookExecutorProvider

		schema.IdentityTraitsProvider
	}
	HandlerProvider interface {
		SettingsHandler() *Handler
	}
	Handler struct {
		d    handlerDependencies
		csrf x.CSRFToken
	}
)

func NewHandler(d handlerDependencies) *Handler {
	return &Handler{d: d, csrf: nosurf.Token}
}

func (h *Handler) RegisterPublicRoutes(public *x.RouterPublic) {
	h.d.CSRFHandler().IgnorePath(RouteInitAPIFlow)
	h.d.CSRFHandler().IgnorePath(RouteSubmitFlow)

	public.GET(RouteInitBrowserFlow, h.d.SessionHandler().IsAuthenticated(h.initBrowserFlow, func(w http.ResponseWriter, r *http.Request, ps httprouter.Params) {
		if x.IsJSONRequest(r) {
			h.d.Writer().WriteError(w, r, session.NewErrNoActiveSessionFound())
		} else {
			http.Redirect(w, r, h.d.Config().SelfServiceFlowLoginUI(r.Context()).String(), http.StatusSeeOther)
		}
	}))

	public.GET(RouteInitAPIFlow, h.d.SessionHandler().IsAuthenticated(h.initApiFlow, nil))
	public.GET(RouteGetFlow, h.d.SessionHandler().IsAuthenticated(h.fetchPublicFlow, OnUnauthenticated(h.d)))

	public.POST(RouteSubmitFlow, h.d.SessionHandler().IsAuthenticated(h.submitSettingsFlow, OnUnauthenticated(h.d)))
	public.GET(RouteSubmitFlow, h.d.SessionHandler().IsAuthenticated(h.submitSettingsFlow, OnUnauthenticated(h.d)))
}

func (h *Handler) RegisterAdminRoutes(admin *x.RouterAdmin) {
	admin.GET(RouteInitBrowserFlow, x.RedirectToPublicRoute(h.d))

	admin.GET(RouteInitAPIFlow, x.RedirectToPublicRoute(h.d))
	admin.GET(RouteGetFlow, x.RedirectToPublicRoute(h.d))

	admin.POST(RouteSubmitFlow, x.RedirectToPublicRoute(h.d))
	admin.GET(RouteSubmitFlow, x.RedirectToPublicRoute(h.d))
}

func (h *Handler) NewFlow(w http.ResponseWriter, r *http.Request, i *identity.Identity, ft flow.Type) (*Flow, error) {
	f, err := NewFlow(h.d.Config(), h.d.Config().SelfServiceFlowSettingsFlowLifespan(r.Context()), r, i, ft)
	if err != nil {
		return nil, err
	}
	for _, strategy := range h.d.SettingsStrategies(r.Context()) {
		if err := h.d.ContinuityManager().Abort(r.Context(), w, r, ContinuityKey(strategy.SettingsStrategyID())); err != nil {
			return nil, err
		}

		if err := strategy.PopulateSettingsMethod(r, i, f); err != nil {
			return nil, err
		}
	}

	ds, err := h.d.Config().DefaultIdentityTraitsSchemaURL(r.Context())
	if err != nil {
		return nil, err
	}

	if err := sortNodes(r.Context(), f.UI.Nodes, ds.String()); err != nil {
		return nil, err
	}

	if err := h.d.SettingsFlowPersister().CreateSettingsFlow(r.Context(), f); err != nil {
		return nil, err
	}

	return f, nil
}

func (h *Handler) FromOldFlow(w http.ResponseWriter, r *http.Request, i *identity.Identity, of Flow) (*Flow, error) {
	nf, err := h.NewFlow(w, r, i, of.Type)
	if err != nil {
		return nil, err
	}

	nf.RequestURL = of.RequestURL
	return nf, nil
}

// swagger:parameters initializeSelfServiceSettingsFlowWithoutBrowser
// nolint:deadcode,unused
type initializeSelfServiceSettingsFlowWithoutBrowser struct {
	// The Session Token of the Identity performing the settings flow.
	//
	// in: header
	SessionToken string `json:"X-Session-Token"`
}

// swagger:route GET /self-service/settings/api v0alpha2 initializeSelfServiceSettingsFlowWithoutBrowser
//
// Initialize Settings Flow for APIs, Services, Apps, ...
//
// This endpoint initiates a settings flow for API clients such as mobile devices, smart TVs, and so on.
// You must provide a valid Ory Kratos Session Token for this endpoint to respond with HTTP 200 OK.
//
// To fetch an existing settings flow call `/self-service/settings/flows?flow=<flow_id>`.
//
// You MUST NOT use this endpoint in client-side (Single Page Apps, ReactJS, AngularJS) nor server-side (Java Server
// Pages, NodeJS, PHP, Golang, ...) browser applications. Using this endpoint in these applications will make
// you vulnerable to a variety of CSRF attacks.
//
// Depending on your configuration this endpoint might return a 403 error if the session has a lower Authenticator
// Assurance Level (AAL) than is possible for the identity. This can happen if the identity has password + webauthn
// credentials (which would result in AAL2) but the session has only AAL1. If this error occurs, ask the user
// to sign in with the second factor or change the configuration.
//
// In the case of an error, the `error.id` of the JSON response body can be one of:
//
// - `security_csrf_violation`: Unable to fetch the flow because a CSRF violation occurred.
// - `session_inactive`: No Ory Session was found - sign in a user first.
//
// This endpoint MUST ONLY be used in scenarios such as native mobile apps (React Native, Objective C, Swift, Java, ...).
//
// More information can be found at [Ory Kratos User Settings & Profile Management Documentation](../self-service/flows/user-settings).
//
<<<<<<< HEAD
//     Schemes: http, https
//
//     Responses:
//       200: selfServiceSettingsFlow
//       400: jsonError
//       500: jsonError
=======
//    Schemes: http, https
//
//    Responses:
//	  200: selfServiceSettingsFlow
//	  400: jsonError
//	  500: jsonError
>>>>>>> 39bb84dd
func (h *Handler) initApiFlow(w http.ResponseWriter, r *http.Request, _ httprouter.Params) {
	s, err := h.d.SessionManager().FetchFromRequest(r.Context(), r)
	if err != nil {
		h.d.Writer().WriteError(w, r, err)
		return
	}

	if err := h.d.SessionManager().DoesSessionSatisfy(r, s, h.d.Config().SelfServiceSettingsRequiredAAL(r.Context())); err != nil {
		h.d.Writer().WriteError(w, r, err)
		return
	}

	f, err := h.NewFlow(w, r, s.Identity, flow.TypeAPI)
	if err != nil {
		h.d.Writer().WriteError(w, r, err)
		return
	}

	h.d.Writer().Write(w, r, f)
}

// nolint:deadcode,unused
// swagger:parameters initializeSelfServiceSettingsFlowForBrowsers
type initializeSelfServiceSettingsFlowForBrowsers struct {
	// The URL to return the browser to after the flow was completed.
	//
	// in: query
	ReturnTo string `json:"return_to"`
}

// swagger:route GET /self-service/settings/browser v0alpha2 initializeSelfServiceSettingsFlowForBrowsers
//
// Initialize Settings Flow for Browsers
//
// This endpoint initializes a browser-based user settings flow. Once initialized, the browser will be redirected to
// `selfservice.flows.settings.ui_url` with the flow ID set as the query parameter `?flow=`. If no valid
// Ory Kratos Session Cookie is included in the request, a login flow will be initialized.
//
// If this endpoint is opened as a link in the browser, it will be redirected to
// `selfservice.flows.settings.ui_url` with the flow ID set as the query parameter `?flow=`. If no valid user session
// was set, the browser will be redirected to the login endpoint.
//
// If this endpoint is called via an AJAX request, the response contains the settings flow without any redirects
// or a 401 forbidden error if no valid session was set.
//
// Depending on your configuration this endpoint might return a 403 error if the session has a lower Authenticator
// Assurance Level (AAL) than is possible for the identity. This can happen if the identity has password + webauthn
// credentials (which would result in AAL2) but the session has only AAL1. If this error occurs, ask the user
// to sign in with the second factor (happens automatically for server-side browser flows) or change the configuration.
//
// If this endpoint is called via an AJAX request, the response contains the flow without a redirect. In the
// case of an error, the `error.id` of the JSON response body can be one of:
//
// - `security_csrf_violation`: Unable to fetch the flow because a CSRF violation occurred.
// - `session_inactive`: No Ory Session was found - sign in a user first.
// - `security_identity_mismatch`: The requested `?return_to` address is not allowed to be used. Adjust this in the configuration!
//
// This endpoint is NOT INTENDED for clients that do not have a browser (Chrome, Firefox, ...) as cookies are needed.
//
// More information can be found at [Ory Kratos User Settings & Profile Management Documentation](../self-service/flows/user-settings).
//
//     Schemes: http, https
//
//     Responses:
//       200: selfServiceSettingsFlow
//       303: emptyResponse
//       400: jsonError
//       401: jsonError
//       403: jsonError
//       500: jsonError
func (h *Handler) initBrowserFlow(w http.ResponseWriter, r *http.Request, ps httprouter.Params) {
	s, err := h.d.SessionManager().FetchFromRequest(r.Context(), r)
	if err != nil {
		h.d.SelfServiceErrorManager().Forward(r.Context(), w, r, err)
		return
	}

	if err := h.d.SessionManager().DoesSessionSatisfy(r, s, h.d.Config().SelfServiceSettingsRequiredAAL(r.Context())); err != nil {
		h.d.SettingsFlowErrorHandler().WriteFlowError(w, r, node.DefaultGroup, nil, nil, err)
		return
	}

	f, err := h.NewFlow(w, r, s.Identity, flow.TypeBrowser)
	if err != nil {
		h.d.SelfServiceErrorManager().Forward(r.Context(), w, r, err)
		return
	}

	redirTo := f.AppendTo(h.d.Config().SelfServiceFlowSettingsUI(r.Context())).String()
	x.AcceptToRedirectOrJSON(w, r, h.d.Writer(), f, redirTo)
}

// nolint:deadcode,unused
// swagger:parameters getSelfServiceSettingsFlow
type getSelfServiceSettingsFlow struct {
	// ID is the Settings Flow ID
	//
	// The value for this parameter comes from `flow` URL Query parameter sent to your
	// application (e.g. `/settings?flow=abcde`).
	//
	// required: true
	// in: query
	ID string `json:"id"`

	// The Session Token
	//
	// When using the SDK in an app without a browser, please include the
	// session token here.
	//
	// in: header
	SessionToken string `json:"X-Session-Token"`

	// HTTP Cookies
	//
	// When using the SDK in a browser app, on the server side you must include the HTTP Cookie Header
	// sent by the client to your server here. This ensures that CSRF and session cookies are respected.
	//
	// in: header
	// name: Cookie
	Cookies string `json:"Cookie"`
}

// swagger:route GET /self-service/settings/flows v0alpha2 getSelfServiceSettingsFlow
//
// Get Settings Flow
//
// When accessing this endpoint through Ory Kratos' Public API you must ensure that either the Ory Kratos Session Cookie
// or the Ory Kratos Session Token are set.
//
// Depending on your configuration this endpoint might return a 403 error if the session has a lower Authenticator
// Assurance Level (AAL) than is possible for the identity. This can happen if the identity has password + webauthn
// credentials (which would result in AAL2) but the session has only AAL1. If this error occurs, ask the user
// to sign in with the second factor or change the configuration.
//
// You can access this endpoint without credentials when using Ory Kratos' Admin API.
//
// If this endpoint is called via an AJAX request, the response contains the flow without a redirect. In the
// case of an error, the `error.id` of the JSON response body can be one of:
//
// - `security_csrf_violation`: Unable to fetch the flow because a CSRF violation occurred.
// - `session_inactive`: No Ory Session was found - sign in a user first.
// - `security_identity_mismatch`: The flow was interrupted with `session_refresh_required` but apparently some other
//		identity logged in instead.
//
// More information can be found at [Ory Kratos User Settings & Profile Management Documentation](../self-service/flows/user-settings).
//
//     Produces:
//     - application/json
//
//     Schemes: http, https
//
//     Responses:
//       200: selfServiceSettingsFlow
//       401: jsonError
//       403: jsonError
//       404: jsonError
//       410: jsonError
//       500: jsonError
func (h *Handler) fetchPublicFlow(w http.ResponseWriter, r *http.Request, ps httprouter.Params) {
	if err := h.fetchFlow(w, r); err != nil {
		h.d.Writer().WriteError(w, r, err)
		return
	}
}

func (h *Handler) fetchFlow(w http.ResponseWriter, r *http.Request) error {
	rid := x.ParseUUID(r.URL.Query().Get("id"))
	pr, err := h.d.SettingsFlowPersister().GetSettingsFlow(r.Context(), rid)
	if err != nil {
		return err
	}

	sess, err := h.d.SessionManager().FetchFromRequest(r.Context(), r)
	if err != nil {
		return err
	}

	if pr.IdentityID != sess.Identity.ID {
		return errors.WithStack(herodot.ErrForbidden.WithID(text.ErrIDInitiatedBySomeoneElse).WithReasonf("The request was made for another identity and has been blocked for security reasons."))
	}

	if err := h.d.SessionManager().DoesSessionSatisfy(r, sess, h.d.Config().SelfServiceSettingsRequiredAAL(r.Context())); err != nil {
		return err
	}

	if pr.ExpiresAt.Before(time.Now().UTC()) {
		if pr.Type == flow.TypeBrowser {
			redirectURL := flow.GetFlowExpiredRedirectURL(r.Context(), h.d.Config(), RouteInitBrowserFlow, pr.ReturnTo)

			h.d.Writer().WriteError(w, r, errors.WithStack(x.ErrGone.
				WithReason("The settings flow has expired. Redirect the user to the settings flow init endpoint to initialize a new settings flow.").
				WithDetail("redirect_to", redirectURL.String()).
				WithDetail("return_to", pr.ReturnTo)))
			return nil
		}
		h.d.Writer().WriteError(w, r, errors.WithStack(x.ErrGone.
			WithReason("The settings flow has expired. Call the settings flow init API endpoint to initialize a new settings flow.").
			WithDetail("api", urlx.AppendPaths(h.d.Config().SelfPublicURL(r.Context()), RouteInitAPIFlow).String())))
		return nil
	}

	h.d.Writer().Write(w, r, pr)
	return nil
}

// nolint:deadcode,unused
// swagger:parameters submitSelfServiceSettingsFlow
type submitSelfServiceSettingsFlow struct {
	// The Settings Flow ID
	//
	// The value for this parameter comes from `flow` URL Query parameter sent to your
	// application (e.g. `/settings?flow=abcde`).
	//
	// required: true
	// in: query
	Flow string `json:"flow"`

	// in: body
	// required: true
	Body submitSelfServiceSettingsFlowBody

	// The Session Token of the Identity performing the settings flow.
	//
	// in: header
	SessionToken string `json:"X-Session-Token"`

	// HTTP Cookies
	//
	// When using the SDK in a browser app, on the server side you must include the HTTP Cookie Header
	// sent by the client to your server here. This ensures that CSRF and session cookies are respected.
	//
	// in: header
	// name: Cookie
	Cookies string `json:"Cookie"`
}

// swagger:model submitSelfServiceSettingsFlowBody
// nolint:deadcode,unused
type submitSelfServiceSettingsFlowBody struct{}

// swagger:route POST /self-service/settings v0alpha2 submitSelfServiceSettingsFlow
//
// Complete Settings Flow
//
// Use this endpoint to complete a settings flow by sending an identity's updated password. This endpoint
// behaves differently for API and browser flows.
//
// API-initiated flows expect `application/json` to be sent in the body and respond with
//   - HTTP 200 and an application/json body with the session token on success;
//   - HTTP 303 redirect to a fresh settings flow if the original flow expired with the appropriate error messages set;
//   - HTTP 400 on form validation errors.
//   - HTTP 401 when the endpoint is called without a valid session token.
//   - HTTP 403 when `selfservice.flows.settings.privileged_session_max_age` was reached or the session's AAL is too low.
//     Implies that the user needs to re-authenticate.
//
// Browser flows without HTTP Header `Accept` or with `Accept: text/*` respond with
//   - a HTTP 303 redirect to the post/after settings URL or the `return_to` value if it was set and if the flow succeeded;
//   - a HTTP 303 redirect to the Settings UI URL with the flow ID containing the validation errors otherwise.
//   - a HTTP 303 redirect to the login endpoint when `selfservice.flows.settings.privileged_session_max_age` was reached or the session's AAL is too low.
//
// Browser flows with HTTP Header `Accept: application/json` respond with
//   - HTTP 200 and a application/json body with the signed in identity and a `Set-Cookie` header on success;
//   - HTTP 303 redirect to a fresh login flow if the original flow expired with the appropriate error messages set;
//   - HTTP 401 when the endpoint is called without a valid session cookie.
//   - HTTP 403 when the page is accessed without a session cookie or the session's AAL is too low.
//   - HTTP 400 on form validation errors.
//
// Depending on your configuration this endpoint might return a 403 error if the session has a lower Authenticator
// Assurance Level (AAL) than is possible for the identity. This can happen if the identity has password + webauthn
// credentials (which would result in AAL2) but the session has only AAL1. If this error occurs, ask the user
// to sign in with the second factor (happens automatically for server-side browser flows) or change the configuration.
//
// If this endpoint is called with a `Accept: application/json` HTTP header, the response contains the flow without a redirect. In the
// case of an error, the `error.id` of the JSON response body can be one of:
//
// - `session_refresh_required`: The identity requested to change something that needs a privileged session. Redirect
//		the identity to the login init endpoint with query parameters `?refresh=true&return_to=<the-current-browser-url>`,
//		or initiate a refresh login flow otherwise.
// - `security_csrf_violation`: Unable to fetch the flow because a CSRF violation occurred.
// - `session_inactive`: No Ory Session was found - sign in a user first.
// - `security_identity_mismatch`: The flow was interrupted with `session_refresh_required` but apparently some other
//		identity logged in instead.
// - `security_identity_mismatch`: The requested `?return_to` address is not allowed to be used. Adjust this in the configuration!
// - `browser_location_change_required`: Usually sent when an AJAX request indicates that the browser needs to open a specific URL.
//		Most likely used in Social Sign In flows.
//
// More information can be found at [Ory Kratos User Settings & Profile Management Documentation](../self-service/flows/user-settings).
//
//     Consumes:
//     - application/json
//     - application/x-www-form-urlencoded
//
//     Produces:
//     - application/json
//
//     Security:
//       sessionToken:
//
//     Schemes: http, https
//
//     Responses:
//       200: selfServiceSettingsFlow
//       303: emptyResponse
//       400: selfServiceSettingsFlow
//       401: jsonError
//       403: jsonError
//       410: jsonError
//       422: selfServiceBrowserLocationChangeRequiredError
//       500: jsonError
func (h *Handler) submitSettingsFlow(w http.ResponseWriter, r *http.Request, ps httprouter.Params) {
	rid, err := GetFlowID(r)
	if err != nil {
		h.d.SettingsFlowErrorHandler().WriteFlowError(w, r, node.DefaultGroup, nil, nil, err)
		return
	}

	f, err := h.d.SettingsFlowPersister().GetSettingsFlow(r.Context(), rid)
	if errors.Is(err, sqlcon.ErrNoRows) {
		h.d.SettingsFlowErrorHandler().WriteFlowError(w, r, node.DefaultGroup, nil, nil, errors.WithStack(herodot.ErrNotFound.WithReasonf("The settings request could not be found. Please restart the flow.")))
		return
	} else if err != nil {
		h.d.SettingsFlowErrorHandler().WriteFlowError(w, r, node.DefaultGroup, nil, nil, err)
		return
	}

	ss, err := h.d.SessionManager().FetchFromRequest(r.Context(), r)
	if err != nil {
		h.d.SettingsFlowErrorHandler().WriteFlowError(w, r, node.DefaultGroup, f, nil, err)
		return
	}

	if err := h.d.SessionManager().DoesSessionSatisfy(r, ss, h.d.Config().SelfServiceSettingsRequiredAAL(r.Context())); err != nil {
		h.d.SettingsFlowErrorHandler().WriteFlowError(w, r, node.DefaultGroup, f, nil, err)
		return
	}

	if err := f.Valid(ss); err != nil {
		h.d.SettingsFlowErrorHandler().WriteFlowError(w, r, node.DefaultGroup, f, ss.Identity, err)
		return
	}

	var s string
	var updateContext *UpdateContext
	for _, strat := range h.d.AllSettingsStrategies() {
		uc, err := strat.Settings(w, r, f, ss)
		if errors.Is(err, flow.ErrStrategyNotResponsible) {
			continue
		} else if errors.Is(err, flow.ErrCompletedByStrategy) {
			return
		} else if err != nil {
			h.d.SettingsFlowErrorHandler().WriteFlowError(w, r, strat.NodeGroup(), f, ss.Identity, err)
			return
		}

		s = strat.SettingsStrategyID()
		updateContext = uc
		break
	}

	if updateContext == nil {
		h.d.SettingsFlowErrorHandler().WriteFlowError(w, r, node.DefaultGroup, f, ss.Identity, errors.WithStack(schema.NewNoSettingsStrategyResponsible()))
		return
	}

	i, err := updateContext.GetIdentityToUpdate()
	if err != nil {
		// An identity to update must always be present.
		h.d.SettingsFlowErrorHandler().WriteFlowError(w, r, node.DefaultGroup, f, ss.Identity, err)
		return
	}

	if err := h.d.SettingsHookExecutor().PostSettingsHook(w, r, s, updateContext, i); err != nil {
		h.d.SettingsFlowErrorHandler().WriteFlowError(w, r, node.DefaultGroup, f, ss.Identity, err)
		return
	}
}<|MERGE_RESOLUTION|>--- conflicted
+++ resolved
@@ -183,21 +183,12 @@
 //
 // More information can be found at [Ory Kratos User Settings & Profile Management Documentation](../self-service/flows/user-settings).
 //
-<<<<<<< HEAD
-//     Schemes: http, https
-//
-//     Responses:
-//       200: selfServiceSettingsFlow
-//       400: jsonError
-//       500: jsonError
-=======
 //    Schemes: http, https
 //
 //    Responses:
 //	  200: selfServiceSettingsFlow
 //	  400: jsonError
 //	  500: jsonError
->>>>>>> 39bb84dd
 func (h *Handler) initApiFlow(w http.ResponseWriter, r *http.Request, _ httprouter.Params) {
 	s, err := h.d.SessionManager().FetchFromRequest(r.Context(), r)
 	if err != nil {
