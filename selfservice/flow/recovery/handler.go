package recovery

import (
	"net/http"
	"time"

	"github.com/ory/nosurf"

	"github.com/ory/kratos/schema"

	"github.com/ory/x/sqlcon"

	"github.com/ory/kratos/ui/node"

	"github.com/ory/herodot"

	"github.com/julienschmidt/httprouter"
	"github.com/pkg/errors"

	"github.com/ory/x/urlx"

	"github.com/ory/kratos/driver/config"
	"github.com/ory/kratos/identity"
	"github.com/ory/kratos/selfservice/errorx"
	"github.com/ory/kratos/selfservice/flow"
	"github.com/ory/kratos/session"
	"github.com/ory/kratos/x"
)

const (
	RouteInitBrowserFlow = "/self-service/recovery/browser"
	RouteInitAPIFlow     = "/self-service/recovery/api"
	RouteGetFlow         = "/self-service/recovery/flows"

	RouteSubmitFlow = "/self-service/recovery"
)

type (
	HandlerProvider interface {
		RecoveryHandler() *Handler
	}
	handlerDependencies interface {
		errorx.ManagementProvider
		identity.ManagementProvider
		identity.PrivilegedPoolProvider
		session.HandlerProvider
		StrategyProvider
		FlowPersistenceProvider
		x.CSRFTokenGeneratorProvider
		x.WriterProvider
		x.CSRFProvider
		config.Provider
		ErrorHandlerProvider
	}
	Handler struct {
		d handlerDependencies
	}
)

func NewHandler(d handlerDependencies) *Handler {
	return &Handler{d: d}
}

func (h *Handler) RegisterPublicRoutes(public *x.RouterPublic) {
	h.d.CSRFHandler().IgnorePath(RouteInitAPIFlow)
	h.d.CSRFHandler().IgnorePath(RouteSubmitFlow)

	redirect := session.RedirectOnAuthenticated(h.d)
	public.GET(RouteInitBrowserFlow, h.d.SessionHandler().IsNotAuthenticated(h.initBrowserFlow, func(w http.ResponseWriter, r *http.Request, ps httprouter.Params) {
		if x.IsJSONRequest(r) {
			h.d.Writer().WriteError(w, r, errors.WithStack(ErrAlreadyLoggedIn))
		} else {
			redirect(w, r, ps)
		}
	}))

	public.GET(RouteInitAPIFlow, h.d.SessionHandler().IsNotAuthenticated(h.initAPIFlow,
		session.RespondWithJSONErrorOnAuthenticated(h.d.Writer(), ErrAlreadyLoggedIn)))

	public.GET(RouteGetFlow, h.fetch)

	public.GET(RouteSubmitFlow, h.submitFlow)
	public.POST(RouteSubmitFlow, h.submitFlow)
}

func (h *Handler) RegisterAdminRoutes(admin *x.RouterAdmin) {
	admin.GET(RouteInitBrowserFlow, x.RedirectToPublicRoute(h.d))
	admin.GET(RouteInitAPIFlow, x.RedirectToPublicRoute(h.d))
	admin.GET(RouteGetFlow, x.RedirectToPublicRoute(h.d))
	admin.GET(RouteSubmitFlow, x.RedirectToPublicRoute(h.d))
	admin.POST(RouteSubmitFlow, x.RedirectToPublicRoute(h.d))
}

// swagger:route GET /self-service/recovery/api v0alpha2 initializeSelfServiceRecoveryFlowWithoutBrowser
//
// Initialize Recovery Flow for APIs, Services, Apps, ...
//
// This endpoint initiates a recovery flow for API clients such as mobile devices, smart TVs, and so on.
//
// If a valid provided session cookie or session token is provided, a 400 Bad Request error.
//
// To fetch an existing recovery flow call `/self-service/recovery/flows?flow=<flow_id>`.
//
// You MUST NOT use this endpoint in client-side (Single Page Apps, ReactJS, AngularJS) nor server-side (Java Server
// Pages, NodeJS, PHP, Golang, ...) browser applications. Using this endpoint in these applications will make
// you vulnerable to a variety of CSRF attacks.
//
// This endpoint MUST ONLY be used in scenarios such as native mobile apps (React Native, Objective C, Swift, Java, ...).
//
//
// More information can be found at [Ory Kratos Account Recovery Documentation](../self-service/flows/account-recovery).
//
//     Schemes: http, https
//
//     Responses:
//       200: selfServiceRecoveryFlow
//       500: jsonError
//       400: jsonError
func (h *Handler) initAPIFlow(w http.ResponseWriter, r *http.Request, _ httprouter.Params) {
	if !h.d.Config().SelfServiceFlowRecoveryEnabled(r.Context()) {
		h.d.SelfServiceErrorManager().Forward(r.Context(), w, r, errors.WithStack(herodot.ErrBadRequest.WithReasonf("Recovery is not allowed because it was disabled.")))
		return
	}

	req, err := NewFlow(h.d.Config(), h.d.Config().SelfServiceFlowRecoveryRequestLifespan(r.Context()), h.d.GenerateCSRFToken(r), r, h.d.RecoveryStrategies(r.Context()), flow.TypeAPI)
	if err != nil {
		h.d.Writer().WriteError(w, r, err)
		return
	}

	if err := h.d.RecoveryFlowPersister().CreateRecoveryFlow(r.Context(), req); err != nil {
		h.d.Writer().WriteError(w, r, err)
		return
	}

	h.d.Writer().Write(w, r, req)
}

// nolint:deadcode,unused
// swagger:parameters initializeSelfServiceRecoveryFlowForBrowsers
type initializeSelfServiceRecoveryFlowWithoutBrowser struct {
	// The URL to return the browser to after the flow was completed.
	//
	// in: query
	ReturnTo string `json:"return_to"`
}

// swagger:route GET /self-service/recovery/browser v0alpha2 initializeSelfServiceRecoveryFlowForBrowsers
//
// Initialize Recovery Flow for Browsers
//
// This endpoint initializes a browser-based account recovery flow. Once initialized, the browser will be redirected to
// `selfservice.flows.recovery.ui_url` with the flow ID set as the query parameter `?flow=`. If a valid user session
// exists, the browser is returned to the configured return URL.
//
// If this endpoint is called via an AJAX request, the response contains the recovery flow without any redirects
// or a 400 bad request error if the user is already authenticated.
//
// This endpoint is NOT INTENDED for clients that do not have a browser (Chrome, Firefox, ...) as cookies are needed.
//
// More information can be found at [Ory Kratos Account Recovery Documentation](../self-service/flows/account-recovery).
//
//     Schemes: http, https
//
//     Responses:
//       200: selfServiceRecoveryFlow
//       303: emptyResponse
//       400: jsonError
//       500: jsonError
func (h *Handler) initBrowserFlow(w http.ResponseWriter, r *http.Request, _ httprouter.Params) {
	if !h.d.Config().SelfServiceFlowRecoveryEnabled(r.Context()) {
		h.d.SelfServiceErrorManager().Forward(r.Context(), w, r, errors.WithStack(herodot.ErrBadRequest.WithReasonf("Recovery is not allowed because it was disabled.")))
		return
	}

	f, err := NewFlow(h.d.Config(), h.d.Config().SelfServiceFlowRecoveryRequestLifespan(r.Context()), h.d.GenerateCSRFToken(r), r, h.d.RecoveryStrategies(r.Context()), flow.TypeBrowser)
	if err != nil {
		h.d.SelfServiceErrorManager().Forward(r.Context(), w, r, err)
		return
	}

	if err := h.d.RecoveryFlowPersister().CreateRecoveryFlow(r.Context(), f); err != nil {
		h.d.SelfServiceErrorManager().Forward(r.Context(), w, r, err)
		return
	}

	redirTo := f.AppendTo(h.d.Config().SelfServiceFlowRecoveryUI(r.Context())).String()
	x.AcceptToRedirectOrJSON(w, r, h.d.Writer(), f, redirTo)
}

// nolint:deadcode,unused
// swagger:parameters getSelfServiceRecoveryFlow
type getSelfServiceRecoveryFlow struct {
	// The Flow ID
	//
	// The value for this parameter comes from `request` URL Query parameter sent to your
	// application (e.g. `/recovery?flow=abcde`).
	//
	// required: true
	// in: query
	FlowID string `json:"id"`

	// HTTP Cookies
	//
	// When using the SDK in a browser app, on the server side you must include the HTTP Cookie Header
	// sent by the client to your server here. This ensures that CSRF and session cookies are respected.
	//
	// in: header
	// name: Cookie
	Cookies string `json:"Cookie"`
}

// swagger:route GET /self-service/recovery/flows v0alpha2 getSelfServiceRecoveryFlow
//
// Get Recovery Flow
//
// This endpoint returns a recovery flow's context with, for example, error details and other information.
//
// Browser flows expect the anti-CSRF cookie to be included in the request's HTTP Cookie Header.
// For AJAX requests you must ensure that cookies are included in the request or requests will fail.
//
// If you use the browser-flow for server-side apps, the services need to run on a common top-level-domain
// and you need to forward the incoming HTTP Cookie header to this endpoint:
//
//	```js
//	// pseudo-code example
//	router.get('/recovery', async function (req, res) {
//	  const flow = await client.getSelfServiceRecoveryFlow(req.header('Cookie'), req.query['flow'])
//
<<<<<<< HEAD
//    res.render('recovery', flow)
=======
//	  res.render('recovery', flow)
>>>>>>> 39bb84dd
//	})
//	```
//
// More information can be found at [Ory Kratos Account Recovery Documentation](../self-service/flows/account-recovery).
//
//     Produces:
//     - application/json
//
//     Schemes: http, https
//
//     Responses:
//       200: selfServiceRecoveryFlow
//       404: jsonError
//       410: jsonError
//       500: jsonError
func (h *Handler) fetch(w http.ResponseWriter, r *http.Request, _ httprouter.Params) {
	if !h.d.Config().SelfServiceFlowRecoveryEnabled(r.Context()) {
		h.d.SelfServiceErrorManager().Forward(r.Context(), w, r, errors.WithStack(herodot.ErrBadRequest.WithReasonf("Recovery is not allowed because it was disabled.")))
		return
	}

	rid := x.ParseUUID(r.URL.Query().Get("id"))
	f, err := h.d.RecoveryFlowPersister().GetRecoveryFlow(r.Context(), rid)
	if err != nil {
		h.d.Writer().WriteError(w, r, err)
		return
	}

	// Browser flows must include the CSRF token
	//
	// Resolves: https://github.com/ory/kratos/issues/1282
	if f.ShouldEnforceCSRF() && !nosurf.VerifyToken(h.d.GenerateCSRFToken(r), f.CSRFToken) {
		h.d.Writer().WriteError(w, r, x.CSRFErrorReason(r, h.d))
		return
	}

	if f.ExpiresAt.Before(time.Now().UTC()) {
		if f.Type == flow.TypeBrowser {
			redirectURL := flow.GetFlowExpiredRedirectURL(r.Context(), h.d.Config(), RouteInitBrowserFlow, f.ReturnTo)

			h.d.Writer().WriteError(w, r, errors.WithStack(x.ErrGone.
				WithReason("The recovery flow has expired. Redirect the user to the recovery flow init endpoint to initialize a new recovery flow.").
				WithDetail("redirect_to", redirectURL.String()).
				WithDetail("return_to", f.ReturnTo)))
			return
		}
		h.d.Writer().WriteError(w, r, errors.WithStack(x.ErrGone.
			WithReason("The recovery flow has expired. Call the recovery flow init API endpoint to initialize a new recovery flow.").
			WithDetail("api", urlx.AppendPaths(h.d.Config().SelfPublicURL(r.Context()), RouteInitAPIFlow).String())))
		return
	}

	h.d.Writer().Write(w, r, f)
}

// nolint:deadcode,unused
// swagger:parameters submitSelfServiceRecoveryFlow
type submitSelfServiceRecoveryFlow struct {
	// The Recovery Flow ID
	//
	// The value for this parameter comes from `flow` URL Query parameter sent to your
	// application (e.g. `/recovery?flow=abcde`).
	//
	// required: true
	// in: query
	Flow string `json:"flow"`

	// Recovery Token
	//
	// The recovery token which completes the recovery request. If the token
	// is invalid (e.g. expired) an error will be shown to the end-user.
	//
	// This parameter is usually set in a link and not used by any direct API call.
	//
	// in: query
	Token string `json:"token" form:"token"`

	// in: body
	// required: true
	Body submitSelfServiceRecoveryFlowBody

	// HTTP Cookies
	//
	// When using the SDK in a browser app, on the server side you must include the HTTP Cookie Header
	// sent by the client to your server here. This ensures that CSRF and session cookies are respected.
	//
	// in: header
	// name: Cookie
	Cookies string `json:"Cookie"`
}

// swagger:model submitSelfServiceRecoveryFlowBody
// nolint:deadcode,unused
type submitSelfServiceRecoveryFlowBody struct{}

// swagger:route POST /self-service/recovery v0alpha2 submitSelfServiceRecoveryFlow
//
// Complete Recovery Flow
//
// Use this endpoint to complete a recovery flow. This endpoint
// behaves differently for API and browser flows and has several states:
//
// - `choose_method` expects `flow` (in the URL query) and `email` (in the body) to be sent
//   and works with API- and Browser-initiated flows.
//	 - For API clients and Browser clients with HTTP Header `Accept: application/json` it either returns a HTTP 200 OK when the form is valid and HTTP 400 OK when the form is invalid.
//     and a HTTP 303 See Other redirect with a fresh recovery flow if the flow was otherwise invalid (e.g. expired).
//	 - For Browser clients without HTTP Header `Accept` or with `Accept: text/*` it returns a HTTP 303 See Other redirect to the Recovery UI URL with the Recovery Flow ID appended.
// - `sent_email` is the success state after `choose_method` for the `link` method and allows the user to request another recovery email. It
//   works for both API and Browser-initiated flows and returns the same responses as the flow in `choose_method` state.
// - `passed_challenge` expects a `token` to be sent in the URL query and given the nature of the flow ("sending a recovery link")
//   does not have any API capabilities. The server responds with a HTTP 303 See Other redirect either to the Settings UI URL
//   (if the link was valid) and instructs the user to update their password, or a redirect to the Recover UI URL with
//   a new Recovery Flow ID which contains an error message that the recovery link was invalid.
//
// More information can be found at [Ory Kratos Account Recovery Documentation](../self-service/flows/account-recovery).
//
//     Consumes:
//     - application/json
//     - application/x-www-form-urlencoded
//
//     Produces:
//     - application/json
//
//     Schemes: http, https
//
//     Responses:
//       200: selfServiceRecoveryFlow
//       303: emptyResponse
//       400: selfServiceRecoveryFlow
//       410: jsonError
//       500: jsonError
func (h *Handler) submitFlow(w http.ResponseWriter, r *http.Request, ps httprouter.Params) {
	rid, err := flow.GetFlowID(r)
	if err != nil {
		h.d.RecoveryFlowErrorHandler().WriteFlowError(w, r, nil, node.DefaultGroup, err)
		return
	}

	f, err := h.d.RecoveryFlowPersister().GetRecoveryFlow(r.Context(), rid)
	if errors.Is(err, sqlcon.ErrNoRows) {
		h.d.RecoveryFlowErrorHandler().WriteFlowError(w, r, nil, node.DefaultGroup, errors.WithStack(herodot.ErrNotFound.WithReasonf("The recovery request could not be found. Please restart the flow.")))
		return
	} else if err != nil {
		h.d.RecoveryFlowErrorHandler().WriteFlowError(w, r, nil, node.DefaultGroup, err)
		return
	}

	if err := f.Valid(); err != nil {
		h.d.RecoveryFlowErrorHandler().WriteFlowError(w, r, f, node.DefaultGroup, err)
		return
	}

	var g node.UiNodeGroup
	var found bool
	for _, ss := range h.d.AllRecoveryStrategies() {
		err := ss.Recover(w, r, f)
		if errors.Is(err, flow.ErrStrategyNotResponsible) {
			continue
		} else if errors.Is(err, flow.ErrCompletedByStrategy) {
			return
		} else if err != nil {
			h.d.RecoveryFlowErrorHandler().WriteFlowError(w, r, f, ss.RecoveryNodeGroup(), err)
			return
		}

		found = true
		g = ss.RecoveryNodeGroup()
		break
	}

	if !found {
		h.d.RecoveryFlowErrorHandler().WriteFlowError(w, r, f, node.DefaultGroup, errors.WithStack(schema.NewNoRecoveryStrategyResponsible()))
		return
	}

	if f.Type == flow.TypeBrowser && !x.IsJSONRequest(r) {
		http.Redirect(w, r, f.AppendTo(h.d.Config().SelfServiceFlowRecoveryUI(r.Context())).String(), http.StatusSeeOther)
		return
	}

	updatedFlow, err := h.d.RecoveryFlowPersister().GetRecoveryFlow(r.Context(), f.ID)
	if err != nil {
		h.d.RecoveryFlowErrorHandler().WriteFlowError(w, r, f, g, err)
		return
	}

	h.d.Writer().Write(w, r, updatedFlow)
}<|MERGE_RESOLUTION|>--- conflicted
+++ resolved
@@ -227,11 +227,7 @@
 //	router.get('/recovery', async function (req, res) {
 //	  const flow = await client.getSelfServiceRecoveryFlow(req.header('Cookie'), req.query['flow'])
 //
-<<<<<<< HEAD
-//    res.render('recovery', flow)
-=======
 //	  res.render('recovery', flow)
->>>>>>> 39bb84dd
 //	})
 //	```
 //
