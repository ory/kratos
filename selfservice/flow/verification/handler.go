--- conflicted
+++ resolved
@@ -205,15 +205,6 @@
 // If you use the browser-flow for server-side apps, the services need to run on a common top-level-domain
 // and you need to forward the incoming HTTP Cookie header to this endpoint:
 //
-<<<<<<< HEAD
-//	```js
-//	// pseudo-code example
-//	router.get('/recovery', async function (req, res) {
-//	  const flow = await client.getSelfServiceVerificationFlow(req.header('cookie'), req.query['flow'])
-//
-//    res.render('verification', flow)
-//	})
-=======
 //     	```js
 //     	// pseudo-code example
 //     	router.get('/recovery', async function (req, res) {
@@ -221,7 +212,6 @@
 //
 //        res.render('verification', flow)
 //     	})
->>>>>>> 39bb84dd
 //
 // More information can be found at [Ory Kratos Email and Phone Verification Documentation](https://www.ory.sh/docs/kratos/selfservice/flows/verify-email-account-activation).
 //
