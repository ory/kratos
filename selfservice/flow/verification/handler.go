--- conflicted
+++ resolved
@@ -337,22 +337,8 @@
 // Update Verification Flow Request Body
 //
 // nolint:deadcode,unused
-<<<<<<< HEAD
-// swagger:model submitSelfServiceVerificationFlowBody
-type submitSelfServiceVerificationFlowBody struct {
-
-	// Verification Code
-	//
-	// The verification Code which completes the verification request. If the code
-	// is invalid (e.g. expired) an error will be shown to the end-user.
-	//
-	// in: body
-	Code string `json:"code" form:"code"`
-}
-=======
 // swagger:model updateVerificationFlowBody
 type updateVerificationFlowBody struct{}
->>>>>>> 5bce0b99
 
 // swagger:route POST /self-service/verification frontend updateVerificationFlow
 //
@@ -387,18 +373,10 @@
 //	Responses:
 //	  200: verificationFlow
 //	  303: emptyResponse
-<<<<<<< HEAD
-//	  400: selfServiceVerificationFlow
-//	  410: errorFlowReplaced
-//	  410: selfServiceFlowExpiredError
-//	  500: jsonError
-func (h *Handler) submitFlow(w http.ResponseWriter, r *http.Request, ps httprouter.Params) {
-=======
 //	  400: verificationFlow
 //	  410: errorGeneric
 //	  default: errorGeneric
 func (h *Handler) updateVerificationFlow(w http.ResponseWriter, r *http.Request, ps httprouter.Params) {
->>>>>>> 5bce0b99
 	rid, err := flow.GetFlowID(r)
 	if err != nil {
 		h.d.VerificationFlowErrorHandler().WriteFlowError(w, r, nil, node.DefaultGroup, err)
