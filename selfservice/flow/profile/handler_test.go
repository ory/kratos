--- conflicted
+++ resolved
@@ -262,19 +262,12 @@
 			Action: pointerx.String(publicTS.URL + profile.PublicProfileManagementUpdatePath + "?request=" + rid),
 			Method: pointerx.String("POST"),
 			Fields: models.FormFields{
-<<<<<<< HEAD
-				&models.FormField{Name: "traits.email", Required: false, Type: "text", Value: "john@doe.com", Disabled: true},
-				&models.FormField{Name: "traits.stringy", Required: false, Type: "text", Value: "foobar"},
-				&models.FormField{Name: "traits.numby", Required: false, Type: "number", Value: json.Number("2.5")},
-				&models.FormField{Name: "traits.booly", Required: false, Type: "checkbox", Value: false},
-				&models.FormField{Name: "traits.should_big_number", Required: false, Type: "number", Value: json.Number("2048")},
-				&models.FormField{Name: "traits.should_long_string", Required: false, Type: "text", Value: "asdfasdfasdfasdfasfdasdfasdfasdf"},
-=======
 				&models.FormField{Name: pointerx.String("traits.email"), Type: pointerx.String("text"), Value: "john@doe.com"},
 				&models.FormField{Name: pointerx.String("traits.stringy"), Type: pointerx.String("text"), Value: "foobar"},
 				&models.FormField{Name: pointerx.String("traits.numby"), Type: pointerx.String("number"), Value: json.Number("2.5")},
 				&models.FormField{Name: pointerx.String("traits.booly"), Type: pointerx.String("checkbox"), Value: false},
->>>>>>> c4547dc5
+				&models.FormField{Name: pointerx.String("traits.should_big_number"), Required: false, Type: "number", Value: json.Number("2048")},
+				&models.FormField{Name: pointerx.String("traits.should_long_string"), Required: false, Type: "text", Value: "asdfasdfasdfasdfasfdasdfasdfasdf"},
 			},
 		}, pr.Payload.Form)
 	})
