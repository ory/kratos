--- conflicted
+++ resolved
@@ -218,17 +218,6 @@
 		}
 		require.True(t, found)
 
-<<<<<<< HEAD
-		assert.True(t, strings.HasPrefix(pr.Payload.Form.Action, fmt.Sprintf("%s%s?request=", kratos.URL, profile.BrowserProfilePath)))
-		assert.Equal(t, models.FormFields{
-			&models.FormField{Name: "traits.email", Required: false, Type: "text", Value: "john@doe.com"},
-			&models.FormField{Name: "traits.stringy", Required: false, Type: "text", Value: "foobar"},
-			&models.FormField{Name: "traits.numby", Required: false, Type: "number", Value: json.Number("2.5")},
-			&models.FormField{Name: "traits.booly", Required: false, Type: "checkbox", Value: false},
-		}, pr.Payload.Form.Fields)
-		assert.Equal(t, "POST", pr.Payload.Form.Method)
-		assert.Empty(t, pr.Payload.Form.Errors)
-=======
 		assert.Equal(t, &models.Form{
 			Action: kratos.URL + profile.BrowserProfileUpdatePath + "?request=" + rid,
 			Method: "POST",
@@ -239,7 +228,6 @@
 				&models.FormField{Name: "traits.stringy", Required: false, Type: "text", Value: "foobar"},
 			},
 		}, pr.Payload.Form)
->>>>>>> 1cea4278
 	})
 
 	submitForm := func(t *testing.T, req *public.GetSelfServiceBrowserProfileManagementRequestOK, values url.Values) (string, *public.GetSelfServiceBrowserProfileManagementRequestOK) {
