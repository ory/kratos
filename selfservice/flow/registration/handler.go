package registration

import (
	"net/http"
	"time"

	"github.com/ory/kratos/text"

	"github.com/ory/nosurf"

	"github.com/ory/kratos/schema"

	"github.com/ory/kratos/identity"
	"github.com/ory/kratos/ui/node"

	"github.com/julienschmidt/httprouter"
	"github.com/pkg/errors"

	"github.com/ory/x/urlx"

	"github.com/ory/kratos/driver/config"
	"github.com/ory/kratos/selfservice/errorx"
	"github.com/ory/kratos/selfservice/flow"
	"github.com/ory/kratos/session"
	"github.com/ory/kratos/x"
)

const (
	RouteInitBrowserFlow = "/self-service/registration/browser"
	RouteInitAPIFlow     = "/self-service/registration/api"

	RouteGetFlow = "/self-service/registration/flows"

	RouteSubmitFlow = "/self-service/registration"
)

type (
	handlerDependencies interface {
		config.Provider
		errorx.ManagementProvider
		session.HandlerProvider
		session.ManagementProvider
		x.WriterProvider
		x.CSRFTokenGeneratorProvider
		x.CSRFProvider
		StrategyProvider
		HookExecutorProvider
		FlowPersistenceProvider
		ErrorHandlerProvider
	}
	HandlerProvider interface {
		RegistrationHandler() *Handler
	}
	Handler struct {
		d handlerDependencies
	}
)

func NewHandler(d handlerDependencies) *Handler {
	return &Handler{d: d}
}

func (h *Handler) RegisterPublicRoutes(public *x.RouterPublic) {
	h.d.CSRFHandler().IgnorePath(RouteInitAPIFlow)
	h.d.CSRFHandler().IgnorePath(RouteSubmitFlow)

	public.GET(RouteInitBrowserFlow, h.initBrowserFlow)
	public.GET(RouteInitAPIFlow, h.d.SessionHandler().IsNotAuthenticated(h.initApiFlow,
		session.RespondWithJSONErrorOnAuthenticated(h.d.Writer(), errors.WithStack(ErrAlreadyLoggedIn))))

	public.GET(RouteGetFlow, h.fetchFlow)

	public.POST(RouteSubmitFlow, h.d.SessionHandler().IsNotAuthenticated(h.submitFlow, h.onAuthenticated))
	public.GET(RouteSubmitFlow, h.d.SessionHandler().IsNotAuthenticated(h.submitFlow, h.onAuthenticated))
}

func (h *Handler) onAuthenticated(w http.ResponseWriter, r *http.Request, ps httprouter.Params) {
	handler := session.RedirectOnAuthenticated(h.d)
	if x.IsJSONRequest(r) {
		handler = session.RespondWithJSONErrorOnAuthenticated(h.d.Writer(), ErrAlreadyLoggedIn)
	}

	handler(w, r, ps)
}

func (h *Handler) RegisterAdminRoutes(admin *x.RouterAdmin) {
	admin.GET(RouteInitBrowserFlow, x.RedirectToPublicRoute(h.d))
	admin.GET(RouteInitAPIFlow, x.RedirectToPublicRoute(h.d))
	admin.GET(RouteGetFlow, x.RedirectToPublicRoute(h.d))
	admin.POST(RouteSubmitFlow, x.RedirectToPublicRoute(h.d))
	admin.GET(RouteSubmitFlow, x.RedirectToPublicRoute(h.d))
}

type FlowOption func(f *Flow)

func WithFlowReturnTo(returnTo string) FlowOption {
	return func(f *Flow) {
		f.ReturnTo = returnTo
	}
}

func (h *Handler) NewRegistrationFlow(w http.ResponseWriter, r *http.Request, ft flow.Type, opts ...FlowOption) (*Flow, error) {
	if !h.d.Config().SelfServiceFlowRegistrationEnabled(r.Context()) {
		return nil, errors.WithStack(ErrRegistrationDisabled)
	}

	f, err := NewFlow(h.d.Config(), h.d.Config().SelfServiceFlowRegistrationRequestLifespan(r.Context()), h.d.GenerateCSRFToken(r), r, ft)
	if err != nil {
		return nil, err
	}
	for _, o := range opts {
		o(f)
	}

	for _, s := range h.d.RegistrationStrategies(r.Context()) {
		if err := s.PopulateRegistrationMethod(r, f); err != nil {
			return nil, err
		}
	}

	ds, err := h.d.Config().DefaultIdentityTraitsSchemaURL(r.Context())
	if err != nil {
		return nil, err
	}

	if err := SortNodes(r.Context(), f.UI.Nodes, ds.String()); err != nil {
		return nil, err
	}

	if err := h.d.RegistrationExecutor().PreRegistrationHook(w, r, f); err != nil {
		return nil, err
	}

	if err := h.d.RegistrationFlowPersister().CreateRegistrationFlow(r.Context(), f); err != nil {
		return nil, err
	}

	return f, nil
}

func (h *Handler) FromOldFlow(w http.ResponseWriter, r *http.Request, of Flow) (*Flow, error) {
	nf, err := h.NewRegistrationFlow(w, r, of.Type)
	if err != nil {
		return nil, err
	}

	nf.RequestURL = of.RequestURL
	return nf, nil
}

// swagger:route GET /self-service/registration/api v0alpha2 initializeSelfServiceRegistrationFlowWithoutBrowser
//
// Initialize Registration Flow for APIs, Services, Apps, ...
//
// This endpoint initiates a registration flow for API clients such as mobile devices, smart TVs, and so on.
//
// If a valid provided session cookie or session token is provided, a 400 Bad Request error
// will be returned unless the URL query parameter `?refresh=true` is set.
//
// To fetch an existing registration flow call `/self-service/registration/flows?flow=<flow_id>`.
//
// You MUST NOT use this endpoint in client-side (Single Page Apps, ReactJS, AngularJS) nor server-side (Java Server
// Pages, NodeJS, PHP, Golang, ...) browser applications. Using this endpoint in these applications will make
// you vulnerable to a variety of CSRF attacks.
//
// In the case of an error, the `error.id` of the JSON response body can be one of:
//
// - `session_already_available`: The user is already signed in.
// - `security_csrf_violation`: Unable to fetch the flow because a CSRF violation occurred.
//
// This endpoint MUST ONLY be used in scenarios such as native mobile apps (React Native, Objective C, Swift, Java, ...).
//
// More information can be found at [Ory Kratos User Login](https://www.ory.sh/docs/kratos/self-service/flows/user-login) and [User Registration Documentation](https://www.ory.sh/docs/kratos/self-service/flows/user-registration).
//
//     Schemes: http, https
//
//     Responses:
//       200: selfServiceRegistrationFlow
//       400: jsonError
//       500: jsonError
func (h *Handler) initApiFlow(w http.ResponseWriter, r *http.Request, _ httprouter.Params) {
	a, err := h.NewRegistrationFlow(w, r, flow.TypeAPI)
	if err != nil {
		h.d.Writer().WriteError(w, r, err)
		return
	}

	h.d.Writer().Write(w, r, a)
}

// nolint:deadcode,unused
// swagger:parameters initializeSelfServiceRegistrationFlowForBrowsers
type initializeSelfServiceRegistrationFlowForBrowsers struct {
	// The URL to return the browser to after the flow was completed.
	//
	// in: query
	ReturnTo string `json:"return_to"`
}

// swagger:route GET /self-service/registration/browser v0alpha2 initializeSelfServiceRegistrationFlowForBrowsers
//
// Initialize Registration Flow for Browsers
//
// This endpoint initializes a browser-based user registration flow. This endpoint will set the appropriate
// cookies and anti-CSRF measures required for browser-based flows.
//
// :::info
//
// This endpoint is EXPERIMENTAL and subject to potential breaking changes in the future.
//
// :::
//
// If this endpoint is opened as a link in the browser, it will be redirected to
// `selfservice.flows.registration.ui_url` with the flow ID set as the query parameter `?flow=`. If a valid user session
// exists already, the browser will be redirected to `urls.default_redirect_url`.
//
// If this endpoint is called via an AJAX request, the response contains the flow without a redirect. In the
// case of an error, the `error.id` of the JSON response body can be one of:
//
// - `session_already_available`: The user is already signed in.
// - `security_csrf_violation`: Unable to fetch the flow because a CSRF violation occurred.
// - `security_identity_mismatch`: The requested `?return_to` address is not allowed to be used. Adjust this in the configuration!
//
// If this endpoint is called via an AJAX request, the response contains the registration flow without a redirect.
//
// This endpoint is NOT INTENDED for clients that do not have a browser (Chrome, Firefox, ...) as cookies are needed.
//
// More information can be found at [Ory Kratos User Login](https://www.ory.sh/docs/kratos/self-service/flows/user-login) and [User Registration Documentation](https://www.ory.sh/docs/kratos/self-service/flows/user-registration).
//
//     Schemes: http, https
//
//     Produces:
//     - application/json
//
//     Responses:
//       200: selfServiceRegistrationFlow
//       303: emptyResponse
//       500: jsonError
func (h *Handler) initBrowserFlow(w http.ResponseWriter, r *http.Request, ps httprouter.Params) {
	a, err := h.NewRegistrationFlow(w, r, flow.TypeBrowser)
	if err != nil {
		h.d.SelfServiceErrorManager().Forward(r.Context(), w, r, err)
		return
	}

	if _, err := h.d.SessionManager().FetchFromRequest(r.Context(), r); err == nil {
		if x.IsJSONRequest(r) {
			h.d.Writer().WriteError(w, r, errors.WithStack(ErrAlreadyLoggedIn))
			return
		}

		http.Redirect(w, r, h.d.Config().SelfServiceBrowserDefaultReturnTo(r.Context()).String(), http.StatusSeeOther)
		return
	}

	redirTo := a.AppendTo(h.d.Config().SelfServiceFlowRegistrationUI(r.Context())).String()
	x.AcceptToRedirectOrJSON(w, r, h.d.Writer(), a, redirTo)
}

// nolint:deadcode,unused
// swagger:parameters getSelfServiceRegistrationFlow
type getSelfServiceRegistrationFlow struct {
	// The Registration Flow ID
	//
	// The value for this parameter comes from `flow` URL Query parameter sent to your
	// application (e.g. `/registration?flow=abcde`).
	//
	// required: true
	// in: query
	ID string `json:"id"`

	// HTTP Cookies
	//
	// When using the SDK in a browser app, on the server side you must include the HTTP Cookie Header
	// sent by the client to your server here. This ensures that CSRF and session cookies are respected.
	//
	// in: header
	// name: Cookie
	Cookies string `json:"Cookie"`
}

// swagger:route GET /self-service/registration/flows v0alpha2 getSelfServiceRegistrationFlow
//
// Get Registration Flow
//
// This endpoint returns a registration flow's context with, for example, error details and other information.
//
// Browser flows expect the anti-CSRF cookie to be included in the request's HTTP Cookie Header.
// For AJAX requests you must ensure that cookies are included in the request or requests will fail.
//
// If you use the browser-flow for server-side apps, the services need to run on a common top-level-domain
// and you need to forward the incoming HTTP Cookie header to this endpoint:
//
//	```js
//	// pseudo-code example
//	router.get('/registration', async function (req, res) {
//	  const flow = await client.getSelfServiceRegistrationFlow(req.header('cookie'), req.query['flow'])
//
<<<<<<< HEAD
//    res.render('registration', flow)
=======
//	  res.render('registration', flow)
>>>>>>> 39bb84dd
//	})
//	```
//
// This request may fail due to several reasons. The `error.id` can be one of:
//
// - `session_already_available`: The user is already signed in.
// - `self_service_flow_expired`: The flow is expired and you should request a new one.
//
// More information can be found at [Ory Kratos User Login](https://www.ory.sh/docs/kratos/self-service/flows/user-login) and [User Registration Documentation](https://www.ory.sh/docs/kratos/self-service/flows/user-registration).
//
//     Produces:
//     - application/json
//
//     Schemes: http, https
//
//     Responses:
//       200: selfServiceRegistrationFlow
//       403: jsonError
//       404: jsonError
//       410: jsonError
//       500: jsonError
func (h *Handler) fetchFlow(w http.ResponseWriter, r *http.Request, ps httprouter.Params) {
	if !h.d.Config().SelfServiceFlowRegistrationEnabled(r.Context()) {
		h.d.SelfServiceErrorManager().Forward(r.Context(), w, r, errors.WithStack(ErrRegistrationDisabled))
		return
	}

	ar, err := h.d.RegistrationFlowPersister().GetRegistrationFlow(r.Context(), x.ParseUUID(r.URL.Query().Get("id")))
	if err != nil {
		h.d.Writer().WriteError(w, r, err)
		return
	}

	// Browser flows must include the CSRF token
	//
	// Resolves: https://github.com/ory/kratos/issues/1282
	if ar.Type == flow.TypeBrowser && !nosurf.VerifyToken(h.d.GenerateCSRFToken(r), ar.CSRFToken) {
		h.d.Writer().WriteError(w, r, x.CSRFErrorReason(r, h.d))
		return
	}

	if ar.ExpiresAt.Before(time.Now()) {
		if ar.Type == flow.TypeBrowser {
			redirectURL := flow.GetFlowExpiredRedirectURL(r.Context(), h.d.Config(), RouteInitBrowserFlow, ar.ReturnTo)

			h.d.Writer().WriteError(w, r, errors.WithStack(x.ErrGone.WithID(text.ErrIDSelfServiceFlowExpired).
				WithReason("The registration flow has expired. Redirect the user to the registration flow init endpoint to initialize a new registration flow.").
				WithDetail("redirect_to", redirectURL.String()).
				WithDetail("return_to", ar.ReturnTo)))
			return
		}
		h.d.Writer().WriteError(w, r, errors.WithStack(x.ErrGone.WithID(text.ErrIDSelfServiceFlowExpired).
			WithReason("The registration flow has expired. Call the registration flow init API endpoint to initialize a new registration flow.").
			WithDetail("api", urlx.AppendPaths(h.d.Config().SelfPublicURL(r.Context()), RouteInitAPIFlow).String())))
		return
	}

	h.d.Writer().Write(w, r, ar)
}

// swagger:parameters submitSelfServiceRegistrationFlow
// nolint:deadcode,unused
type submitSelfServiceRegistrationFlow struct {
	// The Registration Flow ID
	//
	// The value for this parameter comes from `flow` URL Query parameter sent to your
	// application (e.g. `/registration?flow=abcde`).
	//
	// required: true
	// in: query
	Flow string `json:"flow"`

	// in: body
	// required: true
	Body submitSelfServiceRegistrationFlowBody

	// HTTP Cookies
	//
	// When using the SDK in a browser app, on the server side you must include the HTTP Cookie Header
	// sent by the client to your server here. This ensures that CSRF and session cookies are respected.
	//
	// in: header
	// name: Cookie
	Cookies string `json:"Cookie"`
}

// swagger:model submitSelfServiceRegistrationFlowBody
// nolint:deadcode,unused
type submitSelfServiceRegistrationFlowBody struct{}

// swagger:route POST /self-service/registration v0alpha2 submitSelfServiceRegistrationFlow
//
// Submit a Registration Flow
//
// Use this endpoint to complete a registration flow by sending an identity's traits and password. This endpoint
// behaves differently for API and browser flows.
//
// API flows expect `application/json` to be sent in the body and respond with
//   - HTTP 200 and a application/json body with the created identity success - if the session hook is configured the
//     `session` and `session_token` will also be included;
//   - HTTP 410 if the original flow expired with the appropriate error messages set and optionally a `use_flow_id` parameter in the body;
//   - HTTP 400 on form validation errors.
//
// Browser flows expect a Content-Type of `application/x-www-form-urlencoded` or `application/json` to be sent in the body and respond with
//   - a HTTP 303 redirect to the post/after registration URL or the `return_to` value if it was set and if the registration succeeded;
//   - a HTTP 303 redirect to the registration UI URL with the flow ID containing the validation errors otherwise.
//
// Browser flows with an accept header of `application/json` will not redirect but instead respond with
//   - HTTP 200 and a application/json body with the signed in identity and a `Set-Cookie` header on success;
//   - HTTP 303 redirect to a fresh login flow if the original flow expired with the appropriate error messages set;
//   - HTTP 400 on form validation errors.
//
// If this endpoint is called with `Accept: application/json` in the header, the response contains the flow without a redirect. In the
// case of an error, the `error.id` of the JSON response body can be one of:
//
// - `session_already_available`: The user is already signed in.
// - `security_csrf_violation`: Unable to fetch the flow because a CSRF violation occurred.
// - `security_identity_mismatch`: The requested `?return_to` address is not allowed to be used. Adjust this in the configuration!
// - `browser_location_change_required`: Usually sent when an AJAX request indicates that the browser needs to open a specific URL.
//		Most likely used in Social Sign In flows.
//
// More information can be found at [Ory Kratos User Login](https://www.ory.sh/docs/kratos/self-service/flows/user-login) and [User Registration Documentation](https://www.ory.sh/docs/kratos/self-service/flows/user-registration).
//
//     Schemes: http, https
//
//     Consumes:
//     - application/json
//     - application/x-www-form-urlencoded
//
//     Produces:
//     - application/json
//
//     Responses:
//       200: successfulSelfServiceRegistrationWithoutBrowser
//       303: emptyResponse
//       400: selfServiceRegistrationFlow
//       410: jsonError
//       422: selfServiceBrowserLocationChangeRequiredError
//       500: jsonError
func (h *Handler) submitFlow(w http.ResponseWriter, r *http.Request, _ httprouter.Params) {
	rid, err := flow.GetFlowID(r)
	if err != nil {
		h.d.RegistrationFlowErrorHandler().WriteFlowError(w, r, nil, node.DefaultGroup, err)
		return
	}

	f, err := h.d.RegistrationFlowPersister().GetRegistrationFlow(r.Context(), rid)
	if err != nil {
		h.d.RegistrationFlowErrorHandler().WriteFlowError(w, r, nil, node.DefaultGroup, err)
		return
	}

	if _, err := h.d.SessionManager().FetchFromRequest(r.Context(), r); err == nil {
		if f.Type == flow.TypeBrowser {
			http.Redirect(w, r, h.d.Config().SelfServiceBrowserDefaultReturnTo(r.Context()).String(), http.StatusSeeOther)
			return
		}

		h.d.Writer().WriteError(w, r, errors.WithStack(ErrAlreadyLoggedIn))
		return
	}

	if err := f.Valid(); err != nil {
		h.d.RegistrationFlowErrorHandler().WriteFlowError(w, r, f, node.DefaultGroup, err)
		return
	}

	i := identity.NewIdentity(h.d.Config().DefaultIdentityTraitsSchemaID(r.Context()))
	var s Strategy
	for _, ss := range h.d.AllRegistrationStrategies() {
		if err := ss.Register(w, r, f, i); errors.Is(err, flow.ErrStrategyNotResponsible) {
			continue
		} else if errors.Is(err, flow.ErrCompletedByStrategy) {
			return
		} else if err != nil {
			h.d.RegistrationFlowErrorHandler().WriteFlowError(w, r, f, ss.NodeGroup(), err)
			return
		}

		s = ss
		break
	}

	if s == nil {
		h.d.RegistrationFlowErrorHandler().WriteFlowError(w, r, f, node.DefaultGroup, errors.WithStack(schema.NewNoRegistrationStrategyResponsible()))
		return
	}

	if err := h.d.RegistrationExecutor().PostRegistrationHook(w, r, s.ID(), f, i); err != nil {
		h.d.RegistrationFlowErrorHandler().WriteFlowError(w, r, f, s.NodeGroup(), err)
		return
	}
}<|MERGE_RESOLUTION|>--- conflicted
+++ resolved
@@ -296,11 +296,7 @@
 //	router.get('/registration', async function (req, res) {
 //	  const flow = await client.getSelfServiceRegistrationFlow(req.header('cookie'), req.query['flow'])
 //
-<<<<<<< HEAD
-//    res.render('registration', flow)
-=======
 //	  res.render('registration', flow)
->>>>>>> 39bb84dd
 //	})
 //	```
 //
