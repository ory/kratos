package link_test

import (
	"context"
	"encoding/json"
	"net/http"
	"net/url"
	"testing"
	"time"

	"github.com/ory/kratos-client-go"

<<<<<<< HEAD
=======
	"github.com/ory/kratos/corpx"

>>>>>>> 43c80b5e
	"github.com/ory/x/ioutilx"

	"github.com/stretchr/testify/assert"
	"github.com/stretchr/testify/require"
	"github.com/tidwall/gjson"

	"github.com/ory/x/urlx"

	"github.com/ory/x/sqlxx"

	"github.com/ory/x/assertx"

	"github.com/ory/x/pointerx"

	"github.com/ory/kratos/driver/config"
	"github.com/ory/kratos/identity"
	"github.com/ory/kratos/internal"
	"github.com/ory/kratos/internal/testhelpers"
	"github.com/ory/kratos/selfservice/flow/recovery"
	"github.com/ory/kratos/selfservice/strategy/link"
	"github.com/ory/kratos/text"
	"github.com/ory/kratos/x"
)

func init() {
	corpx.RegisterFakes()
}

func TestAdminStrategy(t *testing.T) {
	conf, reg := internal.NewFastRegistryWithMocks(t)
	initViper(t, conf)

	_ = testhelpers.NewRecoveryUIFlowEchoServer(t, reg)
	_ = testhelpers.NewSettingsUIFlowEchoServer(t, reg)
	_ = testhelpers.NewLoginUIFlowEchoServer(t, reg)
	_ = testhelpers.NewErrorTestServer(t, reg)

	publicTS, adminTS := testhelpers.NewKratosServer(t, reg)
	adminSDK := testhelpers.NewSDKClient(adminTS)

	checkLink := func(t *testing.T, l *kratos.RecoveryLink, isBefore time.Time) {
		require.Contains(t, l.RecoveryLink, publicTS.URL+link.RouteRecovery)
		rl := urlx.ParseOrPanic(l.RecoveryLink)
		assert.NotEmpty(t, rl.Query().Get("token"))
		assert.NotEmpty(t, rl.Query().Get("flow"))
		require.True(t, (*l.ExpiresAt).Before(isBefore))
	}

	t.Run("description=should not be able to recover an account that does not exist", func(t *testing.T) {
		_, _, err := adminSDK.AdminApi.CreateRecoveryLink(context.Background()).CreateRecoveryLink(kratos.CreateRecoveryLink{
			IdentityId: x.NewUUID().String(),
		}).Execute()
		require.IsType(t, err, new(kratos.GenericOpenAPIError), "%T", err)
		assert.EqualError(t, err.(*kratos.GenericOpenAPIError), "404 Not Found")
	})

	t.Run("description=should not be able to recover an account that does not have a recovery email", func(t *testing.T) {
		id := identity.Identity{Traits: identity.Traits(`{}`)}
		require.NoError(t, reg.IdentityManager().Create(context.Background(),
			&id, identity.ManagerAllowWriteProtectedTraits))

		_, _, err := adminSDK.AdminApi.CreateRecoveryLink(context.Background()).CreateRecoveryLink(kratos.CreateRecoveryLink{
			IdentityId: id.ID.String(),
		}).Execute()
		require.IsType(t, err, new(kratos.GenericOpenAPIError), "%T", err)
		assert.EqualError(t, err.(*kratos.GenericOpenAPIError), "400 Bad Request")
	})

	t.Run("description=should create a valid recovery link and set the expiry time and not be able to recover the account", func(t *testing.T) {
		id := identity.Identity{Traits: identity.Traits(`{"email":"recover.expired@ory.sh"}`)}

		require.NoError(t, reg.IdentityManager().Create(context.Background(),
			&id, identity.ManagerAllowWriteProtectedTraits))

		rl, _, err := adminSDK.AdminApi.CreateRecoveryLink(context.Background()).CreateRecoveryLink(kratos.CreateRecoveryLink{
			IdentityId: id.ID.String(),
			ExpiresIn:  pointerx.String("100ms"),
		}).Execute()
		require.NoError(t, err)

		time.Sleep(time.Millisecond * 100)
		checkLink(t, rl, time.Now().Add(conf.SelfServiceFlowRecoveryRequestLifespan()))
		res, err := publicTS.Client().Get(rl.RecoveryLink)
		require.NoError(t, err)

		require.Equal(t, http.StatusOK, res.StatusCode)

		// We end up here because the link is expired.
		assert.Contains(t, res.Request.URL.Path, "/recover")
	})

	t.Run("description=should create a valid recovery link and set the expiry time as well and recover the account", func(t *testing.T) {
		id := identity.Identity{Traits: identity.Traits(`{"email":"recoverme@ory.sh"}`)}

		require.NoError(t, reg.IdentityManager().Create(context.Background(),
			&id, identity.ManagerAllowWriteProtectedTraits))

		rl, _, err := adminSDK.AdminApi.CreateRecoveryLink(context.Background()).CreateRecoveryLink(kratos.CreateRecoveryLink{
			IdentityId: id.ID.String(),
		}).Execute()
		require.NoError(t, err)

		checkLink(t, rl, time.Now().Add(conf.SelfServiceFlowRecoveryRequestLifespan()+time.Second))
		res, err := publicTS.Client().Get(rl.RecoveryLink)
		require.NoError(t, err)

		assert.Contains(t, res.Request.URL.String(), conf.SelfServiceFlowSettingsUI().String())
		assert.Equal(t, http.StatusOK, res.StatusCode)
		testhelpers.LogJSON(t, rl)

		sr, _, err := adminSDK.PublicApi.GetSelfServiceSettingsFlow(context.Background()).Id(res.Request.URL.Query().Get("flow")).Execute()
		require.NoError(t, err, "%s", res.Request.URL.String())

		require.Len(t, sr.Messages, 1)
		assert.Equal(t, "You successfully recovered your account. Please change your password or set up an alternative login method (e.g. social sign in) within the next 60.00 minutes.", sr.Messages[0].Text)
	})
}

func TestRecovery(t *testing.T) {
	var identityToRecover = &identity.Identity{
		Credentials: map[identity.CredentialsType]identity.Credentials{
			"password": {Type: "password", Identifiers: []string{"recoverme@ory.sh"}, Config: sqlxx.JSONRawMessage(`{"hashed_password":"foo"}`)}},
		Traits:   identity.Traits(`{"email":"recoverme@ory.sh"}`),
		SchemaID: config.DefaultIdentityTraitsSchemaID,
	}
	var recoveryEmail = gjson.GetBytes(identityToRecover.Traits, "email").String()

	conf, reg := internal.NewFastRegistryWithMocks(t)
	initViper(t, conf)

	_ = testhelpers.NewRecoveryUIFlowEchoServer(t, reg)
	_ = testhelpers.NewLoginUIFlowEchoServer(t, reg)
	_ = testhelpers.NewSettingsUIFlowEchoServer(t, reg)
	_ = testhelpers.NewErrorTestServer(t, reg)

	public, _ := testhelpers.NewKratosServer(t, reg)

	require.NoError(t, reg.IdentityManager().Create(context.Background(), identityToRecover,
		identity.ManagerAllowWriteProtectedTraits))

	var csrfField = testhelpers.NewFakeCSRFNode()

	var expect = func(t *testing.T, isAPI bool, values func(url.Values), c int) string {
		hc := testhelpers.NewDebugClient(t)
		if !isAPI {
			hc = testhelpers.NewDebugClient(t)
		}
		return testhelpers.SubmitRecoveryForm(t, isAPI, hc, public, values, recovery.StrategyRecoveryLinkName, c,
			testhelpers.ExpectURL(isAPI, public.URL+link.RouteRecovery, conf.SelfServiceFlowRecoveryUI().String()))
	}

	var expectValidationError = func(t *testing.T, isAPI bool, values func(url.Values)) string {
		return expect(t, isAPI, values, testhelpers.ExpectStatusCode(isAPI, http.StatusBadRequest, http.StatusOK))
	}

	var expectSuccess = func(t *testing.T, isAPI bool, values func(url.Values)) string {
		return expect(t, isAPI, values, http.StatusOK)
	}

	t.Run("description=should set all the correct recovery payloads", func(t *testing.T) {
		c := testhelpers.NewClientWithCookies(t)
		rs := testhelpers.GetRecoveryFlow(t, c, public)
		assert.Contains(t, rs.Methods, recovery.StrategyRecoveryLinkName)
		method := rs.Methods[recovery.StrategyRecoveryLinkName]

		assert.EqualValues(t, []kratos.UiNode{
			*csrfField,
			{
				Type:  "input",
				Group: "recovery_link",
				Attributes: kratos.UiNodeInputAttributesAsUiNodeAttributes(&kratos.UiNodeInputAttributes{
					Name:     "email",
					Required: pointerx.Bool(true),
					Type:     "email",
				}),
			},
		}, method.Config.Nodes)
		assert.EqualValues(t, public.URL+link.RouteRecovery+"?flow="+rs.Id, method.Config.Action)
		assert.Empty(t, method.Config.Messages)
		assert.Empty(t, rs.Messages)
	})

	t.Run("description=should require an email to be sent", func(t *testing.T) {
		var check = func(t *testing.T, actual string) {
			assert.EqualValues(t, recovery.StrategyRecoveryLinkName, gjson.Get(actual, "active").String(), "%s", actual)
			assert.EqualValues(t, "Property email is missing.",
				gjson.Get(actual, "methods.link.config.nodes.#(attributes.name==email).messages.0.text").String(),
				"%s", actual)
		}

		var values = func(v url.Values) {
			v.Del("email")
		}

		t.Run("type=browser", func(t *testing.T) {
			check(t, expectValidationError(t, false, values))
		})

		t.Run("type=api", func(t *testing.T) {
			check(t, expectValidationError(t, true, values))
		})
	})

	t.Run("description=should try to recover an email that does not exist", func(t *testing.T) {
		var email string
		var check = func(t *testing.T, actual string) {
			assert.EqualValues(t, recovery.StrategyRecoveryLinkName, gjson.Get(actual, "active").String(), "%s", actual)
			assert.EqualValues(t, email, gjson.Get(actual, "methods.link.config.nodes.#(attributes.name==email).attributes.value").String(), "%s", actual)
			assertx.EqualAsJSON(t, text.NewRecoveryEmailSent(), json.RawMessage(gjson.Get(actual, "messages.0").Raw))

			message := testhelpers.CourierExpectMessage(t, reg, email, "Account access attempted")
			assert.Contains(t, message.Body, "If this was you, check if you signed up using a different address.")
		}

		var values = func(v url.Values) {
			v.Set("email", email)
		}

		t.Run("type=browser", func(t *testing.T) {
			email = x.NewUUID().String() + "@ory.sh"
			check(t, expectSuccess(t, false, values))
		})

		t.Run("type=api", func(t *testing.T) {
			email = x.NewUUID().String() + "@ory.sh"
			check(t, expectSuccess(t, true, values))
		})
	})

	t.Run("description=should recover an account", func(t *testing.T) {
		var check = func(t *testing.T, actual string) {
			assert.EqualValues(t, recovery.StrategyRecoveryLinkName, gjson.Get(actual, "active").String(), "%s", actual)
			assert.EqualValues(t, recoveryEmail, gjson.Get(actual, "methods.link.config.nodes.#(attributes.name==email).attributes.value").String(), "%s", actual)
			assertx.EqualAsJSON(t, text.NewRecoveryEmailSent(), json.RawMessage(gjson.Get(actual, "messages.0").Raw))

			message := testhelpers.CourierExpectMessage(t, reg, recoveryEmail, "Recover access to your account")
			assert.Contains(t, message.Body, "please recover access to your account by clicking the following link")

			recoveryLink := testhelpers.CourierExpectLinkInMessage(t, message, 1)

			assert.Contains(t, recoveryLink, public.URL+link.RouteRecovery)
			assert.Contains(t, recoveryLink, "token=")

			cl := testhelpers.NewClientWithCookies(t)
			res, err := cl.Get(recoveryLink)
			require.NoError(t, err)

			assert.Equal(t, http.StatusOK, res.StatusCode)
			assert.Contains(t, res.Request.URL.String(), conf.SelfServiceFlowSettingsUI().String())

			body := ioutilx.MustReadAll(res.Body)
			assert.Equal(t, text.NewRecoverySuccessful(time.Now().Add(time.Hour)).Text,
				gjson.GetBytes(body, "messages.0.text").String())
		}

		var values = func(v url.Values) {
			v.Set("email", recoveryEmail)
		}

		t.Run("type=browser", func(t *testing.T) {
			check(t, expectSuccess(t, false, values))
		})

		t.Run("type=api", func(t *testing.T) {
			check(t, expectSuccess(t, true, values))
		})
	})

	t.Run("description=should not be able to use an invalid link", func(t *testing.T) {
		c := testhelpers.NewClientWithCookies(t)
		res, err := c.Get(public.URL + link.RouteRecovery + "?token=i-do-not-exist")
		require.NoError(t, err)
		assert.Equal(t, http.StatusOK, res.StatusCode)
		assert.Contains(t, res.Request.URL.String(), conf.SelfServiceFlowRecoveryUI().String()+"?flow=")

		sr, _, err := testhelpers.NewSDKCustomClient(public, c).PublicApi.GetSelfServiceRecoveryFlow(context.Background()).Id(res.Request.URL.Query().Get("flow")).Execute()
		require.NoError(t, err)

		require.Len(t, sr.Messages, 1)
		assert.Equal(t, "The recovery token is invalid or has already been used. Please retry the flow.", sr.Messages[0].Text)
	})

	t.Run("description=should not be able to use an outdated link", func(t *testing.T) {
		conf.MustSet(config.ViperKeySelfServiceRecoveryRequestLifespan, time.Millisecond*200)
		t.Cleanup(func() {
			conf.MustSet(config.ViperKeySelfServiceRecoveryRequestLifespan, time.Minute)
		})

		c := testhelpers.NewClientWithCookies(t)
		rs := testhelpers.GetRecoveryFlow(t, c, public)
		method := rs.Methods[recovery.StrategyRecoveryLinkName].Config

		time.Sleep(time.Millisecond * 201)

		res, err := c.PostForm(method.Action, url.Values{"email": {recoveryEmail}})
		require.NoError(t, err)
		assert.EqualValues(t, http.StatusOK, res.StatusCode)
		assert.NotContains(t, res.Request.URL.String(), "flow="+rs.Id)
		assert.Contains(t, res.Request.URL.String(), conf.SelfServiceFlowRecoveryUI().String())
	})

	t.Run("description=should not be able to use an outdated flow", func(t *testing.T) {
		conf.MustSet(config.ViperKeySelfServiceRecoveryRequestLifespan, time.Millisecond*200)
		t.Cleanup(func() {
			conf.MustSet(config.ViperKeySelfServiceRecoveryRequestLifespan, time.Minute)
		})

		body := expectSuccess(t, false, func(v url.Values) {
			v.Set("email", recoveryEmail)
		})

		message := testhelpers.CourierExpectMessage(t, reg, recoveryEmail, "Recover access to your account")
		assert.Contains(t, message.Body, "please recover access to your account by clicking the following link")

		recoveryLink := testhelpers.CourierExpectLinkInMessage(t, message, 1)

		time.Sleep(time.Millisecond * 201)

		c := testhelpers.NewClientWithCookies(t)
		res, err := c.Get(recoveryLink)
		require.NoError(t, err)

		assert.EqualValues(t, http.StatusOK, res.StatusCode)
		assert.Contains(t, res.Request.URL.String(), conf.SelfServiceFlowRecoveryUI().String())
		assert.NotContains(t, res.Request.URL.String(), gjson.Get(body, "id").String())

		sr, _, err := testhelpers.NewSDKCustomClient(public, c).PublicApi.GetSelfServiceRecoveryFlow(context.Background()).Id(res.Request.URL.Query().Get("flow")).Execute()
		require.NoError(t, err)

		require.Len(t, sr.Messages, 1)
		assert.Contains(t, sr.Messages[0].Text, "The recovery flow expired")
<<<<<<< HEAD
=======
	})
}

func TestDisabledEndpoint(t *testing.T) {
	conf, reg := internal.NewFastRegistryWithMocks(t)
	initViper(t, conf)
	conf.MustSet(config.ViperKeySelfServiceStrategyConfig+"."+recovery.StrategyRecoveryLinkName+".enabled", false)

	publicTS, adminTS := testhelpers.NewKratosServer(t, reg)
	adminSDK := testhelpers.NewSDKClient(adminTS)

	t.Run("role=admin", func(t *testing.T) {
		t.Run("description=can not create recovery link when link method is disabled", func(t *testing.T) {
			id := identity.Identity{Traits: identity.Traits(`{"email":"recovery-endpoint-disabled@ory.sh"}`)}

			require.NoError(t, reg.IdentityManager().Create(context.Background(),
				&id, identity.ManagerAllowWriteProtectedTraits))

			uuid := models.UUID(id.ID.String())
			rl, err := adminSDK.Admin.CreateRecoveryLink(admin.NewCreateRecoveryLinkParams().
				WithBody(&models.CreateRecoveryLink{IdentityID: &uuid}))
			assert.Nil(t, rl)
			require.IsType(t, new(admin.CreateRecoveryLinkNotFound), err, "%s", err)

			br, _ := err.(*admin.CreateRecoveryLinkNotFound)
			assert.Contains(t, br.Payload.Error.Reason, "This endpoint was disabled by system administrator")
		})
	})

	t.Run("role=public", func(t *testing.T) {
		c := testhelpers.NewClientWithCookies(t)
		t.Run("description=can not recover an account by get request when link method is disabled", func(t *testing.T) {
			u := publicTS.URL + link.RouteRecovery + "?token=endpoint-disabled"
			res, err := c.Get(u)
			require.NoError(t, err)
			assert.Equal(t, http.StatusNotFound, res.StatusCode)

			b := make([]byte, res.ContentLength)
			_, _ = res.Body.Read(b)
			assert.Contains(t, string(b), "This endpoint was disabled by system administrator")
		})

		t.Run("description=can not recover an account by post request when link method is disabled", func(t *testing.T) {
			u := publicTS.URL + link.RouteRecovery
			res, err := c.PostForm(u, url.Values{"email": {"email@ory.sh"}})
			require.NoError(t, err)
			assert.Equal(t, http.StatusNotFound, res.StatusCode)

			b := make([]byte, res.ContentLength)
			_, _ = res.Body.Read(b)
			assert.Contains(t, string(b), "This endpoint was disabled by system administrator")
		})
>>>>>>> 43c80b5e
	})
}<|MERGE_RESOLUTION|>--- conflicted
+++ resolved
@@ -10,11 +10,8 @@
 
 	"github.com/ory/kratos-client-go"
 
-<<<<<<< HEAD
-=======
 	"github.com/ory/kratos/corpx"
 
->>>>>>> 43c80b5e
 	"github.com/ory/x/ioutilx"
 
 	"github.com/stretchr/testify/assert"
@@ -346,8 +343,6 @@
 
 		require.Len(t, sr.Messages, 1)
 		assert.Contains(t, sr.Messages[0].Text, "The recovery flow expired")
-<<<<<<< HEAD
-=======
 	})
 }
 
@@ -400,6 +395,5 @@
 			_, _ = res.Body.Read(b)
 			assert.Contains(t, string(b), "This endpoint was disabled by system administrator")
 		})
->>>>>>> 43c80b5e
 	})
 }