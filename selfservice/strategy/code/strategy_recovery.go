--- conflicted
+++ resolved
@@ -44,185 +44,6 @@
 	return nil
 }
 
-<<<<<<< HEAD
-=======
-// Create Recovery Code for Identity Parameters
-//
-// swagger:parameters createRecoveryCodeForIdentity
-//
-//nolint:deadcode,unused
-//lint:ignore U1000 Used to generate Swagger and OpenAPI definitions
-type createRecoveryCodeForIdentity struct {
-	// in: body
-	Body createRecoveryCodeForIdentityBody
-}
-
-// Create Recovery Code for Identity Request Body
-//
-// swagger:model createRecoveryCodeForIdentityBody
-type createRecoveryCodeForIdentityBody struct {
-	// Identity to Recover
-	//
-	// The identity's ID you wish to recover.
-	//
-	// required: true
-	IdentityID uuid.UUID `json:"identity_id"`
-
-	// Code Expires In
-	//
-	// The recovery code will expire after that amount of time has passed. Defaults to the configuration value of
-	// `selfservice.methods.code.config.lifespan`.
-	//
-	//
-	// pattern: ^([0-9]+(ns|us|ms|s|m|h))*$
-	// example:
-	//	- 1h
-	//	- 1m
-	//	- 1s
-	ExpiresIn string `json:"expires_in"`
-}
-
-// Recovery Code for Identity
-//
-// Used when an administrator creates a recovery code for an identity.
-//
-// swagger:model recoveryCodeForIdentity
-//
-//nolint:deadcode,unused
-//lint:ignore U1000 Used to generate Swagger and OpenAPI definitions
-type recoveryCodeForIdentity struct {
-	// RecoveryLink with flow
-	//
-	// This link opens the recovery UI with an empty `code` field.
-	//
-	// required: true
-	// format: uri
-	RecoveryLink string `json:"recovery_link"`
-
-	// RecoveryCode is the code that can be used to recover the account
-	//
-	// required: true
-	RecoveryCode string `json:"recovery_code"`
-
-	// Expires At is the timestamp of when the recovery flow expires
-	//
-	// The timestamp when the recovery link expires.
-	ExpiresAt time.Time `json:"expires_at"`
-}
-
-// swagger:route POST /admin/recovery/code identity createRecoveryCodeForIdentity
-//
-// # Create a Recovery Code
-//
-// This endpoint creates a recovery code which should be given to the user in order for them to recover
-// (or activate) their account.
-//
-//	Consumes:
-//	- application/json
-//
-//	Produces:
-//	- application/json
-//
-//	Schemes: http, https
-//
-//	Security:
-//		oryAccessToken:
-//
-//	Responses:
-//		201: recoveryCodeForIdentity
-//		400: errorGeneric
-//		404: errorGeneric
-//		default: errorGeneric
-func (s *Strategy) createRecoveryCodeForIdentity(w http.ResponseWriter, r *http.Request, _ httprouter.Params) {
-	var p createRecoveryCodeForIdentityBody
-	if err := s.dx.Decode(r, &p, decoderx.HTTPJSONDecoder()); err != nil {
-		s.deps.Writer().WriteError(w, r, err)
-		return
-	}
-
-	ctx := r.Context()
-	config := s.deps.Config()
-
-	expiresIn := config.SelfServiceCodeMethodLifespan(ctx)
-	if len(p.ExpiresIn) > 0 {
-		// If an expiration of the code was supplied use it instead of the default duration
-		var err error
-		expiresIn, err = time.ParseDuration(p.ExpiresIn)
-		if err != nil {
-			s.deps.Writer().WriteError(w, r, errors.WithStack(herodot.
-				ErrBadRequest.
-				WithReasonf(`Unable to parse "expires_in" whose format should match "[0-9]+(ns|us|ms|s|m|h)" but did not: %s`, p.ExpiresIn)))
-			return
-		}
-	}
-
-	if time.Now().Add(expiresIn).Before(time.Now()) {
-		s.deps.Writer().WriteError(w, r, errors.WithStack(herodot.ErrBadRequest.WithReasonf(`Value from "expires_in" must result to a future time: %s`, p.ExpiresIn)))
-		return
-	}
-
-	recoveryFlow, err := recovery.NewFlow(config, expiresIn, s.deps.GenerateCSRFToken(r), r, s, flow.TypeBrowser)
-	if err != nil {
-		s.deps.Writer().WriteError(w, r, err)
-		return
-	}
-	recoveryFlow.DangerousSkipCSRFCheck = true
-	recoveryFlow.State = flow.StateEmailSent
-	recoveryFlow.UI.Nodes = node.Nodes{}
-	recoveryFlow.UI.Nodes.Append(node.NewInputField("code", nil, node.CodeGroup, node.InputAttributeTypeText, node.WithRequiredInputAttribute).
-		WithMetaLabel(text.NewInfoNodeLabelRecoveryCode()),
-	)
-
-	recoveryFlow.UI.Nodes.
-		Append(node.NewInputField("method", s.RecoveryStrategyID(), node.CodeGroup, node.InputAttributeTypeSubmit).
-			WithMetaLabel(text.NewInfoNodeLabelSubmit()))
-
-	if err := s.deps.RecoveryFlowPersister().CreateRecoveryFlow(ctx, recoveryFlow); err != nil {
-		s.deps.Writer().WriteError(w, r, err)
-		return
-	}
-
-	id, err := s.deps.IdentityPool().GetIdentity(ctx, p.IdentityID, identity.ExpandDefault)
-	if notFoundErr := sqlcon.ErrNoRows; errors.As(err, &notFoundErr) {
-		s.deps.Writer().WriteError(w, r, notFoundErr.WithReasonf("could not find identity"))
-		return
-	} else if err != nil {
-		s.deps.Writer().WriteError(w, r, err)
-		return
-	}
-
-	rawCode := GenerateCode()
-
-	if _, err := s.deps.RecoveryCodePersister().CreateRecoveryCode(ctx, &CreateRecoveryCodeParams{
-		RawCode:    rawCode,
-		CodeType:   RecoveryCodeTypeAdmin,
-		ExpiresIn:  expiresIn,
-		FlowID:     recoveryFlow.ID,
-		IdentityID: id.ID,
-	}); err != nil {
-		s.deps.Writer().WriteError(w, r, err)
-		return
-	}
-
-	s.deps.Audit().
-		WithField("identity_id", id.ID).
-		WithSensitiveField("recovery_code", rawCode).
-		Info("A recovery code has been created.")
-
-	body := &recoveryCodeForIdentity{
-		ExpiresAt: recoveryFlow.ExpiresAt.UTC(),
-		RecoveryLink: urlx.CopyWithQuery(
-			s.deps.Config().SelfServiceFlowRecoveryUI(ctx),
-			url.Values{
-				"flow": {recoveryFlow.ID.String()},
-			}).String(),
-		RecoveryCode: rawCode,
-	}
-
-	s.deps.Writer().WriteCode(w, r, http.StatusCreated, body, herodot.UnescapedHTML)
-}
-
->>>>>>> ea914834
 // Update Recovery Flow with Code Method
 //
 // swagger:model updateRecoveryFlowWithCodeMethod
