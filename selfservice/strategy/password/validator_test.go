--- conflicted
+++ resolved
@@ -9,11 +9,6 @@
 	"net/http"
 	"testing"
 
-<<<<<<< HEAD
-	"github.com/hashicorp/go-retryablehttp"
-
-=======
->>>>>>> 6c8ca8e2
 	"github.com/ory/x/httpx"
 
 	"github.com/stretchr/testify/require"
@@ -74,11 +69,7 @@
 	}
 
 	fakeClient := NewFakeHTTPClient()
-<<<<<<< HEAD
-	s.Client = fakeClient.Client
-=======
 	s.Client = httpx.NewResilientClient(httpx.ResilientClientWithClient(&fakeClient.Client))
->>>>>>> 6c8ca8e2
 
 	t.Run("case=should send request to pwnedpasswords.com", func(t *testing.T) {
 		conf.MustSet(config.ViperKeyIgnoreNetworkErrors, false)
@@ -171,7 +162,7 @@
 }
 
 type fakeHttpClient struct {
-	*retryablehttp.Client
+	http.Client
 
 	requestedURLs []string
 	responder     func(*http.Request) (*http.Response, error)
@@ -183,9 +174,9 @@
 			return nil, errors.New("No responder defined in fake HTTP client")
 		},
 	}
-	client.Client = httpx.NewResilientClient(httpx.ResilientClientWithClient(&http.Client{
+	client.Client = http.Client{
 		Transport: &fakeRoundTripper{&client},
-	}))
+	}
 	return &client
 }
 
