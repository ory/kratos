--- conflicted
+++ resolved
@@ -7,12 +7,10 @@
 	"net/http"
 	"time"
 
-<<<<<<< HEAD
+
 	"github.com/gofrs/uuid"
-=======
 	"github.com/ory/kratos/session"
 
->>>>>>> dc36fdab
 	"github.com/pkg/errors"
 
 	"github.com/ory/herodot"
@@ -80,7 +78,6 @@
 		return nil, s.handleLoginError(w, r, f, &p, errors.WithStack(schema.NewInvalidCredentialsError()))
 	}
 
-<<<<<<< HEAD
 	if !s.d.Hasher().IsSameAlgorithm([]byte(o.HashedPassword)) {
 		if err := s.migratePasswordHash(r.Context(), i.ID, []byte(p.Password)); err != nil {
 			s.d.Logger().Errorf("Unable to upgrade password hashing algorithm: %s", err)
@@ -88,9 +85,7 @@
 	}
 
 	f.Active = identity.CredentialsTypePassword
-=======
 	f.Active = s.ID()
->>>>>>> dc36fdab
 	if err = s.d.LoginFlowPersister().UpdateLoginFlow(r.Context(), f); err != nil {
 		return nil, s.handleLoginError(w, r, f, &p, errors.WithStack(herodot.ErrInternalServerError.WithReason("Could not update flow").WithDebug(err.Error())))
 	}
@@ -98,7 +93,6 @@
 	return i, nil
 }
 
-<<<<<<< HEAD
 func (s *Strategy) migratePasswordHash(ctx context.Context, identifier uuid.UUID, password []byte) error {
 	hpw, err := s.d.Hasher().Generate(ctx, password)
 	if err != nil {
@@ -125,16 +119,13 @@
 	return s.d.PrivilegedIdentityPool().UpdateIdentity(ctx, i)
 }
 
-func (s *Strategy) PopulateLoginMethod(r *http.Request, sr *login.Flow) error {
-=======
 func (s *Strategy) PopulateLoginMethod(r *http.Request, requestedAAL identity.AuthenticatorAssuranceLevel, sr *login.Flow) error {
 	// This strategy can only solve AAL1
 	if requestedAAL > identity.AuthenticatorAssuranceLevel1 {
 		return nil
 	}
 
->>>>>>> dc36fdab
-	// This block adds the identifier to the method when the request is forced - as a hint for the user.
+  // This block adds the identifier to the method when the request is forced - as a hint for the user.
 	var identifier string
 	if !sr.IsForced() {
 		// do nothing
