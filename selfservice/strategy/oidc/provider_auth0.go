// Copyright © 2023 Ory Corp
// SPDX-License-Identifier: Apache-2.0

package oidc

import (
	"context"
	"encoding/json"
	"io"
	"net/url"
	"path"
	"time"

	"github.com/ory/x/stringsx"

	"github.com/tidwall/sjson"

	"github.com/hashicorp/go-retryablehttp"

	"github.com/ory/x/httpx"

	"github.com/pkg/errors"
	"github.com/tidwall/gjson"
	"golang.org/x/oauth2"

	"github.com/ory/herodot"
)

type ProviderAuth0 struct {
	*ProviderGenericOIDC
}

func NewProviderAuth0(
	config *Configuration,
<<<<<<< HEAD
	reg Dependencies,
) *ProviderAuth0 {
=======
	reg dependencies,
) Provider {
>>>>>>> f303c1db
	return &ProviderAuth0{
		ProviderGenericOIDC: &ProviderGenericOIDC{
			config: config,
			reg:    reg,
		},
	}
}

func (g *ProviderAuth0) oauth2(ctx context.Context) (*oauth2.Config, error) {
	endpoint, err := url.Parse(g.config.IssuerURL)
	if err != nil {
		return nil, errors.WithStack(herodot.ErrInternalServerError.WithReasonf("%s", err))
	}

	authUrl := *endpoint
	tokenUrl := *endpoint

	authUrl.Path = path.Join(authUrl.Path, "/authorize")
	tokenUrl.Path = path.Join(tokenUrl.Path, "/oauth/token")

	c := &oauth2.Config{
		ClientID:     g.config.ClientID,
		ClientSecret: g.config.ClientSecret,
		Endpoint: oauth2.Endpoint{
			AuthURL:  authUrl.String(),
			TokenURL: tokenUrl.String(),
		},
		Scopes:      g.config.Scope,
		RedirectURL: g.config.Redir(g.reg.Config().OIDCRedirectURIBase(ctx)),
	}

	return c, nil
}

func (g *ProviderAuth0) OAuth2(ctx context.Context) (*oauth2.Config, error) {
	return g.oauth2(ctx)
}

func (g *ProviderAuth0) Claims(ctx context.Context, exchange *oauth2.Token, query url.Values) (*Claims, error) {
	o, err := g.OAuth2(ctx)
	if err != nil {
		return nil, errors.WithStack(herodot.ErrInternalServerError.WithReasonf("%s", err))
	}

	client := g.reg.HTTPClient(ctx, httpx.ResilientClientWithClient(o.Client(ctx, exchange)))
	u, err := url.Parse(g.config.IssuerURL)
	if err != nil {
		return nil, errors.WithStack(herodot.ErrInternalServerError.WithReasonf("%s", err))
	}
	u.Path = path.Join(u.Path, "/userinfo")
	req, err := retryablehttp.NewRequest("GET", u.String(), nil)
	if err != nil {
		return nil, errors.WithStack(herodot.ErrInternalServerError.WithReasonf("%s", err))
	}

	req.Header.Add("Content-Type", "application/json")

	resp, err := client.Do(req)
	if err != nil {
		return nil, errors.WithStack(herodot.ErrInternalServerError.WithReasonf("%s", err))
	}
	defer resp.Body.Close()

	if err := logUpstreamError(g.reg.Logger(), resp); err != nil {
		return nil, err
	}

	// Once auth0 fixes this bug, all this workaround can be removed.
	b, err := io.ReadAll(resp.Body)
	if err != nil {
		return nil, errors.WithStack(herodot.ErrInternalServerError.WithReasonf("%s", err))
	}

	b, err = authZeroUpdatedAtWorkaround(b)
	if err != nil {
		return nil, errors.WithStack(herodot.ErrInternalServerError.WithReasonf("%s", err))
	}

	// Once we get here, we know that if there is an updated_at field in the json, it is the correct type.
	var claims Claims
	if err := json.Unmarshal(b, &claims); err != nil {
		return nil, errors.WithStack(herodot.ErrInternalServerError.WithReasonf("%s", err))
	}

	claims.Issuer = stringsx.Coalesce(claims.Issuer, g.config.IssuerURL)
	return &claims, nil
}

// There is a bug in the response from Auth0. The updated_at field may be a string and not an int64.
// https://community.auth0.com/t/oidc-id-token-claim-updated-at-violates-oidc-specification-breaks-rp-implementations/24098
// We work around this by reading the json generically (as map[string]inteface{} and looking at the updated_at field
// if it exists. If it's the wrong type (string), we fill out the claims by hand.
func authZeroUpdatedAtWorkaround(body []byte) ([]byte, error) {
	// Force updatedAt to be an int if given as a string in the response.
	if updatedAtField := gjson.GetBytes(body, "updated_at"); updatedAtField.Exists() && updatedAtField.Type == gjson.String {
		t, err := time.Parse(time.RFC3339, updatedAtField.String())
		if err != nil {
			return nil, errors.WithStack(herodot.ErrInternalServerError.WithReasonf("bad time format in updated_at"))
		}
		body, err = sjson.SetBytes(body, "updated_at", t.Unix())
		if err != nil {
			return nil, errors.WithStack(herodot.ErrInternalServerError.WithReasonf("%s", err))
		}
	}
	return body, nil
}<|MERGE_RESOLUTION|>--- conflicted
+++ resolved
@@ -32,13 +32,8 @@
 
 func NewProviderAuth0(
 	config *Configuration,
-<<<<<<< HEAD
 	reg Dependencies,
-) *ProviderAuth0 {
-=======
-	reg dependencies,
 ) Provider {
->>>>>>> f303c1db
 	return &ProviderAuth0{
 		ProviderGenericOIDC: &ProviderGenericOIDC{
 			config: config,
