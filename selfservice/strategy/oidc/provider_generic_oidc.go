// Copyright © 2023 Ory Corp
// SPDX-License-Identifier: Apache-2.0

package oidc

import (
	"context"
	"net/url"

	"github.com/pkg/errors"
	"golang.org/x/oauth2"

	"github.com/ory/herodot"
	"github.com/ory/x/stringslice"

	gooidc "github.com/coreos/go-oidc"
)

var _ Provider = new(ProviderGenericOIDC)

type ProviderGenericOIDC struct {
	p      *gooidc.Provider
	config *Configuration
	reg    Dependencies
}

func NewProviderGenericOIDC(
	config *Configuration,
<<<<<<< HEAD
	reg Dependencies,
) *ProviderGenericOIDC {
=======
	reg dependencies,
) Provider {
>>>>>>> f303c1db
	return &ProviderGenericOIDC{
		config: config,
		reg:    reg,
	}
}

func (g *ProviderGenericOIDC) Config() *Configuration {
	return g.config
}

func (g *ProviderGenericOIDC) provider(ctx context.Context) (*gooidc.Provider, error) {
	if g.p == nil {
		p, err := gooidc.NewProvider(context.WithValue(ctx, oauth2.HTTPClient, g.reg.HTTPClient(ctx).HTTPClient), g.config.IssuerURL)
		if err != nil {
			return nil, errors.WithStack(herodot.ErrInternalServerError.WithReasonf("Unable to initialize OpenID Connect Provider: %s", err))
		}
		g.p = p
	}
	return g.p, nil
}

func (g *ProviderGenericOIDC) oauth2ConfigFromEndpoint(ctx context.Context, endpoint oauth2.Endpoint) *oauth2.Config {
	scope := g.config.Scope
	if !stringslice.Has(scope, gooidc.ScopeOpenID) {
		scope = append(scope, gooidc.ScopeOpenID)
	}

	return &oauth2.Config{
		ClientID:     g.config.ClientID,
		ClientSecret: g.config.ClientSecret,
		Endpoint:     endpoint,
		Scopes:       scope,
		RedirectURL:  g.config.Redir(g.reg.Config().OIDCRedirectURIBase(ctx)),
	}
}

func (g *ProviderGenericOIDC) OAuth2(ctx context.Context) (*oauth2.Config, error) {
	p, err := g.provider(ctx)
	if err != nil {
		return nil, err
	}

	endpoint := p.Endpoint()
	return g.oauth2ConfigFromEndpoint(ctx, endpoint), nil
}

func (g *ProviderGenericOIDC) AuthCodeURLOptions(r ider) []oauth2.AuthCodeOption {
	var options []oauth2.AuthCodeOption

	if isForced(r) {
		options = append(options, oauth2.SetAuthURLParam("prompt", "login"))
	}
	if len(g.config.RequestedClaims) != 0 {
		options = append(options, oauth2.SetAuthURLParam("claims", string(g.config.RequestedClaims)))
	}

	return options
}

func (g *ProviderGenericOIDC) verifyAndDecodeClaimsWithProvider(ctx context.Context, provider *gooidc.Provider, raw string) (*Claims, error) {
	token, err := provider.Verifier(&gooidc.Config{ClientID: g.config.ClientID}).Verify(ctx, raw)
	if err != nil {
		return nil, errors.WithStack(herodot.ErrBadRequest.WithReasonf("%s", err))
	}

	var claims Claims
	if err := token.Claims(&claims); err != nil {
		return nil, errors.WithStack(herodot.ErrBadRequest.WithReasonf("%s", err))
	}

	var rawClaims map[string]interface{}
	if err := token.Claims(&rawClaims); err != nil {
		return nil, errors.WithStack(herodot.ErrBadRequest.WithReasonf("%s", err))
	}
	claims.RawClaims = rawClaims

	return &claims, nil
}

func (g *ProviderGenericOIDC) Claims(ctx context.Context, exchange *oauth2.Token, query url.Values) (*Claims, error) {
	raw, ok := exchange.Extra("id_token").(string)
	if !ok || len(raw) == 0 {
		return nil, errors.WithStack(ErrIDTokenMissing)
	}

	p, err := g.provider(ctx)
	if err != nil {
		return nil, err
	}

	return g.verifyAndDecodeClaimsWithProvider(ctx, p, raw)
}<|MERGE_RESOLUTION|>--- conflicted
+++ resolved
@@ -26,13 +26,8 @@
 
 func NewProviderGenericOIDC(
 	config *Configuration,
-<<<<<<< HEAD
 	reg Dependencies,
-) *ProviderGenericOIDC {
-=======
-	reg dependencies,
 ) Provider {
->>>>>>> f303c1db
 	return &ProviderGenericOIDC{
 		config: config,
 		reg:    reg,
