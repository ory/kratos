--- conflicted
+++ resolved
@@ -26,13 +26,8 @@
 
 func NewProviderSlack(
 	config *Configuration,
-<<<<<<< HEAD
 	reg Dependencies,
-) *ProviderSlack {
-=======
-	reg dependencies,
 ) Provider {
->>>>>>> f303c1db
 	return &ProviderSlack{
 		config: config,
 		reg:    reg,
