// Copyright © 2023 Ory Corp
// SPDX-License-Identifier: Apache-2.0

package oidc

import (
	"context"
	"encoding/json"
	"net/url"
	"strconv"

	"github.com/hashicorp/go-retryablehttp"

	"github.com/ory/x/httpx"

	"github.com/pkg/errors"
	"golang.org/x/oauth2"

	"github.com/ory/herodot"
)

type ProviderVK struct {
	config *Configuration
	reg    Dependencies
}

func NewProviderVK(
	config *Configuration,
<<<<<<< HEAD
	reg Dependencies,
) *ProviderVK {
=======
	reg dependencies,
) Provider {
>>>>>>> f303c1db
	return &ProviderVK{
		config: config,
		reg:    reg,
	}
}

func (g *ProviderVK) Config() *Configuration {
	return g.config
}

func (g *ProviderVK) oauth2(ctx context.Context) *oauth2.Config {
	return &oauth2.Config{
		ClientID:     g.config.ClientID,
		ClientSecret: g.config.ClientSecret,
		Endpoint: oauth2.Endpoint{
			AuthURL:  "https://oauth.vk.com/authorize",
			TokenURL: "https://oauth.vk.com/access_token",
		},
		Scopes:      g.config.Scope,
		RedirectURL: g.config.Redir(g.reg.Config().OIDCRedirectURIBase(ctx)),
	}
}

func (g *ProviderVK) AuthCodeURLOptions(r ider) []oauth2.AuthCodeOption {
	return []oauth2.AuthCodeOption{}
}

func (g *ProviderVK) OAuth2(ctx context.Context) (*oauth2.Config, error) {
	return g.oauth2(ctx), nil
}

func (g *ProviderVK) Claims(ctx context.Context, exchange *oauth2.Token, query url.Values) (*Claims, error) {
	o, err := g.OAuth2(ctx)
	if err != nil {
		return nil, errors.WithStack(herodot.ErrInternalServerError.WithReasonf("%s", err))
	}

	client := g.reg.HTTPClient(ctx, httpx.ResilientClientWithClient(o.Client(ctx, exchange)))
	req, err := retryablehttp.NewRequest("GET", "https://api.vk.com/method/users.get?fields=photo_200,nickname,bdate,sex&access_token="+exchange.AccessToken+"&v=5.103", nil)
	if err != nil {
		return nil, errors.WithStack(herodot.ErrInternalServerError.WithReasonf("%s", err))
	}

	resp, err := client.Do(req)
	if err != nil {
		return nil, errors.WithStack(herodot.ErrInternalServerError.WithReasonf("%s", err))
	}
	defer resp.Body.Close()

	if err := logUpstreamError(g.reg.Logger(), resp); err != nil {
		return nil, err
	}

	type User struct {
		Id        int    `json:"id,omitempty"`
		FirstName string `json:"first_name,omitempty"`
		LastName  string `json:"last_name,omitempty"`
		Nickname  string `json:"nickname,omitempty"`
		Picture   string `json:"photo_200,omitempty"`
		Email     string `json:"-"`
		Gender    int    `json:"sex,omitempty"`
		BirthDay  string `json:"bdate,omitempty"`
	}

	var response struct {
		Result []User `json:"response,omitempty"`
	}

	if err := json.NewDecoder(resp.Body).Decode(&response); err != nil {
		return nil, errors.WithStack(herodot.ErrInternalServerError.WithReasonf("%s", err))
	}

	if len(response.Result) == 0 {
		return nil, errors.WithStack(herodot.ErrInternalServerError.WithReasonf("VK did not return a user in the userinfo request."))
	}

	user := response.Result[0]

	if email, ok := exchange.Extra("email").(string); ok {
		user.Email = email
	}

	gender := ""
	switch user.Gender {
	case 1:
		gender = "female"
	case 2:
		gender = "male"
	}

	return &Claims{
		Issuer:     "https://api.vk.com/method/users.get",
		Subject:    strconv.Itoa(user.Id),
		GivenName:  user.FirstName,
		FamilyName: user.LastName,
		Nickname:   user.Nickname,
		Picture:    user.Picture,
		Email:      user.Email,
		Gender:     gender,
		Birthdate:  user.BirthDay,
	}, nil
}<|MERGE_RESOLUTION|>--- conflicted
+++ resolved
@@ -26,13 +26,8 @@
 
 func NewProviderVK(
 	config *Configuration,
-<<<<<<< HEAD
 	reg Dependencies,
-) *ProviderVK {
-=======
-	reg dependencies,
 ) Provider {
->>>>>>> f303c1db
 	return &ProviderVK{
 		config: config,
 		reg:    reg,
