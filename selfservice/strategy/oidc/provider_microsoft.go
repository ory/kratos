// Copyright © 2023 Ory Corp
// SPDX-License-Identifier: Apache-2.0

package oidc

import (
	"context"
	"encoding/json"
	"net/url"
	"strings"

	"github.com/hashicorp/go-retryablehttp"
	"go.opentelemetry.io/otel/attribute"
	"go.opentelemetry.io/otel/trace"

	"github.com/ory/x/httpx"

	"github.com/gofrs/uuid"
	"github.com/golang-jwt/jwt/v4"

	gooidc "github.com/coreos/go-oidc/v3/oidc"
	"github.com/pkg/errors"
	"golang.org/x/exp/maps"
	"golang.org/x/oauth2"

	"github.com/ory/herodot"
)

type ProviderMicrosoft struct {
	*ProviderGenericOIDC
}

func NewProviderMicrosoft(
	config *Configuration,
	reg Dependencies,
) Provider {
	return &ProviderMicrosoft{
		ProviderGenericOIDC: &ProviderGenericOIDC{
			config: config,
			reg:    reg,
		},
	}
}

func (m *ProviderMicrosoft) OAuth2(ctx context.Context) (*oauth2.Config, error) {
	if len(strings.TrimSpace(m.config.Tenant)) == 0 {
		return nil, errors.WithStack(herodot.ErrInternalServerError.WithReasonf("No Tenant specified for the `microsoft` oidc provider %s", m.config.ID))
	}

	endpointPrefix := "https://login.microsoftonline.com/" + m.config.Tenant
	endpoint := oauth2.Endpoint{
		AuthURL:  endpointPrefix + "/oauth2/v2.0/authorize",
		TokenURL: endpointPrefix + "/oauth2/v2.0/token",
	}

	return m.oauth2ConfigFromEndpoint(ctx, endpoint), nil
}

func (m *ProviderMicrosoft) Claims(ctx context.Context, exchange *oauth2.Token, query url.Values) (*Claims, error) {
	raw, ok := exchange.Extra("id_token").(string)
	if !ok || len(raw) == 0 {
		return nil, errors.WithStack(ErrIDTokenMissing)
	}

	parser := new(jwt.Parser)
	unverifiedClaims := microsoftUnverifiedClaims{}
	if _, _, err := parser.ParseUnverified(raw, &unverifiedClaims); err != nil {
		return nil, err
	}

	if _, err := uuid.FromString(unverifiedClaims.TenantID); err != nil {
		return nil, errors.WithStack(herodot.ErrBadRequest.WithReasonf("TenantID claim is not a valid UUID: %s", err))
	}

	issuer := "https://login.microsoftonline.com/" + unverifiedClaims.TenantID + "/v2.0"
	ctx = context.WithValue(ctx, oauth2.HTTPClient, m.reg.HTTPClient(ctx).HTTPClient)
	p, err := gooidc.NewProvider(ctx, issuer)
	if err != nil {
		return nil, errors.WithStack(herodot.ErrInternalServerError.WithReasonf("Unable to initialize OpenID Connect Provider: %s", err))
	}

	claims, err := m.verifyAndDecodeClaimsWithProvider(ctx, p, raw)
	if err != nil {
		return nil, err
	}

	return m.updateSubject(ctx, claims, exchange)
}

func (m *ProviderMicrosoft) updateSubject(ctx context.Context, claims *Claims, exchange *oauth2.Token) (*Claims, error) {
	if m.config.SubjectSource != "me" {
		return claims, nil
	}

	o, err := m.OAuth2(ctx)
	if err != nil {
		return nil, errors.WithStack(herodot.ErrInternalServerError.WithReasonf("%s", err))
	}

	if claims.RawClaims == nil {
		claims.RawClaims = map[string]interface{}{}
	}

	ctx, client := httpx.SetOAuth2(ctx, m.reg.HTTPClient(ctx), o, exchange)

	// Query to request most user fields from the Graph API (User.Read scope)
	// https://learn.microsoft.com/en-us/previous-versions/azure/ad/graph/api/entity-and-complex-type-reference#user-entity
	// Nota bene: some fields are returned from the API when no $select is specified which are not listed in the above link!
	// The query below was constructed by using the Graph Explorer and comparing against a query without $select.
	// https://developer.microsoft.com/en-us/graph/graph-explorer?request=me%3F%24select%3Did%2CbusinessPhones%2CaccountEnabled%2Ccity%2Ccountry%2CcreationType%2CdeletionTimestamp%2Cdepartment%2CdirSyncEnabled%2CdisplayName%2CemployeeId%2CfacsimileTelephoneNumber%2CgivenName%2CimmutableId%2CjobTitle%2ClastDirSyncTime%2Cmail%2CmobilePhone%2CofficeLocation%2CmailNickname%2Cmobile%2CobjectId%2CobjectType%2ConPremisesSecurityIdentifier%2CotherMails%2CpasswordPolicies%2CpasswordProfile%2CphysicalDeliveryOfficeName%2CpostalCode%2CpreferredLanguage%2CproxyAddresses%2CrefreshTokensValidFromDateTime%2CshowInAddressList%2CsignInNames%2CsipProxyAddress%2Cstate%2CstreetAddress%2Csurname%2CtelephoneNumber%2CthumbnailPhoto%2CusageLocation%2CuserIdentities%2CuserPrincipalName%2CuserType&method=GET&version=v1.0&GraphUrl=https://graph.microsoft.com
	query := "?$select=id,businessPhones,accountEnabled,city,country,creationType,deletionTimestamp,department,dirSyncEnabled,displayName,employeeId,facsimileTelephoneNumber,givenName,immutableId,jobTitle,lastDirSyncTime,mail,mobilePhone,officeLocation,mailNickname,mobile,objectId,objectType,onPremisesSecurityIdentifier,otherMails,passwordPolicies,passwordProfile,physicalDeliveryOfficeName,postalCode,preferredLanguage,proxyAddresses,refreshTokensValidFromDateTime,showInAddressList,signInNames,sipProxyAddress,state,streetAddress,surname,telephoneNumber,thumbnailPhoto,usageLocation,userIdentities,userPrincipalName,userType"
	claims.Subject, claims.RawClaims["user"], err = m.subjectFromGraphAPI(ctx, client, query)
	if err != nil {
		m.reg.Logger().WithError(err).Error("Unable to fetch user from Microsoft Graph API with $select. Attempting fallback without $select.")
		// fallback code path when the MS GraphAPI does not respond as expected
		query = ""
		claims.Subject, claims.RawClaims["user"], err = m.subjectFromGraphAPI(ctx, client, query)
		if err != nil {
			return nil, err
		}
	}

	return claims, nil
}

func (m *ProviderMicrosoft) subjectFromGraphAPI(ctx context.Context, client *retryablehttp.Client, query string) (subject string, rawClaims map[string]any, err error) {
	req, err := retryablehttp.NewRequestWithContext(ctx, "GET", "https://graph.microsoft.com/v1.0/me"+query, nil)
	if err != nil {
		return "", nil, errors.WithStack(herodot.ErrInternalServerError.WithReasonf("%s", err))
	}

<<<<<<< HEAD
	if m.config.SubjectSource == "oid" {
		claims.Subject = claims.Object
	}

	return claims, nil
=======
	resp, err := client.Do(req)
	if err != nil {
		return "", nil, errors.WithStack(herodot.ErrInternalServerError.WithReasonf("Unable to fetch from `https://graph.microsoft.com/v1.0/me`: %s", err))
	}
	defer resp.Body.Close()

	if err := logUpstreamError(m.reg.Logger(), resp); err != nil {
		return "", nil, err
	}

	if err := json.NewDecoder(resp.Body).Decode(&rawClaims); err != nil {
		return "", nil, errors.WithStack(herodot.ErrInternalServerError.WithReasonf("Unable to decode JSON from `https://graph.microsoft.com/v1.0/me`: %s", err))
	}

	trace.SpanFromContext(ctx).SetAttributes(attribute.StringSlice("microsoft.user.claims", maps.Keys(rawClaims)))

	ok := false
	if subject, ok = rawClaims["id"].(string); !ok {
		return "", nil, errors.WithStack(herodot.ErrInternalServerError.WithReasonf("Unable to retrieve subject from `https://graph.microsoft.com/v1.0/me`: %s", err))
	}
	return subject, rawClaims, nil
>>>>>>> 05734edc
}

type microsoftUnverifiedClaims struct {
	TenantID string `json:"tid,omitempty"`
}

func (c *microsoftUnverifiedClaims) Valid() error {
	return nil
}<|MERGE_RESOLUTION|>--- conflicted
+++ resolved
@@ -120,6 +120,10 @@
 		}
 	}
 
+	if m.config.SubjectSource == "oid" {
+		claims.Subject = claims.Object
+	}
+
 	return claims, nil
 }
 
@@ -129,13 +133,6 @@
 		return "", nil, errors.WithStack(herodot.ErrInternalServerError.WithReasonf("%s", err))
 	}
 
-<<<<<<< HEAD
-	if m.config.SubjectSource == "oid" {
-		claims.Subject = claims.Object
-	}
-
-	return claims, nil
-=======
 	resp, err := client.Do(req)
 	if err != nil {
 		return "", nil, errors.WithStack(herodot.ErrInternalServerError.WithReasonf("Unable to fetch from `https://graph.microsoft.com/v1.0/me`: %s", err))
@@ -157,7 +154,6 @@
 		return "", nil, errors.WithStack(herodot.ErrInternalServerError.WithReasonf("Unable to retrieve subject from `https://graph.microsoft.com/v1.0/me`: %s", err))
 	}
 	return subject, rawClaims, nil
->>>>>>> 05734edc
 }
 
 type microsoftUnverifiedClaims struct {
