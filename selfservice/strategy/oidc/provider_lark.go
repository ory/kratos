--- conflicted
+++ resolved
@@ -31,13 +31,8 @@
 
 func NewProviderLark(
 	config *Configuration,
-<<<<<<< HEAD
 	reg Dependencies,
-) *ProviderLark {
-=======
-	reg dependencies,
 ) Provider {
->>>>>>> f303c1db
 	return &ProviderLark{
 		&ProviderGenericOIDC{
 			config: config,
