// Copyright © 2023 Ory Corp
// SPDX-License-Identifier: Apache-2.0

package oidc

import (
	"context"
	"fmt"
	"net/url"

	"golang.org/x/oauth2/spotify"

	"github.com/pkg/errors"
	"golang.org/x/oauth2"

	"github.com/ory/x/stringslice"
	"github.com/ory/x/stringsx"

	spotifyapi "github.com/zmb3/spotify/v2"
	spotifyauth "github.com/zmb3/spotify/v2/auth"

	"github.com/ory/herodot"
)

type ProviderSpotify struct {
	config *Configuration
	reg    Dependencies
}

func NewProviderSpotify(
	config *Configuration,
<<<<<<< HEAD
	reg Dependencies,
) *ProviderSpotify {
=======
	reg dependencies,
) Provider {
>>>>>>> f303c1db
	return &ProviderSpotify{
		config: config,
		reg:    reg,
	}
}

func (g *ProviderSpotify) Config() *Configuration {
	return g.config
}

func (g *ProviderSpotify) oauth2(ctx context.Context) *oauth2.Config {
	return &oauth2.Config{
		ClientID:     g.config.ClientID,
		ClientSecret: g.config.ClientSecret,
		Endpoint:     spotify.Endpoint,
		Scopes:       g.config.Scope,
		RedirectURL:  g.config.Redir(g.reg.Config().OIDCRedirectURIBase(ctx)),
	}
}

func (g *ProviderSpotify) OAuth2(ctx context.Context) (*oauth2.Config, error) {
	return g.oauth2(ctx), nil
}

func (g *ProviderSpotify) AuthCodeURLOptions(r ider) []oauth2.AuthCodeOption {
	return []oauth2.AuthCodeOption{}
}

func (g *ProviderSpotify) Claims(ctx context.Context, exchange *oauth2.Token, query url.Values) (*Claims, error) {
	grantedScopes := stringsx.Splitx(fmt.Sprintf("%s", exchange.Extra("scope")), " ")
	for _, check := range g.Config().Scope {
		if !stringslice.Has(grantedScopes, check) {
			return nil, errors.WithStack(ErrScopeMissing)
		}
	}

	auth := spotifyauth.New(
		spotifyauth.WithRedirectURL(g.config.Redir(g.reg.Config().OIDCRedirectURIBase(ctx))),
		spotifyauth.WithScopes(spotifyauth.ScopeUserReadPrivate))

	client := spotifyapi.New(auth.Client(ctx, exchange))

	user, err := client.CurrentUser(ctx)
	if err != nil {
		return nil, errors.WithStack(herodot.ErrInternalServerError.WithReasonf("%s", err))
	}

	var userPicture string
	if len(user.Images) > 0 {
		userPicture = user.Images[0].URL
	}

	claims := &Claims{
		Subject:   user.ID,
		Issuer:    spotify.Endpoint.TokenURL,
		Name:      user.DisplayName,
		Nickname:  user.DisplayName,
		Email:     user.Email,
		Picture:   userPicture,
		Profile:   user.ExternalURLs["spotify"],
		Birthdate: user.Birthdate,
	}

	return claims, nil
}<|MERGE_RESOLUTION|>--- conflicted
+++ resolved
@@ -29,13 +29,8 @@
 
 func NewProviderSpotify(
 	config *Configuration,
-<<<<<<< HEAD
 	reg Dependencies,
-) *ProviderSpotify {
-=======
-	reg dependencies,
 ) Provider {
->>>>>>> f303c1db
 	return &ProviderSpotify{
 		config: config,
 		reg:    reg,
