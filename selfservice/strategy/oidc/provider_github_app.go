--- conflicted
+++ resolved
@@ -26,13 +26,8 @@
 
 func NewProviderGitHubApp(
 	config *Configuration,
-<<<<<<< HEAD
 	reg Dependencies,
-) *ProviderGitHubApp {
-=======
-	reg dependencies,
 ) Provider {
->>>>>>> f303c1db
 	return &ProviderGitHubApp{
 		config: config,
 		reg:    reg,
