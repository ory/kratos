--- conflicted
+++ resolved
@@ -26,13 +26,8 @@
 
 func NewProviderDiscord(
 	config *Configuration,
-<<<<<<< HEAD
 	reg Dependencies,
-) *ProviderDiscord {
-=======
-	reg dependencies,
 ) Provider {
->>>>>>> f303c1db
 	return &ProviderDiscord{
 		config: config,
 		reg:    reg,
