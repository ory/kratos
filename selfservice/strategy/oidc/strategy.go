package oidc

import (
	"bytes"
	"context"
	"encoding/json"
	"fmt"
	"net/http"
	"net/url"
	"strings"

	"github.com/gofrs/uuid"
	"github.com/google/go-jsonnet"
	"github.com/julienschmidt/httprouter"
	"github.com/pkg/errors"

<<<<<<< HEAD
	"github.com/ory/x/errorsx"
	"github.com/ory/x/fetcher"

=======
>>>>>>> 97b98953
	"github.com/ory/x/jsonx"

	"github.com/ory/herodot"
	"github.com/ory/x/urlx"

	"github.com/ory/kratos/selfservice/flow/login"
	"github.com/ory/kratos/selfservice/flow/registration"
	"github.com/ory/kratos/selfservice/form"

	"github.com/ory/kratos/driver/configuration"
	"github.com/ory/kratos/identity"
	"github.com/ory/kratos/schema"
	"github.com/ory/kratos/selfservice/errorx"
	"github.com/ory/kratos/session"
	"github.com/ory/kratos/x"
)

const (
	BasePath = "/self-service/browser/flows/registration/strategies/oidc"

	AuthPath     = BasePath + "/auth/:request"
	CallbackPath = BasePath + "/callback/:provider"

	registrationFormPayloadSchema = `{
  "$id": "https://schemas.ory.sh/kratos/selfservice/oidc/registration/config.schema.json",
  "$schema": "http://json-schema.org/draft-07/schema#",
  "type": "object",
  "properties": {
    "traits": {}
  }
}`
)

var _ login.Strategy = new(Strategy)
var _ registration.Strategy = new(Strategy)

type dependencies interface {
	errorx.ManagementProvider

	x.LoggingProvider
	x.CookieProvider
	x.CSRFTokenGeneratorProvider

	identity.ValidationProvider
	identity.PrivilegedPoolProvider

	session.ManagementProvider
	session.HandlerProvider

	login.HookExecutorProvider
	login.RequestPersistenceProvider
	login.HooksProvider
	login.StrategyProvider
	login.HandlerProvider
	login.ErrorHandlerProvider

	registration.HookExecutorProvider
	registration.RequestPersistenceProvider
	registration.HooksProvider
	registration.StrategyProvider
	registration.HandlerProvider
	registration.ErrorHandlerProvider
}

// Strategy implements selfservice.LoginStrategy, selfservice.RegistrationStrategy. It supports both login
// and registration via OpenID Providers.
type Strategy struct {
	c         configuration.Provider
	d         dependencies
	f         *fetcher.Fetcher
	validator *schema.Validator
}

func (s *Strategy) RegisterLoginRoutes(r *x.RouterPublic) {
	s.setRoutes(r)
}

func (s *Strategy) RegisterRegistrationRoutes(r *x.RouterPublic) {
	s.setRoutes(r)
}

func (s *Strategy) setRoutes(r *x.RouterPublic) {
	if handle, _, _ := r.Lookup("GET", CallbackPath); handle == nil {
		r.GET(CallbackPath, s.handleCallback)
	}

	if handle, _, _ := r.Lookup("POST", AuthPath); handle == nil {
		r.POST(AuthPath, s.handleAuth)
	}

	if handle, _, _ := r.Lookup("GET", AuthPath); handle == nil {
		r.GET(AuthPath, s.handleAuth)
	}
}

func NewStrategy(
	d dependencies,
	c configuration.Provider,
) *Strategy {
	return &Strategy{
		c:         c,
		d:         d,
		f:         fetcher.NewFetcher(),
		validator: schema.NewValidator(),
	}
}

func (s *Strategy) ID() identity.CredentialsType {
	return identity.CredentialsTypeOIDC
}

func (s *Strategy) handleAuth(w http.ResponseWriter, r *http.Request, ps httprouter.Params) {
	rid := x.ParseUUID(ps.ByName("request"))

	if err := r.ParseForm(); err != nil {
		s.handleError(w, r, rid, "",nil, errors.WithStack(herodot.ErrBadRequest.WithDebug(err.Error()).WithReasonf("Unable to parse HTTP form request: %s", err.Error())))
		return
	}

	var (
		pid = r.Form.Get("provider") // this can come from both url query and post body
	)

	if pid == "" {
		s.handleError(w, r, rid, pid,nil, errors.WithStack(herodot.ErrBadRequest.WithReasonf(`The HTTP request did not contain the required "provider" form field`)))
		return
	}

	provider, err := s.provider(pid)
	if err != nil {
		s.handleError(w, r, rid, pid, nil, err)
		return
	}

	config, err := provider.OAuth2(r.Context())
	if err != nil {
		s.handleError(w, r, rid, pid, nil, err)
		return
	}

	ar, err := s.validateRequest(r.Context(), rid)
	if err != nil {
		s.handleError(w, r, rid, pid, nil, err)
		return
	}

	// we assume an error means the user has no session
	if _, err := s.d.SessionManager().FetchFromRequest(r.Context(), r); err == nil {
		if !ar.IsForced() {
			http.Redirect(w, r, s.c.DefaultReturnToURL().String(), http.StatusFound)
			return
		}
	}

	state := x.NewUUID().String()
	// Any data that is posted to this endpoint will be used to fill out missing data from the oidc provider.
	if err := x.SessionPersistValues(w, r, s.d.CookieManager(), sessionName, map[string]interface{}{
		sessionKeyState:  state,
		sessionRequestID: rid.String(),
		sessionFormState: r.PostForm.Encode(),
	}); err != nil {
		s.handleError(w, r, rid, pid, nil, err)
		return
	}

	http.Redirect(w, r, config.AuthCodeURL(state, provider.AuthCodeURLOptions(ar)...), http.StatusFound)
}

func (s *Strategy) validateRequest(ctx context.Context, rid uuid.UUID) (request, error) {
	if x.IsZeroUUID(rid) {
		return nil, errors.WithStack(herodot.ErrBadRequest.WithReason("The session cookie contains invalid values and the request could not be executed. Please try again."))
	}

	if ar, err := s.d.RegistrationRequestPersister().GetRegistrationRequest(ctx, rid); err == nil {
		if err := ar.Valid(); err != nil {
			return ar, err
		}
		return ar, nil
	}

	ar, err := s.d.LoginRequestPersister().GetLoginRequest(ctx, rid)
	if err != nil {
		return nil, err
	}

	if err := ar.Valid(); err != nil {
		return ar, err
	}

	return ar, nil
}

func (s *Strategy) validateCallback(r *http.Request) (request, error) {
	var (
		code = r.URL.Query().Get("code")
	)
	if state := r.URL.Query().Get("state"); state == "" {
		return nil, errors.WithStack(herodot.ErrBadRequest.WithReasonf(`Unable to complete OpenID Connect flow because the OpenID Provider did not return the state query parameter.`))
	} else if state != x.SessionGetStringOr(r, s.d.CookieManager(), sessionName, sessionKeyState, "") {
		return nil, errors.WithStack(herodot.ErrBadRequest.WithReasonf(`Unable to complete OpenID Connect flow because the query state parameter does not match the state parameter from the session cookie.`))
	}

	ar, err := s.validateRequest(r.Context(), x.ParseUUID(x.SessionGetStringOr(r, s.d.CookieManager(), sessionName, sessionRequestID, "")))
	if err != nil {
		return nil, err
	}

	if r.URL.Query().Get("error") != "" {
		return ar, errors.WithStack(herodot.ErrBadRequest.WithReasonf(`Unable to complete OpenID Connect flow because the OpenID Provider returned error "%s": %s`, r.URL.Query().Get("error"), r.URL.Query().Get("error_description")))
	}

	if code == "" {
		return ar, errors.WithStack(herodot.ErrBadRequest.WithReasonf(`Unable to complete OpenID Connect flow because the OpenID Provider did not return the code query parameter.`))
	}

	return ar, nil
}

func (s *Strategy) handleCallback(w http.ResponseWriter, r *http.Request, ps httprouter.Params) {
	var (
		code = r.URL.Query().Get("code")
		pid  = ps.ByName("provider")
	)

	ar, err := s.validateCallback(r)
	if err != nil {
		if ar != nil {
			s.handleError(w, r, ar.GetID(),pid,nil, err)
		} else {
			s.handleError(w, r, x.EmptyUUID, pid,nil, err)
		}
		return
	}

	// we assume an error means the user has no session
	if _, err := s.d.SessionManager().FetchFromRequest(r.Context(), r); err == nil {
		if !ar.IsForced() {
			http.Redirect(w, r, s.c.DefaultReturnToURL().String(), http.StatusFound)
			return
		}
	}

	provider, err := s.provider(pid)
	if err != nil {
		s.handleError(w, r, ar.GetID(), pid,nil, err)
		return
	}

	config, err := provider.OAuth2(context.Background())
	if err != nil {
		s.handleError(w, r, ar.GetID(), pid,nil, err)
		return
	}

	token, err := config.Exchange(r.Context(), code)
	if err != nil {
		s.handleError(w, r, ar.GetID(), pid,nil, err)
		return
	}

	claims, err := provider.Claims(r.Context(), token)
	if err != nil {
		s.handleError(w, r, ar.GetID(), pid,nil, err)
		return
	}

	switch a := ar.(type) {
	case *login.Request:
		s.processLogin(w, r, a, claims, provider)
		return
	case *registration.Request:
		s.processRegistration(w, r, a, claims, provider)
		return
	default:
		panic(fmt.Sprintf("unexpected type: %T", a))
	}
}

func uid(provider, subject string) string {
	return fmt.Sprintf("%s:%s", provider, subject)
}

func (s *Strategy) authURL(request uuid.UUID, provider string) string {
	u := urlx.AppendPaths(
		urlx.Copy(s.c.SelfPublicURL()),
		strings.Replace(
			AuthPath, ":request", request.String(), 1,
		),
	)

	if provider != "" {
		return urlx.CopyWithQuery(u, url.Values{"provider": {provider}}).String()
	}

	return u.String()
}

func (s *Strategy) processLogin(w http.ResponseWriter, r *http.Request, a *login.Request, claims *Claims, provider Provider) {
	i, c, err := s.d.PrivilegedIdentityPool().FindByCredentialsIdentifier(r.Context(), identity.CredentialsTypeOIDC, uid(provider.Config().ID, claims.Subject))
	if err != nil {
		if errors.Is(err, herodot.ErrNotFound) {
			// If no account was found we're "manually" creating a new registration request and redirecting the browser
			// to that endpoint.

			// That will execute the "pre registration" hook which allows to e.g. disallow this request. The registration
			// ui however will NOT be shown, instead the user is directly redirected to the auth path. That should then
			// do a silent re-request. While this might be a bit excessive from a network perspective it should usually
			// happen without any downsides to user experience as the request has already been authorized and should
			// not need additional consent/login.

			// This is kinda hacky but the only way to ensure seamless login/registration flows when using OIDC.

			s.d.Logger().WithField("provider", provider.Config().ID).WithField("subject", claims.Subject).Debug("Received successful OpenID Connect callback but user is not registered. Re-initializing registration flow now.")
			aa, err := s.d.RegistrationHandler().NewRegistrationRequest(w, r)
			if err != nil {
				s.handleError(w, r, a.GetID(), provider.Config().ID,nil, err)
				return
			}

			s.processRegistration(w,r,aa,claims,provider)
			return
		}

		s.handleError(w, r, a.GetID(), provider.Config().ID, nil, err)
		return
	}

	var o []CredentialsConfig
	if err := json.NewDecoder(bytes.NewBuffer(c.Config)).Decode(&o); err != nil {
		s.handleError(w, r, a.GetID(), provider.Config().ID, nil, errors.WithStack(herodot.ErrInternalServerError.WithReason("The password credentials could not be decoded properly").WithDebug(err.Error())))
		return
	}

	for _, c := range o {
		if c.Subject == claims.Subject && c.Provider == provider.Config().ID {
			if err = s.d.LoginHookExecutor().PostLoginHook(w, r, identity.CredentialsTypeOIDC, a, i); err != nil {
				s.handleError(w, r, a.GetID(), provider.Config().ID, nil, err)
				return
			}
			return
		}
	}

	s.handleError(w, r, a.GetID(), provider.Config().ID, nil, errors.WithStack(herodot.ErrInternalServerError.WithReason("Unable to find matching OpenID Connect Credentials.").WithDebugf(`Unable to find credentials that match the given provider "%s" and subject "%s".`, provider.Config().ID, claims.Subject)))
}

func (s *Strategy) processRegistration(w http.ResponseWriter, r *http.Request, a *registration.Request, claims *Claims, provider Provider) {
	if _, _, err := s.d.PrivilegedIdentityPool().FindByCredentialsIdentifier(r.Context(), identity.CredentialsTypeOIDC, uid(provider.Config().ID, claims.Subject)); err == nil {
		// If the identity already exists, we should perform the login flow instead.

		// That will execute the "pre login" hook which allows to e.g. disallow this request. The login
		// ui however will NOT be shown, instead the user is directly redirected to the auth path. That should then
		// do a silent re-request. While this might be a bit excessive from a network perspective it should usually
		// happen without any downsides to user experience as the request has already been authorized and should
		// not need additional consent/login.

		// This is kinda hacky but the only way to ensure seamless login/registration flows when using OIDC.
		s.d.Logger().WithField("provider", provider.Config().ID).WithField("subject", claims.Subject).Debug("Received successful OpenID Connect callback but user is already registered. Re-initializing login flow now.")
		ar, err := s.d.LoginHandler().NewLoginRequest(w, r)
		if err != nil {
			s.handleError(w, r, a.GetID(), provider.Config().ID, nil, err)
			return
		}

		s.processLogin(w,r,ar,claims,provider)
		return
	}

	jn, err := s.f.Fetch(provider.Config().Normalize)
	if err != nil {
		s.handleError(w, r, a.GetID(), provider.Config().ID, nil, err)
		return
	}

<<<<<<< HEAD
	var jsonClaims bytes.Buffer
	if err := json.NewEncoder(&jsonClaims).Encode(claims); err != nil {
		s.handleError(w, r, a.GetID(), nil, err)
		return
	}

	vm := jsonnet.MakeVM()
	vm.ExtCode("claims", jsonClaims.String())
	snippetTraits, err := vm.EvaluateSnippet(provider.Config().Normalize, jn.String())
	if err != nil {
		s.handleError(w, r, a.GetID(), nil, err)
=======
	var doc bytes.Buffer
	if err := json.NewEncoder(&doc).Encode(claims); err != nil {
		s.handleError(w, r, a.GetID(), provider.Config().ID, nil, err)
		return
	}

	// Validate the claims first (which will also copy the values around based on the schema)
	if err := s.validator.Validate(
		stringsx.Coalesce(
			provider.Config().SchemaURL,
		),
		doc.Bytes(),
		schema.WithExtensionRunner(runner),
	); err != nil {
		s.d.Logger().
			WithField("provider", provider.Config().ID).
			WithField("schema_url", provider.Config().SchemaURL).
			WithField("claims", fmt.Sprintf("%+v", claims)).
			Error("Unable to validate claims against provider schema. Your schema should work regardless of these values.")
		// Force a system error because this can not be resolved by the user.
		s.handleError(w, r, a.GetID(), provider.Config().ID, nil, errors.WithStack(herodot.ErrInternalServerError.WithTrace(err).WithReasonf("%s", err)))
>>>>>>> 97b98953
		return
	}

	i := identity.NewIdentity(configuration.DefaultIdentityTraitsSchemaID)
	i.Traits = identity.Traits(snippetTraits)
	option, err := decoderRegistration(s.c.DefaultIdentityTraitsSchemaURL().String())
	if err != nil {
		s.handleError(w, r, a.GetID(), provider.Config().ID, nil, err)
		return
	}

	i.Traits, err = merge(
		x.SessionGetStringOr(r, s.d.CookieManager(), sessionName, sessionFormState, ""),
		json.RawMessage(snippetTraits), option,
	)
	if err != nil {
		s.handleError(w, r, a.GetID(), provider.Config().ID, nil, err)
		return
	}

	// Validate the identity itself
	if err := s.d.IdentityValidator().Validate(i); err != nil {
<<<<<<< HEAD
		s.handleError(w, r, a.GetID(), i.Traits, err)
=======
		s.handleError(w, r, a.GetID(), provider.Config().ID, traits, err)
>>>>>>> 97b98953
		return
	}

	var b bytes.Buffer
	if err := json.NewEncoder(&b).Encode([]CredentialsConfig{
		{
			Subject:  claims.Subject,
			Provider: provider.Config().ID,
		},
	}); err != nil {
<<<<<<< HEAD
		s.handleError(w, r, a.GetID(), i.Traits, errors.WithStack(herodot.ErrInternalServerError.WithReasonf("Unable to encode password options to JSON: %s", err)))
=======
		s.handleError(w, r, a.GetID(), provider.Config().ID, traits, errors.WithStack(herodot.ErrInternalServerError.WithReasonf("Unable to encode password options to JSON: %s", err)))
>>>>>>> 97b98953
		return
	}

	i.SetCredentials(s.ID(), identity.Credentials{
		Type:        s.ID(),
		Identifiers: []string{uid(provider.Config().ID, claims.Subject)},
		Config:      b.Bytes(),
	})

	if err := s.d.RegistrationExecutor().PostRegistrationHook(w, r, identity.CredentialsTypeOIDC, a, i); err != nil {
<<<<<<< HEAD
		s.handleError(w, r, a.GetID(), i.Traits, err)
=======
		s.handleError(w, r, a.GetID(), provider.Config().ID, traits, err)
>>>>>>> 97b98953
		return
	}
}

// func (s *Strategy) verifyIdentity(i *identity.Identity, c identity.Credentials, token oidc.IDToken, pid string) error {
// 	var o CredentialsConfig
//
// 	if err := json.NewDecoder(bytes.NewBuffer(c.Config)).Decode(&o); err != nil {
// 		return errors.WithStack(herodot.ErrInternalServerError.WithReason("The password credentials could not be decoded properly").WithDebug(err.Error()))
// 	}
//
// 	if o.Subject != token.Subject {
// 		return errors.WithStack(herodot.ErrInternalServerError.WithReason("The subjects do not match").WithDebugf("Expected credential subject to match subject from RequestID Token but values are not equal: %s != %s", o.Subject, token.Subject))
// 	} else if o.Provider != pid {
// 		return errors.WithStack(herodot.ErrInternalServerError.WithReason("The providers do not match").WithDebugf("Expected credential provider to match provider from path but values are not equal: %s != %s", o.Subject, pid))
// 	}
//
// 	return nil
// }

func (s *Strategy) populateMethod(r *http.Request, request uuid.UUID) (*RequestMethod, error) {
	conf, err := s.Config()
	if err != nil {
		return nil, err
	}

	f := form.NewHTMLForm(s.authURL(request, ""))
	f.SetCSRF(s.d.GenerateCSRFToken(r))
	// does not need sorting because there is only one field

	return NewRequestMethodConfig(f).AddProviders(conf.Providers), nil
}

func (s *Strategy) PopulateLoginMethod(r *http.Request, sr *login.Request) error {
	config, err := s.populateMethod(r, sr.ID)
	if err != nil {
		return err
	}
	sr.Methods[identity.CredentialsTypeOIDC] = &login.RequestMethod{
		Method: identity.CredentialsTypeOIDC,
		Config: &login.RequestMethodConfig{RequestMethodConfigurator: config},
	}
	return nil
}

func (s *Strategy) PopulateRegistrationMethod(r *http.Request, sr *registration.Request) error {
	config, err := s.populateMethod(r, sr.ID)
	if err != nil {
		return err
	}
	sr.Methods[identity.CredentialsTypeOIDC] = &registration.RequestMethod{
		Method: identity.CredentialsTypeOIDC,
		Config: &registration.RequestMethodConfig{RequestMethodConfigurator: config},
	}
	return nil
}

func (s *Strategy) Config() (*ConfigurationCollection, error) {
	var c ConfigurationCollection

	if err := jsonx.
		NewStrictDecoder(
			bytes.NewBuffer(s.c.SelfServiceStrategy(string(identity.CredentialsTypeOIDC)).Config),
		).
		Decode(&c); err != nil {
		return nil, errors.WithStack(herodot.ErrInternalServerError.WithReasonf("Unable to decode OpenID Connect Provider configuration: %s", err))
	}

	return &c, nil
}

func (s *Strategy) provider(id string) (Provider, error) {
	if c, err := s.Config(); err != nil {
		return nil, err
	} else if provider, err := c.Provider(id, s.c.SelfPublicURL()); err != nil {
		return nil, err
	} else {
		return provider, nil
	}
}

<<<<<<< HEAD
func (s *Strategy) handleError(w http.ResponseWriter, r *http.Request, rid uuid.UUID, traits []byte, err error) {
=======
func (s *Strategy) handleError(w http.ResponseWriter, r *http.Request, rid uuid.UUID, provider string, traits json.RawMessage, err error) {
>>>>>>> 97b98953
	if x.IsZeroUUID(rid) {
		s.d.SelfServiceErrorManager().Forward(r.Context(), w, r, err)
		return
	}

	if lr, rerr := s.d.LoginRequestPersister().GetLoginRequest(r.Context(), rid); rerr == nil {
		s.d.LoginRequestErrorHandler().HandleLoginError(w, r, identity.CredentialsTypeOIDC, lr, err)
		return
	} else if rr, rerr := s.d.RegistrationRequestPersister().GetRegistrationRequest(r.Context(), rid); rerr == nil {
		if method, ok := rr.Methods[s.ID()]; ok {
			method.Config.UnsetField("provider")
			method.Config.Reset()

			if traits != nil {
				for _, field := range form.NewHTMLFormFromJSON("", traits, "traits").Fields {
					method.Config.SetField(field)
				}
			}

			if errSec := method.Config.ParseError(err); errSec != nil {
				s.d.RegistrationRequestErrorHandler().HandleRegistrationError(w, r, identity.CredentialsTypeOIDC, rr, errors.Wrap(err, errSec.Error()))
				return
			}
			method.Config.ResetErrors()

			method.Config.SetCSRF(s.d.GenerateCSRFToken(r))
			if errSec := method.Config.SortFields(s.c.DefaultIdentityTraitsSchemaURL().String(), "traits"); errSec != nil {
				s.d.RegistrationRequestErrorHandler().HandleRegistrationError(w, r, identity.CredentialsTypeOIDC, rr, errors.Wrap(err, errSec.Error()))
				return
			}

			method.Config.SetField(form.Field{Name: "provider", Value: provider, Type: "submit"})
			rr.Methods[s.ID()] = method
		}

		s.d.RegistrationRequestErrorHandler().HandleRegistrationError(w, r, identity.CredentialsTypeOIDC, rr, err)
		return
	}

	s.d.SelfServiceErrorManager().Forward(r.Context(), w, r, err)
}<|MERGE_RESOLUTION|>--- conflicted
+++ resolved
@@ -14,12 +14,8 @@
 	"github.com/julienschmidt/httprouter"
 	"github.com/pkg/errors"
 
-<<<<<<< HEAD
-	"github.com/ory/x/errorsx"
 	"github.com/ory/x/fetcher"
 
-=======
->>>>>>> 97b98953
 	"github.com/ory/x/jsonx"
 
 	"github.com/ory/herodot"
@@ -394,10 +390,9 @@
 		return
 	}
 
-<<<<<<< HEAD
 	var jsonClaims bytes.Buffer
 	if err := json.NewEncoder(&jsonClaims).Encode(claims); err != nil {
-		s.handleError(w, r, a.GetID(), nil, err)
+		s.handleError(w, r, a.GetID(), provider.Config().ID, nil, err)
 		return
 	}
 
@@ -405,30 +400,7 @@
 	vm.ExtCode("claims", jsonClaims.String())
 	snippetTraits, err := vm.EvaluateSnippet(provider.Config().Normalize, jn.String())
 	if err != nil {
-		s.handleError(w, r, a.GetID(), nil, err)
-=======
-	var doc bytes.Buffer
-	if err := json.NewEncoder(&doc).Encode(claims); err != nil {
 		s.handleError(w, r, a.GetID(), provider.Config().ID, nil, err)
-		return
-	}
-
-	// Validate the claims first (which will also copy the values around based on the schema)
-	if err := s.validator.Validate(
-		stringsx.Coalesce(
-			provider.Config().SchemaURL,
-		),
-		doc.Bytes(),
-		schema.WithExtensionRunner(runner),
-	); err != nil {
-		s.d.Logger().
-			WithField("provider", provider.Config().ID).
-			WithField("schema_url", provider.Config().SchemaURL).
-			WithField("claims", fmt.Sprintf("%+v", claims)).
-			Error("Unable to validate claims against provider schema. Your schema should work regardless of these values.")
-		// Force a system error because this can not be resolved by the user.
-		s.handleError(w, r, a.GetID(), provider.Config().ID, nil, errors.WithStack(herodot.ErrInternalServerError.WithTrace(err).WithReasonf("%s", err)))
->>>>>>> 97b98953
 		return
 	}
 
@@ -451,11 +423,7 @@
 
 	// Validate the identity itself
 	if err := s.d.IdentityValidator().Validate(i); err != nil {
-<<<<<<< HEAD
-		s.handleError(w, r, a.GetID(), i.Traits, err)
-=======
-		s.handleError(w, r, a.GetID(), provider.Config().ID, traits, err)
->>>>>>> 97b98953
+		s.handleError(w, r, a.GetID(), provider.Config().ID, i.Traits, err)
 		return
 	}
 
@@ -466,11 +434,7 @@
 			Provider: provider.Config().ID,
 		},
 	}); err != nil {
-<<<<<<< HEAD
-		s.handleError(w, r, a.GetID(), i.Traits, errors.WithStack(herodot.ErrInternalServerError.WithReasonf("Unable to encode password options to JSON: %s", err)))
-=======
-		s.handleError(w, r, a.GetID(), provider.Config().ID, traits, errors.WithStack(herodot.ErrInternalServerError.WithReasonf("Unable to encode password options to JSON: %s", err)))
->>>>>>> 97b98953
+		s.handleError(w, r, a.GetID(), provider.Config().ID, i.Traits, errors.WithStack(herodot.ErrInternalServerError.WithReasonf("Unable to encode password options to JSON: %s", err)))
 		return
 	}
 
@@ -481,11 +445,7 @@
 	})
 
 	if err := s.d.RegistrationExecutor().PostRegistrationHook(w, r, identity.CredentialsTypeOIDC, a, i); err != nil {
-<<<<<<< HEAD
-		s.handleError(w, r, a.GetID(), i.Traits, err)
-=======
-		s.handleError(w, r, a.GetID(), provider.Config().ID, traits, err)
->>>>>>> 97b98953
+		s.handleError(w, r, a.GetID(), provider.Config().ID, i.Traits, err)
 		return
 	}
 }
@@ -567,11 +527,7 @@
 	}
 }
 
-<<<<<<< HEAD
-func (s *Strategy) handleError(w http.ResponseWriter, r *http.Request, rid uuid.UUID, traits []byte, err error) {
-=======
-func (s *Strategy) handleError(w http.ResponseWriter, r *http.Request, rid uuid.UUID, provider string, traits json.RawMessage, err error) {
->>>>>>> 97b98953
+func (s *Strategy) handleError(w http.ResponseWriter, r *http.Request, rid uuid.UUID, provider string, traits []byte, err error) {
 	if x.IsZeroUUID(rid) {
 		s.d.SelfServiceErrorManager().Forward(r.Context(), w, r, err)
 		return
