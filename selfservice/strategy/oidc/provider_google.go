--- conflicted
+++ resolved
@@ -18,13 +18,8 @@
 
 func NewProviderGoogle(
 	config *Configuration,
-<<<<<<< HEAD
 	reg Dependencies,
-) *ProviderGoogle {
-=======
-	reg dependencies,
 ) Provider {
->>>>>>> f303c1db
 	config.IssuerURL = "https://accounts.google.com"
 	return &ProviderGoogle{
 		ProviderGenericOIDC: &ProviderGenericOIDC{
