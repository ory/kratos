--- conflicted
+++ resolved
@@ -70,13 +70,8 @@
 
 func NewProviderLinkedIn(
 	config *Configuration,
-<<<<<<< HEAD
 	reg Dependencies,
-) *ProviderLinkedIn {
-=======
-	reg dependencies,
 ) Provider {
->>>>>>> f303c1db
 	return &ProviderLinkedIn{
 		config: config,
 		reg:    reg,
