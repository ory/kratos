--- conflicted
+++ resolved
@@ -177,11 +177,8 @@
 	"patreon":     NewProviderPatreon,
 	"lark":        NewProviderLark,
 	"x":           NewProviderX,
-<<<<<<< HEAD
-	"line":   NewProviderLineV21,
-=======
+	"line":        NewProviderLineV21,
 	"jackson":     NewProviderJackson,
->>>>>>> 18d7f5e8
 }
 
 func (c ConfigurationCollection) Provider(id string, reg Dependencies) (Provider, error) {
