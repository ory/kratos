// Copyright © 2023 Ory Corp
// SPDX-License-Identifier: Apache-2.0

package oidc

import (
	"encoding/json"
	"net/url"
	"strings"

	"github.com/pkg/errors"
	"golang.org/x/exp/maps"

	"github.com/ory/herodot"

	"github.com/ory/x/urlx"
)

type Configuration struct {
	// ID is the provider's ID
	ID string `json:"id"`

	// Provider is either "generic" for a generic OAuth 2.0 / OpenID Connect Provider or one of:
	// - generic
	// - google
	// - github
	// - github-app
	// - gitlab
	// - microsoft
	// - discord
	// - slack
	// - facebook
	// - auth0
	// - vk
	// - yandex
	// - apple
	// - spotify
	// - netid
	// - dingtalk
	// - linkedin
	// - patreon
	Provider string `json:"provider"`

	// Label represents an optional label which can be used in the UI generation.
	Label string `json:"label"`

	// ClientID is the application's Client ID.
	ClientID string `json:"client_id"`

	// ClientSecret is the application's secret.
	ClientSecret string `json:"client_secret"`

	// IssuerURL is the OpenID Connect Server URL. You can leave this empty if `provider` is not set to `generic`.
	// If set, neither `auth_url` nor `token_url` are required.
	IssuerURL string `json:"issuer_url"`

	// AuthURL is the authorize url, typically something like: https://example.org/oauth2/auth
	// Should only be used when the OAuth2 / OpenID Connect server is not supporting OpenID Connect Discovery and when
	// `provider` is set to `generic`.
	AuthURL string `json:"auth_url"`

	// TokenURL is the token url, typically something like: https://example.org/oauth2/token
	// Should only be used when the OAuth2 / OpenID Connect server is not supporting OpenID Connect Discovery and when
	// `provider` is set to `generic`.
	TokenURL string `json:"token_url"`

	// Tenant is the Azure AD Tenant to use for authentication, and must be set when `provider` is set to `microsoft`.
	// Can be either `common`, `organizations`, `consumers` for a multitenant application or a specific tenant like
	// `8eaef023-2b34-4da1-9baa-8bc8c9d6a490` or `contoso.onmicrosoft.com`.
	Tenant string `json:"microsoft_tenant"`

	// SubjectSource is a flag which controls from which endpoint the subject identifier is taken by microsoft provider.
	// Can be either `userinfo` or `me`.
	// If the value is `uerinfo` then the subject identifier is taken from sub field of uderifo standard endpoint response.
	// If the value is `me` then the `id` field of https://graph.microsoft.com/v1.0/me response is taken as subject.
	// The default is `userinfo`.
	SubjectSource string `json:"subject_source"`

	// TeamId is the Apple Developer Team ID that's needed for the `apple` `provider` to work.
	// It can be found Apple Developer website and combined with `apple_private_key` and `apple_private_key_id`
	// is used to generate `client_secret`
	TeamId string `json:"apple_team_id"`

	// PrivateKeyId is the private Apple key identifier. Keys can be generated via developer.apple.com.
	// This key should be generated with the `Sign In with Apple` option checked.
	// This is needed when `provider` is set to `apple`
	PrivateKeyId string `json:"apple_private_key_id"`

	// PrivateKeyId is the Apple private key identifier that can be downloaded during key generation.
	// This is needed when `provider` is set to `apple`
	PrivateKey string `json:"apple_private_key"`

	// Scope specifies optional requested permissions.
	Scope []string `json:"scope"`

	// Mapper specifies the JSONNet code snippet which uses the OpenID Connect Provider's data (e.g. GitHub or Google
	// profile information) to hydrate the identity's data.
	//
	// It can be either a URL (file://, http(s)://, base64://) or an inline JSONNet code snippet.
	Mapper string `json:"mapper_url"`

	// RequestedClaims string encoded json object that specifies claims and optionally their properties which should be
	// included in the id_token or returned from the UserInfo Endpoint.
	//
	// More information: https://openid.net/specs/openid-connect-core-1_0.html#ClaimsParameter
	RequestedClaims json.RawMessage `json:"requested_claims"`

	OrganizationID string `json:"organization_id"`
}

func (p Configuration) Redir(public *url.URL) string {
	if p.OrganizationID != "" {
		route := RouteOrganizationCallback
		route = strings.Replace(route, ":provider", p.ID, 1)
		route = strings.Replace(route, ":organization", p.OrganizationID, 1)
		return urlx.AppendPaths(public, route).String()
	}

	return urlx.AppendPaths(public, strings.Replace(RouteCallback, ":provider", p.ID, 1)).String()
}

type ConfigurationCollection struct {
	BaseRedirectURI string          `json:"base_redirect_uri"`
	Providers       []Configuration `json:"providers"`
}

<<<<<<< HEAD
func (c ConfigurationCollection) Provider(id string, reg Dependencies) (Provider, error) {
=======
// !!! WARNING !!!
//
// If you add a provider here, please also add a test to
// provider_private_net_test.go
var supportedProviders = map[string]func(config *Configuration, reg dependencies) Provider{
	"generic":    NewProviderGenericOIDC,
	"google":     NewProviderGoogle,
	"github":     NewProviderGitHub,
	"github-app": NewProviderGitHubApp,
	"gitlab":     NewProviderGitLab,
	"microsoft":  NewProviderMicrosoft,
	"discord":    NewProviderDiscord,
	"slack":      NewProviderSlack,
	"facebook":   NewProviderFacebook,
	"auth0":      NewProviderAuth0,
	"vk":         NewProviderVK,
	"yandex":     NewProviderYandex,
	"apple":      NewProviderApple,
	"spotify":    NewProviderSpotify,
	"netid":      NewProviderNetID,
	"dingtalk":   NewProviderDingTalk,
	"linkedin":   NewProviderLinkedIn,
	"patreon":    NewProviderPatreon,
	"lark":       NewProviderLark,
}

func (c ConfigurationCollection) Provider(id string, reg dependencies) (Provider, error) {
>>>>>>> f303c1db
	for k := range c.Providers {
		p := c.Providers[k]
		if p.ID == id {
			if f, ok := supportedProviders[p.Provider]; ok {
				return f(&p, reg), nil
			}

			return nil, errors.Errorf("provider type %s is not supported, supported are: %v", p.Provider, maps.Keys(supportedProviders))
		}
	}
	return nil, errors.WithStack(herodot.ErrNotFound.WithReasonf(`OpenID Connect Provider "%s" is unknown or has not been configured`, id))
}<|MERGE_RESOLUTION|>--- conflicted
+++ resolved
@@ -124,14 +124,11 @@
 	Providers       []Configuration `json:"providers"`
 }
 
-<<<<<<< HEAD
-func (c ConfigurationCollection) Provider(id string, reg Dependencies) (Provider, error) {
-=======
 // !!! WARNING !!!
 //
 // If you add a provider here, please also add a test to
 // provider_private_net_test.go
-var supportedProviders = map[string]func(config *Configuration, reg dependencies) Provider{
+var supportedProviders = map[string]func(config *Configuration, reg Dependencies) Provider{
 	"generic":    NewProviderGenericOIDC,
 	"google":     NewProviderGoogle,
 	"github":     NewProviderGitHub,
@@ -153,8 +150,7 @@
 	"lark":       NewProviderLark,
 }
 
-func (c ConfigurationCollection) Provider(id string, reg dependencies) (Provider, error) {
->>>>>>> f303c1db
+func (c ConfigurationCollection) Provider(id string, reg Dependencies) (Provider, error) {
 	for k := range c.Providers {
 		p := c.Providers[k]
 		if p.ID == id {
