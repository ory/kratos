--- conflicted
+++ resolved
@@ -144,7 +144,6 @@
 // If you add a provider here, please also add a test to
 // provider_private_net_test.go
 var supportedProviders = map[string]func(config *Configuration, reg Dependencies) Provider{
-<<<<<<< HEAD
 	"generic":          NewProviderGenericOIDC,
 	"google":           NewProviderGoogle,
 	"github":           NewProviderGitHub,
@@ -152,6 +151,7 @@
 	"gitlab":           NewProviderGitLab,
 	"microsoft":        NewProviderMicrosoft,
 	"discord":          NewProviderDiscord,
+	"salesforce":       NewProviderSalesforce,
 	"slack":            NewProviderSlack,
 	"facebook":         NewProviderFacebook,
 	"auth0":            NewProviderAuth0,
@@ -168,30 +168,6 @@
 	"x":                NewProviderX,
 	"eparaksts":        NewProviderEParaksts,
 	"eparaksts-mobile": NewProviderEParakstsMobile,
-=======
-	"generic":     NewProviderGenericOIDC,
-	"google":      NewProviderGoogle,
-	"github":      NewProviderGitHub,
-	"github-app":  NewProviderGitHubApp,
-	"gitlab":      NewProviderGitLab,
-	"microsoft":   NewProviderMicrosoft,
-	"discord":     NewProviderDiscord,
-	"salesforce":  NewProviderSalesforce,
-	"slack":       NewProviderSlack,
-	"facebook":    NewProviderFacebook,
-	"auth0":       NewProviderAuth0,
-	"vk":          NewProviderVK,
-	"yandex":      NewProviderYandex,
-	"apple":       NewProviderApple,
-	"spotify":     NewProviderSpotify,
-	"netid":       NewProviderNetID,
-	"dingtalk":    NewProviderDingTalk,
-	"linkedin":    NewProviderLinkedIn,
-	"linkedin_v2": NewProviderLinkedInV2,
-	"patreon":     NewProviderPatreon,
-	"lark":        NewProviderLark,
-	"x":           NewProviderX,
->>>>>>> 671368dc
 }
 
 func (c ConfigurationCollection) Provider(id string, reg Dependencies) (Provider, error) {
