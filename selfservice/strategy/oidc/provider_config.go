package oidc

import (
	"net/url"
	"strings"

	"github.com/pkg/errors"

	"github.com/ory/herodot"

	"github.com/ory/x/urlx"
)

type Configuration struct {
	// RequestID is the provider RequestID
	ID string `json:"id"`

	// Provider is either "generic" for a generic OAuth 2.0 / OpenID Connect Provider or one of:
	// - generic
	// - google
	Provider string `json:"provider"`

	// ClientID is the application's RequestID.
	ClientID string `json:"client_id"`

	// ClientSecret is the application's secret.
	ClientSecret string `json:"client_secret"`

	// IssuerURL is the OpenID Connect Server URL. You can leave this empty if `provider` is not set to `generic`.
	// If set, neither `auth_url` nor `token_url` are required.
	IssuerURL string `json:"issuer_url"`

	// AuthURL is the authorize url, typically something like: https://example.org/oauth2/auth
	// Should only be used when the OAuth2 / OpenID Connect server is not supporting OpenID Connect Discovery and when
	// `provider` is set to `generic`.
	AuthURL string `json:"auth_url"`

	// TokenURL is the token url, typically something like: https://example.org/oauth2/token
	// Should only be used when the OAuth2 / OpenID Connect server is not supporting OpenID Connect Discovery and when
	// `provider` is set to `generic`.
	TokenURL string `json:"token_url"`

	// Tenant is the Azure AD Tenant to use for authentication, and must be set when `provider` is set to `microsoft`.
	// Can be either `common`, `organizations`, `consumers` for a multitenant application or a specific tenant like
	// `8eaef023-2b34-4da1-9baa-8bc8c9d6a490` or `contoso.onmicrosoft.com`.
	Tenant string `json:"tenant"`

	// Scope specifies optional requested permissions.
	Scope []string `json:"scope"`

	// Mapper specifies the JSONNet code snippet which uses the OpenID Connect Provider's data (e.g. GitHub or Google
	// profile information) to hydrate the identity's data.
	//
	// It can be either a URL (file://, http(s)://, base64://) or an inline JSONNet code snippet.
	Mapper string `json:"mapper_url"`
}

func (p Configuration) Redir(public *url.URL) string {
	return urlx.AppendPaths(public,
		strings.Replace(CallbackPath, ":provider", p.ID, 1),
	).String()
}

type ConfigurationCollection struct {
	Providers []Configuration `json:"providers"`
}

func (c ConfigurationCollection) Provider(id string, public *url.URL) (Provider, error) {
	for _, p := range c.Providers {
		if p.ID == id {
			switch p.Provider {
			case "generic":
				return NewProviderGenericOIDC(&p, public), nil
			case "google":
				return NewProviderGoogle(&p, public), nil
			case "github":
				return NewProviderGitHub(&p, public), nil
<<<<<<< HEAD
			case "gitlab":
				return NewProviderGitLab(&p, public), nil
=======
			case "microsoft":
				return NewProviderMicrosoft(&p, public), nil
>>>>>>> c95e7466
			}
			return nil, errors.Errorf("provider type %s is not supported, supported are: %v", p.Provider, []string{"generic", "google", "github", "microsoft"})
		}
	}
	return nil, errors.WithStack(herodot.ErrNotFound.WithReasonf(`OpenID Connect Provider "%s" is unknown or has not been configured`, id))
}<|MERGE_RESOLUTION|>--- conflicted
+++ resolved
@@ -75,13 +75,10 @@
 				return NewProviderGoogle(&p, public), nil
 			case "github":
 				return NewProviderGitHub(&p, public), nil
-<<<<<<< HEAD
 			case "gitlab":
 				return NewProviderGitLab(&p, public), nil
-=======
 			case "microsoft":
 				return NewProviderMicrosoft(&p, public), nil
->>>>>>> c95e7466
 			}
 			return nil, errors.Errorf("provider type %s is not supported, supported are: %v", p.Provider, []string{"generic", "google", "github", "microsoft"})
 		}
