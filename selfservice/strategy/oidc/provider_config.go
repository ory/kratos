--- conflicted
+++ resolved
@@ -110,15 +110,12 @@
 				return NewProviderSlack(&p, public), nil
 			case addProviderName("facebook"):
 				return NewProviderFacebook(&p, public), nil
-<<<<<<< HEAD
 			case addProviderName("auth0"):
 				return NewProviderAuth0(&p, public), nil
-=======
 			case addProviderName("vk"):
 				return NewProviderVK(&p, public), nil
 			case addProviderName("yandex"):
 				return NewProviderYandex(&p, public), nil
->>>>>>> 22a3ef98
 			}
 			return nil, errors.Errorf("provider type %s is not supported, supported are: %v", p.Provider, providerNames)
 		}
