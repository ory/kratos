--- conflicted
+++ resolved
@@ -8,7 +8,6 @@
 	"context"
 	"encoding/json"
 	"fmt"
-	"github.com/ory/kratos/ui/node"
 	"io"
 	"net/http"
 	"net/http/cookiejar"
@@ -18,6 +17,9 @@
 	"strings"
 	"testing"
 	"time"
+
+	"github.com/ory/kratos/ui/node"
+	"github.com/ory/x/sqlxx"
 
 	"github.com/ory/kratos/hydra"
 	"github.com/ory/kratos/selfservice/sessiontokenexchange"
@@ -239,13 +241,8 @@
 	}
 
 	// assert identity (success)
-<<<<<<< HEAD
-	var ai = func(t *testing.T, res *http.Response, body []byte) {
+	var assertIdentity = func(t *testing.T, res *http.Response, body []byte) {
 		assert.Contains(t, res.Request.URL.String(), returnTS.URL, "%s", body)
-=======
-	var assertIdentity = func(t *testing.T, res *http.Response, body []byte) {
-		assert.Contains(t, res.Request.URL.String(), returnTS.URL)
->>>>>>> 043114bb
 		assert.Equal(t, subject, gjson.GetBytes(body, "identity.traits.subject").String(), "%s", body)
 		assert.Equal(t, claims.traits.website, gjson.GetBytes(body, "identity.traits.website").String(), "%s", body)
 		assert.Equal(t, claims.metadataPublic.picture, gjson.GetBytes(body, "identity.metadata_public.picture").String(), "%s", body)
@@ -938,11 +935,150 @@
 		assert.Greater(t, authAt2.Sub(authAt1).Milliseconds(), int64(0), "%s - %s : %s - %s", authAt2, authAt1, body2, body1)
 	})
 
-<<<<<<< HEAD
+	t.Run("case=upstream parameters should be passed on to provider", func(t *testing.T) {
+		subject = "oidc-upstream-parameters@ory.sh"
+		scope = []string{"openid", "offline"}
+
+		// We need to disable redirects because the upstream parameters are only passed on to the provider
+		c := &http.Client{
+			CheckRedirect: func(req *http.Request, via []*http.Request) error {
+				return http.ErrUseLastResponse
+			},
+		}
+
+		t.Run("case=should pass when registering", func(t *testing.T) {
+			f := newBrowserRegistrationFlow(t, returnTS.URL, time.Minute)
+			action := assertFormValues(t, f.ID, "valid")
+
+			fv := url.Values{}
+
+			fv.Set("provider", "valid")
+			fv.Set("upstream_parameters.login_hint", "oidc-upstream-parameters@ory.sh")
+			fv.Set("upstream_parameters.hd", "ory.sh")
+			fv.Set("upstream_parameters.prompt", "select_account")
+			fv.Set("upstream_parameters.auth_type", "reauthenticate")
+
+			res, err := c.PostForm(action, fv)
+			require.NoError(t, err)
+			require.Equal(t, http.StatusSeeOther, res.StatusCode)
+
+			loc, err := res.Location()
+			require.NoError(t, err)
+
+			require.Equal(t, "oidc-upstream-parameters@ory.sh", loc.Query().Get("login_hint"))
+			require.Equal(t, "ory.sh", loc.Query().Get("hd"))
+			require.Equal(t, "select_account", loc.Query().Get("prompt"))
+			require.Equal(t, "reauthenticate", loc.Query().Get("auth_type"))
+		})
+
+		t.Run("case=should pass when logging in", func(t *testing.T) {
+			f := newBrowserLoginFlow(t, returnTS.URL, time.Minute)
+
+			action := assertFormValues(t, f.ID, "valid")
+
+			fv := url.Values{}
+
+			fv.Set("provider", "valid")
+			fv.Set("upstream_parameters.login_hint", "oidc-upstream-parameters@ory.sh")
+			fv.Set("upstream_parameters.hd", "ory.sh")
+			fv.Set("upstream_parameters.prompt", "select_account")
+
+			res, err := c.PostForm(action, fv)
+			require.NoError(t, err)
+			require.Equal(t, http.StatusSeeOther, res.StatusCode)
+
+			loc, err := res.Location()
+			require.NoError(t, err)
+
+			require.Equal(t, "oidc-upstream-parameters@ory.sh", loc.Query().Get("login_hint"))
+			require.Equal(t, "ory.sh", loc.Query().Get("hd"))
+			require.Equal(t, "select_account", loc.Query().Get("prompt"))
+		})
+
+		t.Run("case=should ignore invalid parameters when logging in", func(t *testing.T) {
+			f := newBrowserLoginFlow(t, returnTS.URL, time.Minute)
+			action := assertFormValues(t, f.ID, "valid")
+
+			fv := url.Values{}
+			fv.Set("upstream_parameters.lol", "invalid")
+
+			res, err := c.PostForm(action, fv)
+			require.NoError(t, err)
+			require.Equal(t, http.StatusSeeOther, res.StatusCode)
+
+			loc, err := res.Location()
+			require.NoError(t, err)
+
+			// upstream parameters that are not on the allow list will be ignored and not passed on to the upstream provider.
+			require.Empty(t, loc.Query().Get("lol"))
+		})
+
+		t.Run("case=should ignore invalid parameters when registering", func(t *testing.T) {
+			f := newBrowserRegistrationFlow(t, returnTS.URL, time.Minute)
+			action := assertFormValues(t, f.ID, "valid")
+
+			fv := url.Values{}
+			fv.Set("upstream_parameters.lol", "invalid")
+
+			res, err := c.PostForm(action, fv)
+			require.NoError(t, err)
+			require.Equal(t, http.StatusFound, res.StatusCode)
+
+			loc, err := res.Location()
+			require.NoError(t, err)
+
+			// upstream parameters that are not on the allow list will be ignored and not passed on to the upstream provider.
+			require.Empty(t, loc.Query().Get("lol"))
+		})
+	})
+
+	t.Run("case=verified addresses should be respected", func(t *testing.T) {
+		scope = []string{"openid"}
+
+		testhelpers.SetDefaultIdentitySchema(conf, "file://./stub/registration-verifiable-email.schema.json")
+
+		var assertVerifiedEmail = func(t *testing.T, body []byte, verified bool) {
+			assert.Len(t, gjson.GetBytes(body, "identity.verifiable_addresses").Array(), 1, "%s", body)
+			assert.Equal(t, "email", gjson.GetBytes(body, "identity.verifiable_addresses.0.via").String(), "%s", body)
+			assert.Equal(t, subject, gjson.GetBytes(body, "identity.verifiable_addresses.0.value").String(), "%s", body)
+			assert.Equal(t, verified, gjson.GetBytes(body, "identity.verifiable_addresses.0.verified").Bool(), "%s", body)
+		}
+
+		t.Run("case=should have verified address when subject matches", func(t *testing.T) {
+			subject = "verified-email@ory.sh"
+			r := newBrowserRegistrationFlow(t, returnTS.URL, time.Minute)
+			action := assertFormValues(t, r.ID, "valid")
+			res, body := makeRequest(t, "valid", action, url.Values{})
+			assertIdentity(t, res, body)
+			assertVerifiedEmail(t, body, true)
+		})
+
+		t.Run("case=should have verified address when subject matches after normalization", func(t *testing.T) {
+			subject = " Denormalized-Verified-Email@ory.sh "
+			r := newBrowserRegistrationFlow(t, returnTS.URL, time.Minute)
+			action := assertFormValues(t, r.ID, "valid")
+			res, body := makeRequest(t, "valid", action, url.Values{"traits.subject": {"denormalized-verified-EMAIL@ory.sh"}})
+			subject = "denormalized-verified-EMAIL@ory.sh"
+			assertIdentity(t, res, body)
+			subject = "denormalized-verified-email@ory.sh"
+			assertVerifiedEmail(t, body, true)
+		})
+
+		t.Run("case=should have unverified address when subject does not match", func(t *testing.T) {
+			subject = "changed-verified-email@ory.sh"
+			r := newBrowserRegistrationFlow(t, returnTS.URL, time.Minute)
+			action := assertFormValues(t, r.ID, "valid")
+			res, body := makeRequest(t, "valid", action, url.Values{"traits.subject": {"unverified-email@ory.sh"}})
+			subject = "unverified-email@ory.sh"
+			assertIdentity(t, res, body)
+			assertVerifiedEmail(t, body, false)
+		})
+	})
+
 	t.Run("case=registration should start new login flow if duplicate credentials detected", func(t *testing.T) {
 
 		loginWithOIDC := func(t *testing.T, c *http.Client, flowID uuid.UUID, provider string) (*http.Response, []byte) {
-			action := afv(t, flowID, provider)
+			action := assertFormValues(t, flowID, provider)
 			res, err := c.PostForm(action, url.Values{"provider": {provider}})
 			require.NoError(t, err, action)
 			body, err := io.ReadAll(res.Body)
@@ -952,13 +1088,13 @@
 		}
 
 		stratNewLoginFlowForLinking := func(t *testing.T, c *http.Client, flowID uuid.UUID) *login.Flow {
-			action := afv(t, flowID, "valid")
+			action := assertFormValues(t, flowID, "valid")
 			res, err := c.PostForm(action, url.Values{"method": {node.LoginAndLinkCredentials}})
 			require.NoError(t, err, action)
 			body, err := io.ReadAll(res.Body)
 			require.NoError(t, res.Body.Close())
 			require.NoError(t, err)
-			aue(t, res, body, "New credentials will be linked to existing account after login.")
+			assertUIError(t, res, body, "New credentials will be linked to existing account after login.")
 			loginFlow, err := reg.LoginFlowPersister().GetLoginFlow(context.Background(), uuid.FromStringOrNil(gjson.GetBytes(body, "id").String()))
 			assert.NotNil(t, loginFlow, "%s", body)
 			return loginFlow
@@ -1003,10 +1139,10 @@
 			})
 
 			c := testhelpers.NewClientWithCookieJar(t, nil, false)
-			r := newLoginFlow(t, returnTS.URL, time.Minute)
+			r := newLoginFlow(t, returnTS.URL, time.Minute, flow.TypeBrowser)
 			t.Run("case=should fail login", func(t *testing.T) {
 				res, body := loginWithOIDC(t, c, r.ID, "valid")
-				aue(t, res, body, "An account with the same identifier (email, phone, username, ...) exists already.")
+				assertUIError(t, res, body, "An account with the same identifier (email, phone, username, ...) exists already.")
 				assert.Equal(t, node.LoginAndLinkCredentials, gjson.GetBytes(body, "ui.nodes.#(attributes.name==\"method\").attributes.value").String(), "%s", body)
 			})
 
@@ -1050,26 +1186,26 @@
 			var identityID uuid.UUID
 			t.Run("case=create OIDC identity", func(t *testing.T) {
 				subject = email1
-				r := newRegistrationFlow(t, returnTS.URL, time.Minute)
-				action := afv(t, r.ID, "secondProvider")
+				r := newRegistrationFlow(t, returnTS.URL, time.Minute, flow.TypeBrowser)
+				action := assertFormValues(t, r.ID, "secondProvider")
 				res, body := makeRequest(t, "secondProvider", action, url.Values{})
-				ai(t, res, body)
+				assertIdentity(t, res, body)
 				identityID = expectTokens(t, "secondProvider", body)
 
 				subject = email2
-				r = newRegistrationFlow(t, returnTS.URL, time.Minute)
-				action = afv(t, r.ID, "valid")
+				r = newRegistrationFlow(t, returnTS.URL, time.Minute, flow.TypeBrowser)
+				action = assertFormValues(t, r.ID, "valid")
 				res, body = makeRequest(t, "valid", action, url.Values{})
-				ai(t, res, body)
+				assertIdentity(t, res, body)
 				expectTokens(t, "valid", body)
 			})
 
 			subject = email1
 			c := testhelpers.NewClientWithCookieJar(t, nil, false)
-			r := newLoginFlow(t, returnTS.URL, time.Minute)
+			r := newLoginFlow(t, returnTS.URL, time.Minute, flow.TypeBrowser)
 			t.Run("case=should fail login", func(t *testing.T) {
 				res, body := loginWithOIDC(t, c, r.ID, "valid")
-				aue(t, res, body, "An account with the same identifier (email, phone, username, ...) exists already.")
+				assertUIError(t, res, body, "An account with the same identifier (email, phone, username, ...) exists already.")
 				assert.Equal(t, node.LoginAndLinkCredentials, gjson.GetBytes(body, "ui.nodes.#(attributes.name==\"method\").attributes.value").String(), "%s", body)
 			})
 
@@ -1081,7 +1217,7 @@
 			subject = email2
 			t.Run("case=should fail login if existing identity identifier doesn't match", func(t *testing.T) {
 				res, body := loginWithOIDC(t, c, loginFlow.ID, "valid")
-				aue(t, res, body, "Linked credentials do not match.")
+				assertUIError(t, res, body, "Linked credentials do not match.")
 			})
 
 			subject = email1
@@ -1089,145 +1225,6 @@
 				res, body := loginWithOIDC(t, c, loginFlow.ID, "secondProvider")
 				checkCredentialsLinked(res, body, identityID, "secondProvider")
 			})
-=======
-	t.Run("case=upstream parameters should be passed on to provider", func(t *testing.T) {
-		subject = "oidc-upstream-parameters@ory.sh"
-		scope = []string{"openid", "offline"}
-
-		// We need to disable redirects because the upstream parameters are only passed on to the provider
-		c := &http.Client{
-			CheckRedirect: func(req *http.Request, via []*http.Request) error {
-				return http.ErrUseLastResponse
-			},
-		}
-
-		t.Run("case=should pass when registering", func(t *testing.T) {
-			f := newBrowserRegistrationFlow(t, returnTS.URL, time.Minute)
-			action := assertFormValues(t, f.ID, "valid")
-
-			fv := url.Values{}
-
-			fv.Set("provider", "valid")
-			fv.Set("upstream_parameters.login_hint", "oidc-upstream-parameters@ory.sh")
-			fv.Set("upstream_parameters.hd", "ory.sh")
-			fv.Set("upstream_parameters.prompt", "select_account")
-			fv.Set("upstream_parameters.auth_type", "reauthenticate")
-
-			res, err := c.PostForm(action, fv)
-			require.NoError(t, err)
-			require.Equal(t, http.StatusSeeOther, res.StatusCode)
-
-			loc, err := res.Location()
-			require.NoError(t, err)
-
-			require.Equal(t, "oidc-upstream-parameters@ory.sh", loc.Query().Get("login_hint"))
-			require.Equal(t, "ory.sh", loc.Query().Get("hd"))
-			require.Equal(t, "select_account", loc.Query().Get("prompt"))
-			require.Equal(t, "reauthenticate", loc.Query().Get("auth_type"))
-		})
-
-		t.Run("case=should pass when logging in", func(t *testing.T) {
-			f := newBrowserLoginFlow(t, returnTS.URL, time.Minute)
-
-			action := assertFormValues(t, f.ID, "valid")
-
-			fv := url.Values{}
-
-			fv.Set("provider", "valid")
-			fv.Set("upstream_parameters.login_hint", "oidc-upstream-parameters@ory.sh")
-			fv.Set("upstream_parameters.hd", "ory.sh")
-			fv.Set("upstream_parameters.prompt", "select_account")
-
-			res, err := c.PostForm(action, fv)
-			require.NoError(t, err)
-			require.Equal(t, http.StatusSeeOther, res.StatusCode)
-
-			loc, err := res.Location()
-			require.NoError(t, err)
-
-			require.Equal(t, "oidc-upstream-parameters@ory.sh", loc.Query().Get("login_hint"))
-			require.Equal(t, "ory.sh", loc.Query().Get("hd"))
-			require.Equal(t, "select_account", loc.Query().Get("prompt"))
-		})
-
-		t.Run("case=should ignore invalid parameters when logging in", func(t *testing.T) {
-			f := newBrowserLoginFlow(t, returnTS.URL, time.Minute)
-			action := assertFormValues(t, f.ID, "valid")
-
-			fv := url.Values{}
-			fv.Set("upstream_parameters.lol", "invalid")
-
-			res, err := c.PostForm(action, fv)
-			require.NoError(t, err)
-			require.Equal(t, http.StatusSeeOther, res.StatusCode)
-
-			loc, err := res.Location()
-			require.NoError(t, err)
-
-			// upstream parameters that are not on the allow list will be ignored and not passed on to the upstream provider.
-			require.Empty(t, loc.Query().Get("lol"))
-		})
-
-		t.Run("case=should ignore invalid parameters when registering", func(t *testing.T) {
-			f := newBrowserRegistrationFlow(t, returnTS.URL, time.Minute)
-			action := assertFormValues(t, f.ID, "valid")
-
-			fv := url.Values{}
-			fv.Set("upstream_parameters.lol", "invalid")
-
-			res, err := c.PostForm(action, fv)
-			require.NoError(t, err)
-			require.Equal(t, http.StatusFound, res.StatusCode)
-
-			loc, err := res.Location()
-			require.NoError(t, err)
-
-			// upstream parameters that are not on the allow list will be ignored and not passed on to the upstream provider.
-			require.Empty(t, loc.Query().Get("lol"))
-		})
-	})
-
-	t.Run("case=verified addresses should be respected", func(t *testing.T) {
-		scope = []string{"openid"}
-
-		testhelpers.SetDefaultIdentitySchema(conf, "file://./stub/registration-verifiable-email.schema.json")
-
-		var assertVerifiedEmail = func(t *testing.T, body []byte, verified bool) {
-			assert.Len(t, gjson.GetBytes(body, "identity.verifiable_addresses").Array(), 1, "%s", body)
-			assert.Equal(t, "email", gjson.GetBytes(body, "identity.verifiable_addresses.0.via").String(), "%s", body)
-			assert.Equal(t, subject, gjson.GetBytes(body, "identity.verifiable_addresses.0.value").String(), "%s", body)
-			assert.Equal(t, verified, gjson.GetBytes(body, "identity.verifiable_addresses.0.verified").Bool(), "%s", body)
-		}
-
-		t.Run("case=should have verified address when subject matches", func(t *testing.T) {
-			subject = "verified-email@ory.sh"
-			r := newBrowserRegistrationFlow(t, returnTS.URL, time.Minute)
-			action := assertFormValues(t, r.ID, "valid")
-			res, body := makeRequest(t, "valid", action, url.Values{})
-			assertIdentity(t, res, body)
-			assertVerifiedEmail(t, body, true)
-		})
-
-		t.Run("case=should have verified address when subject matches after normalization", func(t *testing.T) {
-			subject = " Denormalized-Verified-Email@ory.sh "
-			r := newBrowserRegistrationFlow(t, returnTS.URL, time.Minute)
-			action := assertFormValues(t, r.ID, "valid")
-			res, body := makeRequest(t, "valid", action, url.Values{"traits.subject": {"denormalized-verified-EMAIL@ory.sh"}})
-			subject = "denormalized-verified-EMAIL@ory.sh"
-			assertIdentity(t, res, body)
-			subject = "denormalized-verified-email@ory.sh"
-			assertVerifiedEmail(t, body, true)
-		})
-
-		t.Run("case=should have unverified address when subject does not match", func(t *testing.T) {
-			subject = "changed-verified-email@ory.sh"
-			r := newBrowserRegistrationFlow(t, returnTS.URL, time.Minute)
-			action := assertFormValues(t, r.ID, "valid")
-			res, body := makeRequest(t, "valid", action, url.Values{"traits.subject": {"unverified-email@ory.sh"}})
-			subject = "unverified-email@ory.sh"
-			assertIdentity(t, res, body)
-			assertVerifiedEmail(t, body, false)
->>>>>>> 043114bb
 		})
 	})
 
