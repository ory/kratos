package errorx

import (
	"encoding/json"
	"net/http"

	"github.com/ory/x/stringsx"

	"github.com/ory/kratos/driver/config"

	"github.com/julienschmidt/httprouter"

	"github.com/ory/herodot"
	"github.com/ory/kratos/x"
	"github.com/ory/nosurf"
)

const RouteGet = "/self-service/errors"

var stub500, _ = json.Marshal(herodot.ErrInternalServerError.WithReasonf("This is a stub error."))

type (
	handlerDependencies interface {
		x.WriterProvider
		PersistenceProvider
		config.Provider
	}
	HandlerProvider interface {
		SelfServiceErrorHandler() *Handler
	}
	Handler struct {
		r    handlerDependencies
		csrf x.CSRFToken
	}
)

func NewHandler(
	r handlerDependencies,
) *Handler {
	return &Handler{r: r, csrf: nosurf.Token}
}

func (h *Handler) WithTokenGenerator(f func(r *http.Request) string) {
	h.csrf = f
}

func (h *Handler) RegisterPublicRoutes(public *x.RouterPublic) {
	public.GET(RouteGet, h.publicFetchError)
}

func (h *Handler) RegisterAdminRoutes(public *x.RouterAdmin) {
	public.GET(RouteGet, x.RedirectToPublicRoute(h.r))
}

// nolint:deadcode,unused
// swagger:parameters getSelfServiceError
type getSelfServiceError struct {
	// Error is the error's ID
	//
	// in: query
	// required: true
	ID string `json:"id"`
}

// swagger:route GET /self-service/errors v0alpha2 getSelfServiceError
//
// Get Self-Service Errors
//
// This endpoint returns the error associated with a user-facing self service errors.
//
// This endpoint supports stub values to help you implement the error UI:
//
// - `?id=stub:500` - returns a stub 500 (Internal Server Error) error.
//
// More information can be found at [Ory Kratos User User Facing Error Documentation](https://www.ory.sh/docs/kratos/self-service/flows/user-facing-errors).
//
<<<<<<< HEAD
//     Produces:
//     - application/json
//
//     Schemes: http, https
//
//     Responses:
//       200: selfServiceError
//       403: jsonError
//       404: jsonError
//       500: jsonError
=======
//    Produces:
//    - application/json
//
//    Schemes: http, https
//
//    Responses:
//      200: selfServiceError
//      403: jsonError
//      404: jsonError
//      500: jsonError
>>>>>>> 39bb84dd
func (h *Handler) publicFetchError(w http.ResponseWriter, r *http.Request, ps httprouter.Params) {
	if err := h.fetchError(w, r); err != nil {
		h.r.Writer().WriteError(w, r, err)
		return
	}
}

func (h *Handler) fetchError(w http.ResponseWriter, r *http.Request) error {
	id :=
		stringsx.Coalesce(
			r.URL.Query().Get("error"), // https://github.com/ory/kratos/issues/1507
			r.URL.Query().Get("id"))
	switch id {
	case "stub:500":
		h.r.Writer().Write(w, r, &ErrorContainer{ID: x.NewUUID(), Errors: stub500})
		return nil
	}

	es, err := h.r.SelfServiceErrorPersister().Read(r.Context(), x.ParseUUID(id))
	if err != nil {
		return err
	}

	h.r.Writer().Write(w, r, es)
	return nil
}<|MERGE_RESOLUTION|>--- conflicted
+++ resolved
@@ -74,18 +74,6 @@
 //
 // More information can be found at [Ory Kratos User User Facing Error Documentation](https://www.ory.sh/docs/kratos/self-service/flows/user-facing-errors).
 //
-<<<<<<< HEAD
-//     Produces:
-//     - application/json
-//
-//     Schemes: http, https
-//
-//     Responses:
-//       200: selfServiceError
-//       403: jsonError
-//       404: jsonError
-//       500: jsonError
-=======
 //    Produces:
 //    - application/json
 //
@@ -96,7 +84,6 @@
 //      403: jsonError
 //      404: jsonError
 //      500: jsonError
->>>>>>> 39bb84dd
 func (h *Handler) publicFetchError(w http.ResponseWriter, r *http.Request, ps httprouter.Params) {
 	if err := h.fetchError(w, r); err != nil {
 		h.r.Writer().WriteError(w, r, err)
