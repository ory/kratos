--- conflicted
+++ resolved
@@ -110,19 +110,6 @@
 //
 // Learn how identities work in [Ory Kratos' User And Identity Model Documentation](https://www.ory.sh/docs/next/kratos/concepts/identity-user-model).
 //
-<<<<<<< HEAD
-//     Produces:
-//     - application/json
-//
-//     Schemes: http, https
-//
-//     Security:
-//       oryAccessToken:
-//
-//     Responses:
-//       200: identityList
-//       500: jsonError
-=======
 //    Produces:
 //    - application/json
 //
@@ -134,7 +121,6 @@
 //    Responses:
 //      200: identityList
 //      500: jsonError
->>>>>>> 39bb84dd
 func (h *Handler) list(w http.ResponseWriter, r *http.Request, _ httprouter.Params) {
 	page, itemsPerPage := x.ParsePagination(r)
 	is, err := h.r.IdentityPool().ListIdentities(r.Context(), page, itemsPerPage)
@@ -178,23 +164,6 @@
 //
 // Learn how identities work in [Ory Kratos' User And Identity Model Documentation](https://www.ory.sh/docs/next/kratos/concepts/identity-user-model).
 //
-<<<<<<< HEAD
-//     Consumes:
-//     - application/json
-//
-//     Produces:
-//     - application/json
-//
-//     Schemes: http, https
-//
-//     Security:
-//       oryAccessToken:
-//
-//     Responses:
-//       200: identity
-//       404: jsonError
-//       500: jsonError
-=======
 //    Consumes:
 //    - application/json
 //
@@ -210,7 +179,6 @@
 //      200: identity
 //      404: jsonError
 //      500: jsonError
->>>>>>> 39bb84dd
 func (h *Handler) get(w http.ResponseWriter, r *http.Request, ps httprouter.Params) {
 	i, err := h.r.PrivilegedIdentityPool().GetIdentityConfidential(r.Context(), x.ParseUUID(ps.ByName("id")))
 	if err != nil {
@@ -345,24 +313,6 @@
 //
 // This endpoint creates an identity. Learn how identities work in [Ory Kratos' User And Identity Model Documentation](https://www.ory.sh/docs/next/kratos/concepts/identity-user-model).
 //
-<<<<<<< HEAD
-//     Consumes:
-//     - application/json
-//
-//     Produces:
-//     - application/json
-//
-//     Schemes: http, https
-//
-//     Security:
-//       oryAccessToken:
-//
-//     Responses:
-//       201: identity
-//       400: jsonError
-//		 409: jsonError
-//       500: jsonError
-=======
 //    Consumes:
 //    - application/json
 //
@@ -379,7 +329,6 @@
 //      400: jsonError
 //      409: jsonError
 //      500: jsonError
->>>>>>> 39bb84dd
 func (h *Handler) create(w http.ResponseWriter, r *http.Request, _ httprouter.Params) {
 	var cr AdminCreateIdentityBody
 	if err := jsonx.NewStrictDecoder(r.Body).Decode(&cr); err != nil {
@@ -483,25 +432,6 @@
 //
 // Learn how identities work in [Ory Kratos' User And Identity Model Documentation](https://www.ory.sh/docs/next/kratos/concepts/identity-user-model).
 //
-<<<<<<< HEAD
-//     Consumes:
-//     - application/json
-//
-//     Produces:
-//     - application/json
-//
-//     Schemes: http, https
-//
-//     Security:
-//       oryAccessToken:
-//
-//     Responses:
-//       200: identity
-//       400: jsonError
-//       404: jsonError
-//       409: jsonError
-//       500: jsonError
-=======
 //    Consumes:
 //    - application/json
 //
@@ -519,7 +449,6 @@
 //      404: jsonError
 //      409: jsonError
 //      500: jsonError
->>>>>>> 39bb84dd
 func (h *Handler) update(w http.ResponseWriter, r *http.Request, ps httprouter.Params) {
 	var ur AdminUpdateIdentityBody
 	if err := h.dx.Decode(r, &ur,
@@ -595,20 +524,6 @@
 //
 // Learn how identities work in [Ory Kratos' User And Identity Model Documentation](https://www.ory.sh/docs/next/kratos/concepts/identity-user-model).
 //
-<<<<<<< HEAD
-//     Produces:
-//     - application/json
-//
-//     Schemes: http, https
-//
-//     Security:
-//       oryAccessToken:
-//
-//     Responses:
-//       204: emptyResponse
-//       404: jsonError
-//       500: jsonError
-=======
 //    Produces:
 //    - application/json
 //
@@ -621,7 +536,6 @@
 //      204: emptyResponse
 //      404: jsonError
 //      500: jsonError
->>>>>>> 39bb84dd
 func (h *Handler) delete(w http.ResponseWriter, r *http.Request, ps httprouter.Params) {
 	if err := h.r.IdentityPool().(PrivilegedPool).DeleteIdentity(r.Context(), x.ParseUUID(ps.ByName("id"))); err != nil {
 		h.r.Writer().WriteError(w, r, err)
@@ -652,25 +566,6 @@
 //
 // Learn how identities work in [Ory Kratos' User And Identity Model Documentation](https://www.ory.sh/docs/next/kratos/concepts/identity-user-model).
 //
-<<<<<<< HEAD
-//     Consumes:
-//     - application/json
-//
-//     Produces:
-//     - application/json
-//
-//     Schemes: http, https
-//
-//     Security:
-//       oryAccessToken:
-//
-//     Responses:
-//       200: identity
-//       400: jsonError
-//       404: jsonError
-//       409: jsonError
-//       500: jsonError
-=======
 //    Consumes:
 //    - application/json
 //
@@ -688,7 +583,6 @@
 //      404: jsonError
 //      409: jsonError
 //      500: jsonError
->>>>>>> 39bb84dd
 func (h *Handler) patch(w http.ResponseWriter, r *http.Request, ps httprouter.Params) {
 	requestBody, err := io.ReadAll(r.Body)
 	if err != nil {
