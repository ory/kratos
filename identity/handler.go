// Copyright © 2023 Ory Corp
// SPDX-License-Identifier: Apache-2.0

package identity

import (
	"context"
	"encoding/json"
	"io"
	"net/http"
	"strings"
	"time"

	"github.com/gofrs/uuid"

	"github.com/ory/x/crdbx"
	"github.com/ory/x/pagination/keysetpagination"

	"github.com/ory/x/pagination/migrationpagination"
	"github.com/ory/x/pagination/pagepagination"
	"github.com/ory/x/sqlcon"

	"github.com/ory/kratos/hash"
	"github.com/ory/kratos/x"

	"github.com/ory/kratos/cipher"

	"github.com/ory/herodot"

	"github.com/julienschmidt/httprouter"
	"github.com/pkg/errors"

	"github.com/ory/x/decoderx"
	"github.com/ory/x/jsonx"
	"github.com/ory/x/openapix"
	"github.com/ory/x/sqlxx"
	"github.com/ory/x/urlx"

	"github.com/ory/kratos/driver/config"
)

const (
	RouteCollection     = "/identities"
	RouteItem           = RouteCollection + "/:id"
	RouteCredentialItem = RouteItem + "/credentials/:type"

	BatchPatchIdentitiesLimit = 2000
)

type (
	handlerDependencies interface {
		PoolProvider
		PrivilegedPoolProvider
		ManagementProvider
		x.WriterProvider
		config.Provider
		x.CSRFProvider
		cipher.Provider
		hash.HashProvider
	}
	HandlerProvider interface {
		IdentityHandler() *Handler
	}
	Handler struct {
		r  handlerDependencies
		dx *decoderx.HTTP
	}
)

func (h *Handler) Config(ctx context.Context) *config.Config {
	return h.r.Config()
}

func NewHandler(r handlerDependencies) *Handler {
	return &Handler{
		r:  r,
		dx: decoderx.NewHTTP(),
	}
}

func (h *Handler) RegisterPublicRoutes(public *x.RouterPublic) {
	h.r.CSRFHandler().IgnoreGlobs(
		RouteCollection, RouteCollection+"/*",
		RouteCollection+"/*/credentials/*",
		x.AdminPrefix+RouteCollection, x.AdminPrefix+RouteCollection+"/*",
		x.AdminPrefix+RouteCollection+"/*/credentials/*",
	)

	public.GET(RouteCollection, x.RedirectToAdminRoute(h.r))
	public.GET(RouteItem, x.RedirectToAdminRoute(h.r))
	public.DELETE(RouteItem, x.RedirectToAdminRoute(h.r))
	public.POST(RouteCollection, x.RedirectToAdminRoute(h.r))
	public.PUT(RouteItem, x.RedirectToAdminRoute(h.r))
	public.PATCH(RouteItem, x.RedirectToAdminRoute(h.r))
	public.DELETE(RouteCredentialItem, x.RedirectToAdminRoute(h.r))

	public.GET(x.AdminPrefix+RouteCollection, x.RedirectToAdminRoute(h.r))
	public.GET(x.AdminPrefix+RouteItem, x.RedirectToAdminRoute(h.r))
	public.DELETE(x.AdminPrefix+RouteItem, x.RedirectToAdminRoute(h.r))
	public.POST(x.AdminPrefix+RouteCollection, x.RedirectToAdminRoute(h.r))
	public.PUT(x.AdminPrefix+RouteItem, x.RedirectToAdminRoute(h.r))
	public.PATCH(x.AdminPrefix+RouteItem, x.RedirectToAdminRoute(h.r))
	public.DELETE(x.AdminPrefix+RouteCredentialItem, x.RedirectToAdminRoute(h.r))
}

func (h *Handler) RegisterAdminRoutes(admin *x.RouterAdmin) {
	admin.GET(RouteCollection, h.list)
	admin.GET(RouteItem, h.get)
	admin.DELETE(RouteItem, h.delete)
	admin.PATCH(RouteItem, h.patch)

	admin.POST(RouteCollection, h.create)
	admin.PATCH(RouteCollection, h.batchPatchIdentities)
	admin.PUT(RouteItem, h.update)

	admin.DELETE(RouteCredentialItem, h.deleteIdentityCredentials)
}

// Paginated Identity List Response
//
// swagger:response listIdentities
//
//nolint:deadcode,unused
//lint:ignore U1000 Used to generate Swagger and OpenAPI definitions
type listIdentitiesResponse struct {
	migrationpagination.ResponseHeaderAnnotation

	// List of identities
	//
	// in:body
	Body []Identity
}

// Paginated List Identity Parameters
//
// swagger:parameters listIdentities
//
//nolint:deadcode,unused
//lint:ignore U1000 Used to generate Swagger and OpenAPI definitions
type listIdentitiesParameters struct {
	migrationpagination.RequestParameters

	// List of ids used to filter identities.
	// If this list is empty, then no filter will be applied.
	//
	// required: false
	// in: query
	IdsFilter []string `json:"ids"`

	// CredentialsIdentifier is the identifier (username, email) of the credentials to look up using exact match.
	// Only one of CredentialsIdentifier and CredentialsIdentifierSimilar can be used.
	//
	// required: false
	// in: query
	CredentialsIdentifier string `json:"credentials_identifier"`

	// This is an EXPERIMENTAL parameter that WILL CHANGE. Do NOT rely on consistent, deterministic behavior.
	// THIS PARAMETER WILL BE REMOVED IN AN UPCOMING RELEASE WITHOUT ANY MIGRATION PATH.
	//
	// CredentialsIdentifierSimilar is the (partial) identifier (username, email) of the credentials to look up using similarity search.
	// Only one of CredentialsIdentifier and CredentialsIdentifierSimilar can be used.
	//
	// required: false
	// in: query
	CredentialsIdentifierSimilar string `json:"preview_credentials_identifier_similar"`

	// Include Credentials in Response
	//
	// Include any credential, for example `password` or `oidc`, in the response. When set to `oidc`, This will return
	// the initial OAuth 2.0 Access Token, OAuth 2.0 Refresh Token and the OpenID Connect ID Token if available.
	//
	// required: false
	// in: query
	DeclassifyCredentials []string `json:"include_credential"`

	// OrganizationID is the organization id to filter identities by.
	//
	// If `ids` is set, this parameter is ignored.
	// required: false
	// in: query
	OrganizationID string `json:"organization_id"`

	crdbx.ConsistencyRequestParameters
}

// swagger:route GET /admin/identities identity listIdentities
//
// # List Identities
//
// Lists all [identities](https://www.ory.sh/docs/kratos/concepts/identity-user-model) in the system.
//
//	Produces:
//	- application/json
//
//	Schemes: http, https
//
//	Security:
//	  oryAccessToken:
//
//	Responses:
//	  200: listIdentities
//	  default: errorGeneric
func (h *Handler) list(w http.ResponseWriter, r *http.Request, _ httprouter.Params) {
	includeCredentials := r.URL.Query()["include_credential"]
	var err error
	var declassify []CredentialsType
	for _, v := range includeCredentials {
		tc, ok := ParseCredentialsType(v)
		if ok {
			declassify = append(declassify, tc)
		} else {
			h.r.Writer().WriteError(w, r, errors.WithStack(herodot.ErrBadRequest.WithReasonf("Invalid value `%s` for parameter `include_credential`.", declassify)))
			return
		}
	}

<<<<<<< HEAD
	var orgId uuid.UUID
	if orgIdStr := r.URL.Query().Get("organization_id"); orgIdStr != "" {
		orgId, err = uuid.FromString(r.URL.Query().Get("organization_id"))
		if err != nil {
			h.r.Writer().WriteError(w, r, errors.WithStack(herodot.ErrBadRequest.WithReasonf("Invalid UUID value `%s` for parameter `organization_id`.", r.URL.Query().Get("organization_id"))))
			return
		}
=======
	var idsFilter []uuid.UUID
	for _, v := range r.URL.Query()["ids"] {
		id, err := uuid.FromString(v)
		if err != nil {
			h.r.Writer().WriteError(w, r, errors.WithStack(herodot.ErrBadRequest.WithReasonf("Invalid UUID value `%s` for parameter `ids`.", v)))
			return
		}
		idsFilter = append(idsFilter, id)
>>>>>>> bafd32a0
	}

	params := ListIdentityParameters{
		Expand:                       ExpandDefault,
<<<<<<< HEAD
		IdsFilter:                    r.URL.Query()["ids"],
		CredentialsIdentifier:        r.URL.Query().Get("credentials_identifier"),
		CredentialsIdentifierSimilar: r.URL.Query().Get("preview_credentials_identifier_similar"),
		OrganizationID:               orgId,
=======
		IdsFilter:                    idsFilter,
		CredentialsIdentifier:        r.URL.Query().Get("credentials_identifier"),
		CredentialsIdentifierSimilar: r.URL.Query().Get("preview_credentials_identifier_similar"),
>>>>>>> bafd32a0
		ConsistencyLevel:             crdbx.ConsistencyLevelFromRequest(r),
		DeclassifyCredentials:        declassify,
	}
	if params.CredentialsIdentifier != "" && params.CredentialsIdentifierSimilar != "" {
		h.r.Writer().WriteError(w, r, herodot.ErrBadRequest.WithReason("Cannot pass both credentials_identifier and preview_credentials_identifier_similar."))
		return
	}
	if params.CredentialsIdentifier != "" || params.CredentialsIdentifierSimilar != "" || len(params.DeclassifyCredentials) > 0 {
		params.Expand = ExpandEverything
	}
	params.KeySetPagination, params.PagePagination, err = x.ParseKeysetOrPagePagination(r)
	if err != nil {
		h.r.Writer().WriteError(w, r, err)
		return
	}

	is, nextPage, err := h.r.IdentityPool().ListIdentities(r.Context(), params)
	if err != nil {
		h.r.Writer().WriteError(w, r, err)
		return
	}

	if params.PagePagination != nil {
		total := int64(len(is))
		if params.CredentialsIdentifier == "" {
			total, err = h.r.IdentityPool().CountIdentities(r.Context())
			if err != nil {
				h.r.Writer().WriteError(w, r, err)
				return
			}
		}
		u := *r.URL
		pagepagination.PaginationHeader(w, &u, total, params.PagePagination.Page, params.PagePagination.ItemsPerPage)
	} else {
		u := *r.URL
		keysetpagination.Header(w, &u, nextPage)
	}

	// Identities using the marshaler for including metadata_admin
	isam := make([]WithCredentialsAndAdminMetadataInJSON, len(is))
	for i, identity := range is {
		emit, err := identity.WithDeclassifiedCredentials(r.Context(), h.r, params.DeclassifyCredentials)
		if err != nil {
			h.r.Writer().WriteError(w, r, err)
			return
		}

		isam[i] = WithCredentialsAndAdminMetadataInJSON(*emit)
	}

	h.r.Writer().Write(w, r, isam)
}

// Get Identity Parameters
//
// swagger:parameters getIdentity
//
//nolint:deadcode,unused
//lint:ignore U1000 Used to generate Swagger and OpenAPI definitions
type getIdentity struct {
	// ID must be set to the ID of identity you want to get
	//
	// required: true
	// in: path
	ID string `json:"id"`

	// Include Credentials in Response
	//
	// Include any credential, for example `password` or `oidc`, in the response. When set to `oidc`, This will return
	// the initial OAuth 2.0 Access Token, OAuth 2.0 Refresh Token and the OpenID Connect ID Token if available.
	//
	// required: false
	// in: query
	DeclassifyCredentials []CredentialsType `json:"include_credential"`
}

// swagger:route GET /admin/identities/{id} identity getIdentity
//
// # Get an Identity
//
// Return an [identity](https://www.ory.sh/docs/kratos/concepts/identity-user-model) by its ID. You can optionally
// include credentials (e.g. social sign in connections) in the response by using the `include_credential` query parameter.
//
//	Consumes:
//	- application/json
//
//	Produces:
//	- application/json
//
//	Schemes: http, https
//
//	Security:
//	  oryAccessToken:
//
//	Responses:
//	  200: identity
//	  404: errorGeneric
//	  default: errorGeneric
func (h *Handler) get(w http.ResponseWriter, r *http.Request, ps httprouter.Params) {
	i, err := h.r.PrivilegedIdentityPool().GetIdentityConfidential(r.Context(), x.ParseUUID(ps.ByName("id")))
	if err != nil {
		h.r.Writer().WriteError(w, r, err)
		return
	}

	includeCredentials := r.URL.Query()["include_credential"]
	var declassify []CredentialsType
	for _, v := range includeCredentials {
		tc, ok := ParseCredentialsType(v)
		if ok {
			declassify = append(declassify, tc)
		} else {
			h.r.Writer().WriteError(w, r, errors.WithStack(herodot.ErrBadRequest.WithReasonf("Invalid value `%s` for parameter `include_credential`.", declassify)))
			return
		}
	}

	emit, err := i.WithDeclassifiedCredentials(r.Context(), h.r, declassify)
	if err != nil {
		h.r.Writer().WriteError(w, r, err)
		return
	}
	h.r.Writer().Write(w, r, WithCredentialsAndAdminMetadataInJSON(*emit))
}

// Create Identity Parameters
//
// swagger:parameters createIdentity
//
//nolint:deadcode,unused
//lint:ignore U1000 Used to generate Swagger and OpenAPI definitions
type createIdentity struct {
	// in: body
	Body CreateIdentityBody
}

// Create Identity Body
//
// swagger:model createIdentityBody
type CreateIdentityBody struct {
	// SchemaID is the ID of the JSON Schema to be used for validating the identity's traits.
	//
	// required: true
	SchemaID string `json:"schema_id"`

	// Traits represent an identity's traits. The identity is able to create, modify, and delete traits
	// in a self-service manner. The input will always be validated against the JSON Schema defined
	// in `schema_url`.
	//
	// required: true
	Traits json.RawMessage `json:"traits"`

	// Credentials represents all credentials that can be used for authenticating this identity.
	//
	// Use this structure to import credentials for a user.
	Credentials *IdentityWithCredentials `json:"credentials"`

	// VerifiableAddresses contains all the addresses that can be verified by the user.
	//
	// Use this structure to import verified addresses for an identity. Please keep in mind
	// that the address needs to be represented in the Identity Schema or this field will be overwritten
	// on the next identity update.
	VerifiableAddresses []VerifiableAddress `json:"verifiable_addresses"`

	// RecoveryAddresses contains all the addresses that can be used to recover an identity.
	//
	// Use this structure to import recovery addresses for an identity. Please keep in mind
	// that the address needs to be represented in the Identity Schema or this field will be overwritten
	// on the next identity update.
	RecoveryAddresses []RecoveryAddress `json:"recovery_addresses"`

	// Store metadata about the identity which the identity itself can see when calling for example the
	// session endpoint. Do not store sensitive information (e.g. credit score) about the identity in this field.
	MetadataPublic json.RawMessage `json:"metadata_public"`

	// Store metadata about the user which is only accessible through admin APIs such as `GET /admin/identities/<id>`.
	MetadataAdmin json.RawMessage `json:"metadata_admin,omitempty"`

	// State is the identity's state.
	//
	// required: false
	State State `json:"state"`
}

// Create Identity and Import Credentials
//
// swagger:model identityWithCredentials
type IdentityWithCredentials struct {
	// Password if set will import a password credential.
	Password *AdminIdentityImportCredentialsPassword `json:"password"`

	// OIDC if set will import an OIDC credential.
	OIDC *AdminIdentityImportCredentialsOIDC `json:"oidc"`
}

// Create Identity and Import Password Credentials
//
// swagger:model identityWithCredentialsPassword
type AdminIdentityImportCredentialsPassword struct {
	// Configuration options for the import.
	Config AdminIdentityImportCredentialsPasswordConfig `json:"config"`
}

// Create Identity and Import Password Credentials Configuration
//
// swagger:model identityWithCredentialsPasswordConfig
type AdminIdentityImportCredentialsPasswordConfig struct {
	// The hashed password in [PHC format](https://www.ory.sh/docs/kratos/manage-identities/import-user-accounts-identities#hashed-passwords)
	HashedPassword string `json:"hashed_password"`

	// The password in plain text if no hash is available.
	Password string `json:"password"`

	// If set to true, the password will be migrated using the password migration hook.
	UsePasswordMigrationHook bool `json:"use_password_migration_hook,omitempty"`
}

// Create Identity and Import Social Sign In Credentials
//
// swagger:model identityWithCredentialsOidc
type AdminIdentityImportCredentialsOIDC struct {
	// Configuration options for the import.
	Config AdminIdentityImportCredentialsOIDCConfig `json:"config"`
}

// swagger:model identityWithCredentialsOidcConfig
type AdminIdentityImportCredentialsOIDCConfig struct {
	// Configuration options for the import.
	Config AdminIdentityImportCredentialsPasswordConfig `json:"config"`
	// A list of OpenID Connect Providers
	Providers []AdminCreateIdentityImportCredentialsOidcProvider `json:"providers"`
}

// Create Identity and Import Social Sign In Credentials Configuration
//
// swagger:model identityWithCredentialsOidcConfigProvider
type AdminCreateIdentityImportCredentialsOidcProvider struct {
	// The subject (`sub`) of the OpenID Connect connection. Usually the `sub` field of the ID Token.
	//
	// required: true
	Subject string `json:"subject"`

	// The OpenID Connect provider to link the subject to. Usually something like `google` or `github`.
	//
	// required: true
	Provider string `json:"provider"`
}

// swagger:route POST /admin/identities identity createIdentity
//
// # Create an Identity
//
// Create an [identity](https://www.ory.sh/docs/kratos/concepts/identity-user-model).  This endpoint can also be used to
// [import credentials](https://www.ory.sh/docs/kratos/manage-identities/import-user-accounts-identities)
// for instance passwords, social sign in configurations or multifactor methods.
//
//	Consumes:
//	- application/json
//
//	Produces:
//	- application/json
//
//	Schemes: http, https
//
//	Security:
//	  oryAccessToken:
//
//	Responses:
//	  201: identity
//	  400: errorGeneric
//	  409: errorGeneric
//	  default: errorGeneric
func (h *Handler) create(w http.ResponseWriter, r *http.Request, _ httprouter.Params) {
	var cr CreateIdentityBody
	if err := jsonx.NewStrictDecoder(r.Body).Decode(&cr); err != nil {
		h.r.Writer().WriteError(w, r, errors.WithStack(herodot.ErrBadRequest.WithError(err.Error())))
		return
	}

	i, err := h.identityFromCreateIdentityBody(r.Context(), &cr)
	if err != nil {
		h.r.Writer().WriteError(w, r, err)
		return
	}

	if err := h.r.IdentityManager().Create(r.Context(), i); err != nil {
		if errors.Is(err, sqlcon.ErrUniqueViolation) {
			h.r.Writer().WriteError(w, r, errors.WithStack(herodot.ErrConflict.WithReason("This identity conflicts with another identity that already exists.")))
		} else {
			h.r.Writer().WriteError(w, r, err)
		}
		return
	}

	h.r.Writer().WriteCreated(w, r,
		urlx.AppendPaths(
			h.r.Config().SelfAdminURL(r.Context()),
			"identities",
			i.ID.String(),
		).String(),
		WithCredentialsMetadataAndAdminMetadataInJSON(*i),
	)
}

func (h *Handler) identityFromCreateIdentityBody(ctx context.Context, cr *CreateIdentityBody) (*Identity, error) {
	stateChangedAt := sqlxx.NullTime(time.Now())
	state := StateActive
	if cr.State != "" {
		if err := cr.State.IsValid(); err != nil {
			return nil, errors.WithStack(herodot.ErrBadRequest.WithReasonf("%s", err).WithWrap(err))
		}
		state = cr.State
	}

	i := &Identity{
		SchemaID:            cr.SchemaID,
		Traits:              []byte(cr.Traits),
		State:               state,
		StateChangedAt:      &stateChangedAt,
		VerifiableAddresses: cr.VerifiableAddresses,
		RecoveryAddresses:   cr.RecoveryAddresses,
		MetadataAdmin:       []byte(cr.MetadataAdmin),
		MetadataPublic:      []byte(cr.MetadataPublic),
	}
	// Lowercase all emails, because the schema extension will otherwise not find them.
	for k := range i.VerifiableAddresses {
		i.VerifiableAddresses[k].Value = strings.ToLower(i.VerifiableAddresses[k].Value)
	}
	for k := range i.RecoveryAddresses {
		i.RecoveryAddresses[k].Value = strings.ToLower(i.RecoveryAddresses[k].Value)
	}

	if err := h.importCredentials(ctx, i, cr.Credentials); err != nil {
		return nil, err
	}

	return i, nil
}

// swagger:route PATCH /admin/identities identity batchPatchIdentities
//
// # Create multiple identities
//
// Creates multiple
// [identities](https://www.ory.sh/docs/kratos/concepts/identity-user-model).
// This endpoint can also be used to [import
// credentials](https://www.ory.sh/docs/kratos/manage-identities/import-user-accounts-identities)
// for instance passwords, social sign in configurations or multifactor methods.
//
//	Consumes:
//	- application/json
//
//	Produces:
//	- application/json
//
//	Schemes: http, https
//
//	Security:
//	  oryAccessToken:
//
//	Responses:
//	  200: batchPatchIdentitiesResponse
//	  400: errorGeneric
//	  409: errorGeneric
//	  default: errorGeneric
func (h *Handler) batchPatchIdentities(w http.ResponseWriter, r *http.Request, _ httprouter.Params) {
	var (
		req BatchPatchIdentitiesBody
		res batchPatchIdentitiesResponse
	)
	if err := jsonx.NewStrictDecoder(r.Body).Decode(&req); err != nil {
		h.r.Writer().WriteErrorCode(w, r, http.StatusBadRequest, errors.WithStack(err))
		return
	}

	if len(req.Identities) > BatchPatchIdentitiesLimit {
		h.r.Writer().WriteErrorCode(w, r, http.StatusBadRequest,
			errors.WithStack(herodot.ErrBadRequest.WithReasonf(
				"The maximum number of identities that can be created or deleted at once is %d.",
				BatchPatchIdentitiesLimit)))
		return
	}

	res.Identities = make([]*BatchIdentityPatchResponse, len(req.Identities))
	// Array to look up the index of the identity in the identities array.
	indexInIdentities := make([]*int, len(req.Identities))
	identities := make([]*Identity, 0, len(req.Identities))

	for i, patch := range req.Identities {
		if patch.Create != nil {
			res.Identities[i] = &BatchIdentityPatchResponse{
				Action:  ActionCreate,
				PatchID: patch.ID,
			}
			identity, err := h.identityFromCreateIdentityBody(r.Context(), patch.Create)
			if err != nil {
				h.r.Writer().WriteError(w, r, err)
				return
			}
			identities = append(identities, identity)
			idx := len(identities) - 1
			indexInIdentities[i] = &idx
		}
	}

	err := h.r.IdentityManager().CreateIdentities(r.Context(), identities)
	partialErr := new(CreateIdentitiesError)
	if err != nil && !errors.As(err, &partialErr) {
		h.r.Writer().WriteError(w, r, err)
		return
	}
	for resIdx, identitiesIdx := range indexInIdentities {
		if identitiesIdx != nil {
			ident := identities[*identitiesIdx]
			// Check if the identity was created successfully.
			if failed := partialErr.Find(ident); failed != nil {
				res.Identities[resIdx].Action = ActionError
				res.Identities[resIdx].Error = failed.Error
			} else {
				res.Identities[resIdx].IdentityID = &ident.ID
			}
		}
	}

	h.r.Writer().Write(w, r, &res)
}

// Update Identity Parameters
//
// swagger:parameters updateIdentity
//
//nolint:deadcode,unused
//lint:ignore U1000 Used to generate Swagger and OpenAPI definitions
type updateIdentity struct {
	// ID must be set to the ID of identity you want to update
	//
	// required: true
	// in: path
	ID string `json:"id"`

	// in: body
	Body UpdateIdentityBody
}

// Update Identity Body
//
// swagger:model updateIdentityBody
type UpdateIdentityBody struct {
	// SchemaID is the ID of the JSON Schema to be used for validating the identity's traits. If set
	// will update the Identity's SchemaID.
	//
	// required: true
	SchemaID string `json:"schema_id"`

	// Traits represent an identity's traits. The identity is able to create, modify, and delete traits
	// in a self-service manner. The input will always be validated against the JSON Schema defined
	// in `schema_id`.
	//
	// required: true
	Traits json.RawMessage `json:"traits"`

	// Credentials represents all credentials that can be used for authenticating this identity.
	//
	// Use this structure to import credentials for a user.
	// Note: this wil override completely identity's credentials. If used incorrectly, this can cause a user to lose
	// access to their account!
	Credentials *IdentityWithCredentials `json:"credentials"`

	// Store metadata about the identity which the identity itself can see when calling for example the
	// session endpoint. Do not store sensitive information (e.g. credit score) about the identity in this field.
	MetadataPublic json.RawMessage `json:"metadata_public"`

	// Store metadata about the user which is only accessible through admin APIs such as `GET /admin/identities/<id>`.
	MetadataAdmin json.RawMessage `json:"metadata_admin,omitempty"`

	// State is the identity's state.
	//
	// required: true
	State State `json:"state"`
}

// swagger:route PUT /admin/identities/{id} identity updateIdentity
//
// # Update an Identity
//
// This endpoint updates an [identity](https://www.ory.sh/docs/kratos/concepts/identity-user-model). The full identity
// payload (except credentials) is expected. It is possible to update the identity's credentials as well.
//
//	Consumes:
//	- application/json
//
//	Produces:
//	- application/json
//
//	Schemes: http, https
//
//	Security:
//	  oryAccessToken:
//
//	Responses:
//	  200: identity
//	  400: errorGeneric
//	  404: errorGeneric
//	  409: errorGeneric
//	  default: errorGeneric
func (h *Handler) update(w http.ResponseWriter, r *http.Request, ps httprouter.Params) {
	var ur UpdateIdentityBody
	if err := h.dx.Decode(r, &ur,
		decoderx.HTTPJSONDecoder()); err != nil {
		h.r.Writer().WriteError(w, r, err)
		return
	}

	id := x.ParseUUID(ps.ByName("id"))
	identity, err := h.r.PrivilegedIdentityPool().GetIdentityConfidential(r.Context(), id)
	if err != nil {
		h.r.Writer().WriteError(w, r, err)
		return
	}

	if ur.SchemaID != "" {
		identity.SchemaID = ur.SchemaID
	}

	if ur.State != "" && identity.State != ur.State {
		if err := ur.State.IsValid(); err != nil {
			h.r.Writer().WriteError(w, r, errors.WithStack(herodot.ErrBadRequest.WithReasonf("%s", err).WithWrap(err)))
			return
		}

		stateChangedAt := sqlxx.NullTime(time.Now())

		identity.State = ur.State
		identity.StateChangedAt = &stateChangedAt
	}

	identity.Traits = []byte(ur.Traits)
	identity.MetadataPublic = []byte(ur.MetadataPublic)
	identity.MetadataAdmin = []byte(ur.MetadataAdmin)

	// Although this is PUT and not PATCH, if the Credentials are not supplied keep the old one
	if ur.Credentials != nil {
		if err := h.importCredentials(r.Context(), identity, ur.Credentials); err != nil {
			h.r.Writer().WriteError(w, r, err)
			return
		}
	}

	if err := h.r.IdentityManager().Update(
		r.Context(),
		identity,
		ManagerAllowWriteProtectedTraits,
	); err != nil {
		h.r.Writer().WriteError(w, r, err)
		return
	}

	h.r.Writer().Write(w, r, WithCredentialsMetadataAndAdminMetadataInJSON(*identity))
}

// Delete Identity Parameters
//
// swagger:parameters deleteIdentity
//
//nolint:deadcode,unused
//lint:ignore U1000 Used to generate Swagger and OpenAPI definitions
type deleteIdentity struct {
	// ID is the identity's ID.
	//
	// required: true
	// in: path
	ID string `json:"id"`
}

// swagger:route DELETE /admin/identities/{id} identity deleteIdentity
//
// # Delete an Identity
//
// Calling this endpoint irrecoverably and permanently deletes the [identity](https://www.ory.sh/docs/kratos/concepts/identity-user-model) given its ID. This action can not be undone.
// This endpoint returns 204 when the identity was deleted or when the identity was not found, in which case it is
// assumed that is has been deleted already.
//
//	Produces:
//	- application/json
//
//	Schemes: http, https
//
//	Security:
//	  oryAccessToken:
//
//	Responses:
//	  204: emptyResponse
//	  404: errorGeneric
//	  default: errorGeneric
func (h *Handler) delete(w http.ResponseWriter, r *http.Request, ps httprouter.Params) {
	if err := h.r.PrivilegedIdentityPool().DeleteIdentity(r.Context(), x.ParseUUID(ps.ByName("id"))); err != nil {
		h.r.Writer().WriteError(w, r, err)
		return
	}

	w.WriteHeader(http.StatusNoContent)
}

// Patch Identity Parameters
//
// swagger:parameters patchIdentity
//
//nolint:deadcode,unused
//lint:ignore U1000 Used to generate Swagger and OpenAPI definitions
type patchIdentity struct {
	// ID must be set to the ID of identity you want to update
	//
	// required: true
	// in: path
	ID string `json:"id"`

	// in: body
	Body openapix.JSONPatchDocument
}

// swagger:route PATCH /admin/identities/{id} identity patchIdentity
//
// # Patch an Identity
//
// Partially updates an [identity's](https://www.ory.sh/docs/kratos/concepts/identity-user-model) field using [JSON Patch](https://jsonpatch.com/).
// The fields `id`, `stateChangedAt` and `credentials` can not be updated using this method.
//
//	Consumes:
//	- application/json
//
//	Produces:
//	- application/json
//
//	Schemes: http, https
//
//	Security:
//	  oryAccessToken:
//
//	Responses:
//	  200: identity
//	  400: errorGeneric
//	  404: errorGeneric
//	  409: errorGeneric
//	  default: errorGeneric
func (h *Handler) patch(w http.ResponseWriter, r *http.Request, ps httprouter.Params) {
	requestBody, err := io.ReadAll(r.Body)
	if err != nil {
		h.r.Writer().WriteError(w, r, err)
		return
	}

	id := x.ParseUUID(ps.ByName("id"))
	identity, err := h.r.PrivilegedIdentityPool().GetIdentityConfidential(r.Context(), id)
	if err != nil {
		h.r.Writer().WriteError(w, r, err)
		return
	}

	credentials := identity.Credentials
	oldState := identity.State

	patchedIdentity := WithAdminMetadataInJSON(*identity)

	if err := jsonx.ApplyJSONPatch(requestBody, &patchedIdentity, "/id", "/stateChangedAt", "/credentials"); err != nil {
		h.r.Writer().WriteError(w, r, errors.WithStack(
			herodot.
				ErrBadRequest.
				WithReasonf("An error occured when applying the JSON patch").
				WithErrorf("%v", err).
				WithWrap(err),
		))
		return
	}

	// See https://github.com/ory/cloud/issues/148
	// The apply patch operation overrides the credentials with an empty map.
	patchedIdentity.Credentials = credentials

	if oldState != patchedIdentity.State {
		// Check if the changed state was actually valid
		if err := patchedIdentity.State.IsValid(); err != nil {
			h.r.Writer().WriteError(w, r, errors.WithStack(
				herodot.
					ErrBadRequest.
					WithReasonf("The supplied state ('%s') was not valid. Valid states are ('%s', '%s').", string(patchedIdentity.State), StateActive, StateInactive).
					WithErrorf("%v", err).
					WithWrap(err),
			))
			return
		}

		// If the state changed, we need to update the timestamp of it
		stateChangedAt := sqlxx.NullTime(time.Now())
		patchedIdentity.StateChangedAt = &stateChangedAt
	}

	updatedIdentity := Identity(patchedIdentity)

	if err := h.r.IdentityManager().Update(
		r.Context(),
		&updatedIdentity,
		ManagerAllowWriteProtectedTraits,
	); err != nil {
		h.r.Writer().WriteError(w, r, err)
		return
	}

	h.r.Writer().Write(w, r, WithCredentialsMetadataAndAdminMetadataInJSON(updatedIdentity))
}

// Delete Credential Parameters
//
// swagger:parameters deleteIdentityCredentials
type _ struct {
	// ID is the identity's ID.
	//
	// required: true
	// in: path
	ID string `json:"id"`

	// Type is the type of credentials to delete.
	//
	// required: true
	// in: path
	Type CredentialsType `json:"type"`

	// Identifier is the identifier of the OIDC credential to delete.
	// Find the identifier by calling the `GET /admin/identities/{id}?include_credential=oidc` endpoint.
	//
	// required: false
	// in: query
	Identifier string `json:"identifier"`
}

// swagger:route DELETE /admin/identities/{id}/credentials/{type} identity deleteIdentityCredentials
//
// # Delete a credential for a specific identity
//
// Delete an [identity](https://www.ory.sh/docs/kratos/concepts/identity-user-model) credential by its type.
// You cannot delete password or code auth credentials through this API.
//
//	Consumes:
//	- application/json
//
//	Produces:
//	- application/json
//
//	Schemes: http, https
//
//	Security:
//	  oryAccessToken:
//
//	Responses:
//	  204: emptyResponse
//	  404: errorGeneric
//	  default: errorGeneric
func (h *Handler) deleteIdentityCredentials(w http.ResponseWriter, r *http.Request, ps httprouter.Params) {
	identity, err := h.r.PrivilegedIdentityPool().GetIdentityConfidential(r.Context(), x.ParseUUID(ps.ByName("id")))
	if err != nil {
		h.r.Writer().WriteError(w, r, err)
		return
	}

	cred, ok := identity.GetCredentials(CredentialsType(ps.ByName("type")))
	if !ok {
		h.r.Writer().WriteError(w, r, errors.WithStack(herodot.ErrNotFound.WithReasonf("You tried to remove a %s but this user have no %s set up.", ps.ByName("type"), ps.ByName("type"))))
		return
	}

	switch cred.Type {
	case CredentialsTypeLookup, CredentialsTypeTOTP:
		identity.DeleteCredentialsType(cred.Type)
	case CredentialsTypeWebAuthn:
		if err = identity.deleteCredentialWebAuthFromIdentity(); err != nil {
			h.r.Writer().WriteError(w, r, err)
			return
		}
	case CredentialsTypePassword, CredentialsTypeCodeAuth:
		h.r.Writer().WriteError(w, r, errors.WithStack(herodot.ErrBadRequest.WithReasonf("You cannot remove first factor credentials.")))
		return
	case CredentialsTypeOIDC:
		if err := identity.deleteCredentialOIDCFromIdentity(r.URL.Query().Get("identifier")); err != nil {
			h.r.Writer().WriteError(w, r, err)
			return
		}
	default:
		h.r.Writer().WriteError(w, r, errors.WithStack(herodot.ErrBadRequest.WithReasonf("Unknown credentials type %s.", cred.Type)))
		return
	}

	if err := h.r.IdentityManager().Update(
		r.Context(),
		identity,
		ManagerAllowWriteProtectedTraits,
	); err != nil {
		h.r.Writer().WriteError(w, r, err)
		return
	}

	w.WriteHeader(http.StatusNoContent)
}<|MERGE_RESOLUTION|>--- conflicted
+++ resolved
@@ -214,7 +214,6 @@
 		}
 	}
 
-<<<<<<< HEAD
 	var orgId uuid.UUID
 	if orgIdStr := r.URL.Query().Get("organization_id"); orgIdStr != "" {
 		orgId, err = uuid.FromString(r.URL.Query().Get("organization_id"))
@@ -222,7 +221,7 @@
 			h.r.Writer().WriteError(w, r, errors.WithStack(herodot.ErrBadRequest.WithReasonf("Invalid UUID value `%s` for parameter `organization_id`.", r.URL.Query().Get("organization_id"))))
 			return
 		}
-=======
+	}
 	var idsFilter []uuid.UUID
 	for _, v := range r.URL.Query()["ids"] {
 		id, err := uuid.FromString(v)
@@ -231,21 +230,14 @@
 			return
 		}
 		idsFilter = append(idsFilter, id)
->>>>>>> bafd32a0
 	}
 
 	params := ListIdentityParameters{
 		Expand:                       ExpandDefault,
-<<<<<<< HEAD
-		IdsFilter:                    r.URL.Query()["ids"],
+		IdsFilter:                    idsFilter,
 		CredentialsIdentifier:        r.URL.Query().Get("credentials_identifier"),
 		CredentialsIdentifierSimilar: r.URL.Query().Get("preview_credentials_identifier_similar"),
 		OrganizationID:               orgId,
-=======
-		IdsFilter:                    idsFilter,
-		CredentialsIdentifier:        r.URL.Query().Get("credentials_identifier"),
-		CredentialsIdentifierSimilar: r.URL.Query().Get("preview_credentials_identifier_similar"),
->>>>>>> bafd32a0
 		ConsistencyLevel:             crdbx.ConsistencyLevelFromRequest(r),
 		DeclassifyCredentials:        declassify,
 	}
