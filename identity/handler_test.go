// Copyright © 2023 Ory Corp
// SPDX-License-Identifier: Apache-2.0

package identity_test

import (
	"bytes"
	"context"
	"encoding/json"
	"fmt"
	"io"
	"net/http"
	"net/http/httptest"
	"net/url"
	"sort"
	"strconv"
	"strings"
	"testing"
	"time"

	"github.com/go-faker/faker/v4"
	"github.com/gofrs/uuid"
	"github.com/peterhellberg/link"
	"github.com/stretchr/testify/assert"
	"github.com/stretchr/testify/require"
	"github.com/tidwall/gjson"

	"github.com/ory/kratos/driver/config"
	"github.com/ory/kratos/hash"
	"github.com/ory/kratos/identity"
	"github.com/ory/kratos/internal"
	"github.com/ory/kratos/internal/testhelpers"
	"github.com/ory/kratos/schema"
	"github.com/ory/kratos/x"
	"github.com/ory/x/snapshotx"
	"github.com/ory/x/sqlxx"
	"github.com/ory/x/urlx"
)

func TestHandler(t *testing.T) {
	conf, reg := internal.NewFastRegistryWithMocks(t)

	// Start kratos server
	publicTS, adminTS := testhelpers.NewKratosServerWithCSRF(t, reg)

	mockServerURL := urlx.ParseOrPanic(publicTS.URL)
	defaultSchemaExternalURL := (&schema.Schema{ID: "default"}).SchemaURL(mockServerURL).String()

	conf.MustSet(ctx, config.ViperKeyAdminBaseURL, adminTS.URL)
	testhelpers.SetIdentitySchemas(t, conf, map[string]string{
		"default":         "file://./stub/identity.schema.json",
		"customer":        "file://./stub/handler/customer.schema.json",
		"multiple_emails": "file://./stub/handler/multiple_emails.schema.json",
		"employee":        "file://./stub/handler/employee.schema.json",
	})

	conf.MustSet(ctx, config.ViperKeyPublicBaseURL, mockServerURL.String())

	getFull := func(t *testing.T, base *httptest.Server, href string, expectCode int) (gjson.Result, *http.Response) {
		t.Helper()
		res, err := base.Client().Get(base.URL + href)
		require.NoError(t, err)
		body, err := io.ReadAll(res.Body)
		require.NoError(t, err)
		require.NoError(t, res.Body.Close())

		require.EqualValues(t, expectCode, res.StatusCode, "%s", body)
		return gjson.ParseBytes(body), res
	}

	get := func(t *testing.T, base *httptest.Server, href string, expectCode int) gjson.Result {
		t.Helper()
		res, _ := getFull(t, base, href, expectCode)
		return res
	}

	remove := func(t *testing.T, base *httptest.Server, href string, expectCode int) {
		t.Helper()
		req, err := http.NewRequest("DELETE", base.URL+href, nil)
		require.NoError(t, err)

		res, err := base.Client().Do(req)
		require.NoError(t, err)

		require.EqualValues(t, expectCode, res.StatusCode)
	}

	send := func(t *testing.T, base *httptest.Server, method, href string, expectCode int, send interface{}) gjson.Result {
		t.Helper()
		var b bytes.Buffer
		switch raw := send.(type) {
		case json.RawMessage:
			b = *bytes.NewBuffer(raw)
		default:
			if send != nil {
				require.NoError(t, json.NewEncoder(&b).Encode(send))
			}
		}

		req, err := http.NewRequest(method, base.URL+href, &b)
		require.NoError(t, err)
		req.Header.Set("Content-Type", "application/json")
		res, err := base.Client().Do(req)
		require.NoError(t, err)
		body, err := io.ReadAll(res.Body)
		require.NoError(t, err)
		require.NoError(t, res.Body.Close())

		require.EqualValues(t, expectCode, res.StatusCode, "%s", body)
		return gjson.ParseBytes(body)
	}

	type patch map[string]interface{}

	t.Run("case=should return an empty list", func(t *testing.T) {
		for name, ts := range map[string]*httptest.Server{"public": publicTS, "admin": adminTS} {
			t.Run("endpoint="+name, func(t *testing.T) {
				parsed := get(t, ts, "/identities", http.StatusOK)
				require.True(t, parsed.IsArray(), "%s", parsed.Raw)
				assert.Len(t, parsed.Array(), 0)
			})
		}
	})

	t.Run("case=should return 404 on a non-existing resource", func(t *testing.T) {
		for name, ts := range map[string]*httptest.Server{"public": publicTS, "admin": adminTS} {
			t.Run("endpoint="+name, func(t *testing.T) {
				_ = get(t, ts, "/identities/does-not-exist", http.StatusNotFound)
			})
		}
	})

	t.Run("case=should fail to create an identity because schema id does not exist", func(t *testing.T) {
		for name, ts := range map[string]*httptest.Server{"public": publicTS, "admin": adminTS} {
			t.Run("endpoint="+name, func(t *testing.T) {
				var i identity.CreateIdentityBody
				i.SchemaID = "does-not-exist"
				res := send(t, ts, "POST", "/identities", http.StatusBadRequest, &i)
				assert.Contains(t, res.Get("error.reason").String(), "does-not-exist", "%s", res)
			})
		}
	})

	t.Run("case=should fail to create an entity because schema is not validating", func(t *testing.T) {
		for name, ts := range map[string]*httptest.Server{"public": publicTS, "admin": adminTS} {
			t.Run("endpoint="+name, func(t *testing.T) {
				var i identity.CreateIdentityBody
				i.Traits = []byte(`{"bar":123}`)
				res := send(t, ts, "POST", "/identities", http.StatusBadRequest, &i)
				assert.Contains(t, res.Get("error.reason").String(), "I[#/traits/bar] S[#/properties/traits/properties/bar/type] expected string, but got number")
			})
		}
	})

	t.Run("case=should fail to create an entity with schema_url set", func(t *testing.T) {
		for name, ts := range map[string]*httptest.Server{"public": publicTS, "admin": adminTS} {
			t.Run("endpoint="+name, func(t *testing.T) {
				res := send(t, ts, "POST", "/identities", http.StatusBadRequest, json.RawMessage(`{"schema_url":"12345","traits":{}}`))
				assert.Contains(t, res.Get("error.message").String(), "schema_url")
			})
		}
	})

	t.Run("case=should create an identity without an ID", func(t *testing.T) {
		for name, ts := range map[string]*httptest.Server{"public": publicTS, "admin": adminTS} {
			t.Run("endpoint="+name, func(t *testing.T) {
				var i identity.CreateIdentityBody
				i.Traits = []byte(`{"bar":"baz"}`)
				res := send(t, ts, "POST", "/identities", http.StatusCreated, &i)
				assert.NotEmpty(t, res.Get("id").String(), "%s", res.Raw)
				assert.EqualValues(t, "baz", res.Get("traits.bar").String(), "%s", res.Raw)
				assert.Empty(t, res.Get("credentials").String(), "%s", res.Raw)
			})
		}
	})

	t.Run("case=should create an identity with metadata", func(t *testing.T) {
		for name, ts := range map[string]*httptest.Server{"public": publicTS, "admin": adminTS} {
			t.Run("endpoint="+name, func(t *testing.T) {
				var i identity.CreateIdentityBody
				i.Traits = []byte(`{"bar":"baz"}`)
				i.MetadataPublic = []byte(`{"public":"baz"}`)
				i.MetadataAdmin = []byte(`{"admin":"baz"}`)
				res := send(t, ts, "POST", "/identities", http.StatusCreated, &i)
				assert.EqualValues(t, "baz", res.Get("metadata_admin.admin").String(), "%s", res.Raw)
				assert.EqualValues(t, "baz", res.Get("metadata_public.public").String(), "%s", res.Raw)
			})
		}
	})

	t.Run("case=should be able to import users", func(t *testing.T) {
		ignoreDefault := []string{"id", "schema_url", "state_changed_at", "created_at", "updated_at"}
		t.Run("without any credentials", func(t *testing.T) {
			res := send(t, adminTS, "POST", "/identities", http.StatusCreated, identity.CreateIdentityBody{Traits: []byte(`{"email": "import-1@ory.sh"}`)})
			actual, err := reg.PrivilegedIdentityPool().GetIdentityConfidential(ctx, uuid.FromStringOrNil(res.Get("id").String()))
			require.NoError(t, err)

			snapshotx.SnapshotT(t, identity.WithCredentialsAndAdminMetadataInJSON(*actual), snapshotx.ExceptNestedKeys(ignoreDefault...))
		})

		t.Run("without traits", func(t *testing.T) {
			res := send(t, adminTS, "POST", "/identities", http.StatusCreated, json.RawMessage("{}"))
			actual, err := reg.PrivilegedIdentityPool().GetIdentityConfidential(ctx, uuid.FromStringOrNil(res.Get("id").String()))
			require.NoError(t, err)

			snapshotx.SnapshotT(t, identity.WithCredentialsAndAdminMetadataInJSON(*actual), snapshotx.ExceptNestedKeys(ignoreDefault...))
		})

		t.Run("with malformed traits", func(t *testing.T) {
			send(t, adminTS, "POST", "/identities", http.StatusBadRequest, json.RawMessage(`{"traits": not valid JSON}`))
		})

		t.Run("with cleartext password and oidc credentials", func(t *testing.T) {
			res := send(t, adminTS, "POST", "/identities", http.StatusCreated, identity.CreateIdentityBody{
				Traits: []byte(`{"email": "import-2@ory.sh"}`),
				Credentials: &identity.IdentityWithCredentials{
					Password: &identity.AdminIdentityImportCredentialsPassword{
						Config: identity.AdminIdentityImportCredentialsPasswordConfig{
							Password: "123456",
						},
					},
					OIDC: &identity.AdminIdentityImportCredentialsOIDC{
						Config: identity.AdminIdentityImportCredentialsOIDCConfig{
							Providers: []identity.AdminCreateIdentityImportCredentialsOidcProvider{
								{Subject: "import-2", Provider: "google"},
								{Subject: "import-2", Provider: "github"},
							},
						},
					},
				},
			})

			actual, err := reg.PrivilegedIdentityPool().GetIdentityConfidential(ctx, uuid.FromStringOrNil(res.Get("id").String()))
			require.NoError(t, err)

			snapshotx.SnapshotT(t, identity.WithCredentialsAndAdminMetadataInJSON(*actual), snapshotx.ExceptNestedKeys(append(ignoreDefault, "hashed_password")...), snapshotx.ExceptPaths("credentials.oidc.identifiers"))
			identifiers := actual.Credentials[identity.CredentialsTypeOIDC].Identifiers
			assert.Len(t, identifiers, 2)
			assert.Contains(t, identifiers, "google:import-2")
			assert.Contains(t, identifiers, "github:import-2")

			require.NoError(t, hash.Compare(ctx, []byte("123456"), []byte(gjson.GetBytes(actual.Credentials[identity.CredentialsTypePassword].Config, "hashed_password").String())))
		})

		t.Run("with hashed passwords", func(t *testing.T) {
			for i, tt := range []struct{ name, hash, pass string }{
				{
					name: "pkbdf2",
					hash: "$pbkdf2-sha256$i=1000,l=128$e8/arsEf4cvQihdNgqj0Nw$5xQQKNTyeTHx2Ld5/JDE7A",
					pass: "123456",
				}, {
					name: "bcrypt2",
					hash: "$2a$10$ZsCsoVQ3xfBG/K2z2XpBf.tm90GZmtOqtqWcB5.pYd5Eq8y7RlDyq",
					pass: "123456",
				}, {
					name: "argon2i",
					hash: "$argon2i$v=19$m=65536,t=3,p=4$STVE4CQ9qQ1dK/j224VMbA$o8b+k5wdHgBqf7ES+aWG2K7Y9diQ6ahEhbW8zcstXGo",
					pass: "123456",
				}, {
					name: "argon2id",
					hash: "$argon2id$v=19$m=16,t=2,p=1$bVI1aE1SaTV6SGQ3bzdXdw$fnjCcZYmEPOUOjYXsT92Cg",
					pass: "123456",
				}, {
					name: "scrypt",
					hash: "$scrypt$ln=16384,r=8,p=1$ZtQva9xCHzlSELH/mA7Kj5KjH2tCrkbwYzdxknkL0QQ=$pnTcXKaWVT+FwFDdk3vO1K0J7ZgOxdSU1tCJNYmn8zI=",
					pass: "123456",
				}, {
					name: "md5",
					hash: "$md5$4QrcOUm6Wau+VuBX8g+IPg==",
					pass: "123456",
				}, {
					name: "SSHA",
					hash: "{SSHA}JFZFs0oHzxbMwkSJmYVeI8MnTDy/276a",
					pass: "test123",
				}, {
					name: "SSHA256",
					hash: "{SSHA256}czO44OTV17PcF1cRxWrLZLy9xHd7CWyVYplr1rOhuMlx/7IK",
					pass: "test123",
				}, {
					name: "SSHA512",
					hash: "{SSHA512}xPUl/px+1cG55rUH4rzcwxdOIPSB2TingLpiJJumN2xyDWN4Ix1WQG3ihnvHaWUE8MYNkvMi5rf0C9NYixHsE6Yh59M=",
					pass: "test123",
				}, {
					name: "hmac",
					hash: "$hmac-sha256$YjhhZDA4YTNhNTQ3ZTM1ODI5YjgyMWI3NTM3MDMwMWRkOGM0YjA2YmRkNzc3MWY5YjU0MWE3NTkxNDA2ODcxOA==$MTIzNDU2",
					pass: "123456",
				},
			} {
				t.Run("hash="+tt.name, func(t *testing.T) {
					traits := fmt.Sprintf(`{"email": "import-hash-%d@ory.sh"}`, i)
					res := send(t, adminTS, "POST", "/identities", http.StatusCreated, identity.CreateIdentityBody{
						Traits: []byte(traits),
						Credentials: &identity.IdentityWithCredentials{Password: &identity.AdminIdentityImportCredentialsPassword{
							Config: identity.AdminIdentityImportCredentialsPasswordConfig{HashedPassword: tt.hash},
						}},
					})
					actual, err := reg.PrivilegedIdentityPool().GetIdentityConfidential(ctx, uuid.FromStringOrNil(res.Get("id").String()))
					require.NoError(t, err)

					snapshotx.SnapshotT(t, identity.WithCredentialsAndAdminMetadataInJSON(*actual), snapshotx.ExceptNestedKeys(ignoreDefault...), snapshotx.ExceptNestedKeys("hashed_password"))

					require.NoError(t, hash.Compare(ctx, []byte(tt.pass), []byte(gjson.GetBytes(actual.Credentials[identity.CredentialsTypePassword].Config, "hashed_password").String())))
				})
			}
		})

		t.Run("with not-normalized email", func(t *testing.T) {
			res := send(t, adminTS, "POST", "/identities", http.StatusCreated, identity.CreateIdentityBody{
				SchemaID: "customer",
				Traits:   []byte(`{"email": "UpperCased@ory.sh"}`),
				VerifiableAddresses: []identity.VerifiableAddress{{
					Verified: true,
					Value:    "UpperCased@ory.sh",
					Via:      identity.VerifiableAddressTypeEmail,
					Status:   identity.VerifiableAddressStatusCompleted,
				}},
				RecoveryAddresses: []identity.RecoveryAddress{{Value: "UpperCased@ory.sh"}},
			})
			actual, err := reg.PrivilegedIdentityPool().GetIdentityConfidential(ctx, uuid.FromStringOrNil(res.Get("id").String()))
			require.NoError(t, err)

			require.Len(t, actual.VerifiableAddresses, 1)
			assert.True(t, actual.VerifiableAddresses[0].Verified)
			assert.Equal(t, "uppercased@ory.sh", actual.VerifiableAddresses[0].Value)

			require.Len(t, actual.RecoveryAddresses, 1)
			assert.Equal(t, "uppercased@ory.sh", actual.RecoveryAddresses[0].Value)

			snapshotx.SnapshotT(t, identity.WithCredentialsAndAdminMetadataInJSON(*actual), snapshotx.ExceptNestedKeys(ignoreDefault...), snapshotx.ExceptNestedKeys("verified_at"))
		})
	})

	t.Run("case=unable to set ID itself", func(t *testing.T) {
		for name, ts := range map[string]*httptest.Server{"public": publicTS, "admin": adminTS} {
			t.Run("endpoint="+name, func(t *testing.T) {
				res := send(t, ts, "POST", "/identities", http.StatusBadRequest, json.RawMessage(`{"id":"12345","traits":{}}`))
				assert.Contains(t, res.Raw, "id")
			})
		}
	})

	t.Run("suite=create and batch list", func(t *testing.T) {
		var ids []uuid.UUID
		identitiesAmount := 5
		listAmount := 3
		t.Run("case= create multiple identities", func(t *testing.T) {
			for i := 0; i < identitiesAmount; i++ {
				res := send(t, adminTS, "POST", "/identities", http.StatusCreated, json.RawMessage(`{"traits": {"bar":"baz"}}`))
				assert.NotEmpty(t, res.Get("id").String(), "%s", res.Raw)

				id := x.ParseUUID(res.Get("id").String())
				ids = append(ids, id)
			}
			require.Equal(t, len(ids), identitiesAmount)
		})

		t.Run("case= list few identities", func(t *testing.T) {
			url := "/identities?ids=" + ids[0].String()
			for i := 1; i < listAmount; i++ {
				url += "&ids=" + ids[i].String()
			}
			res := get(t, adminTS, url, 200)

			identities := res.Array()
			require.Equal(t, len(identities), listAmount)
		})
	})

	t.Run("suite=create and update", func(t *testing.T) {
		var i identity.Identity
		createOidcIdentity := func(t *testing.T, identifier, accessToken, refreshToken, idToken string, encrypt bool) string {
			transform := func(token, suffix string) string {
				if !encrypt {
					return token
				}
				if token == "" {
					return ""
				}
				c, err := reg.Cipher(ctx).Encrypt(context.Background(), []byte(token+suffix))
				require.NoError(t, err)
				return c
			}

			iId := x.NewUUID()
			toJson := func(c identity.CredentialsOIDC) []byte {
				out, err := json.Marshal(&c)
				require.NoError(t, err)
				return out
			}
			require.NoError(t, reg.PrivilegedIdentityPool().CreateIdentity(context.Background(), &identity.Identity{
				ID:     iId,
				Traits: identity.Traits(fmt.Sprintf(`{"subject":"%s"}`, identifier)),
				Credentials: map[identity.CredentialsType]identity.Credentials{
					identity.CredentialsTypeOIDC: {
						Type:        identity.CredentialsTypeOIDC,
						Identifiers: []string{"bar:" + identifier},
						Config: toJson(identity.CredentialsOIDC{Providers: []identity.CredentialsOIDCProvider{
							{
								Subject:             "foo",
								Provider:            "bar",
								InitialAccessToken:  transform(accessToken, "0"),
								InitialRefreshToken: transform(refreshToken, "0"),
								InitialIDToken:      transform(idToken, "0"),
							},
							{
								Subject:             "baz",
								Provider:            "zab",
								InitialAccessToken:  transform(accessToken, "1"),
								InitialRefreshToken: transform(refreshToken, "1"),
								InitialIDToken:      transform(idToken, "1"),
							},
						}}),
					},
					identity.CredentialsTypePassword: {
						Type:        identity.CredentialsTypePassword,
						Identifiers: []string{identifier},
					},
				},
				VerifiableAddresses: []identity.VerifiableAddress{
					{
						ID:         x.NewUUID(),
						Value:      identifier,
						Verified:   false,
						CreatedAt:  time.Now(),
						IdentityID: iId,
					},
				},
			}))
			return iId.String()
		}
		t.Run("case=should create an identity with an ID which is ignored", func(t *testing.T) {
			for name, ts := range map[string]*httptest.Server{"public": publicTS, "admin": adminTS} {
				t.Run("endpoint="+name, func(t *testing.T) {
					res := send(t, ts, "POST", "/identities", http.StatusCreated, json.RawMessage(`{"traits": {"bar":"baz"}}`))
					stateChangedAt := sqlxx.NullTime(res.Get("state_changed_at").Time())

					i.Traits = []byte(res.Get("traits").Raw)
					i.ID = x.ParseUUID(res.Get("id").String())
					i.StateChangedAt = &stateChangedAt
					assert.NotEmpty(t, res.Get("id").String())

					assert.EqualValues(t, "baz", res.Get("traits.bar").String(), "%s", res.Raw)
					assert.Empty(t, res.Get("credentials").String(), "%s", res.Raw)
					assert.EqualValues(t, defaultSchemaExternalURL, res.Get("schema_url").String(), "%s", res.Raw)
					assert.EqualValues(t, config.DefaultIdentityTraitsSchemaID, res.Get("schema_id").String(), "%s", res.Raw)
					assert.EqualValues(t, identity.StateActive, res.Get("state").String(), "%s", res.Raw)
				})
			}
		})

		t.Run("case=should be able to get the identity", func(t *testing.T) {
			for name, ts := range map[string]*httptest.Server{"public": publicTS, "admin": adminTS} {
				t.Run("endpoint="+name, func(t *testing.T) {
					res := get(t, ts, "/identities/"+i.ID.String(), http.StatusOK)
					assert.EqualValues(t, i.ID.String(), res.Get("id").String(), "%s", res.Raw)
					assert.EqualValues(t, "baz", res.Get("traits.bar").String(), "%s", res.Raw)
					assert.EqualValues(t, defaultSchemaExternalURL, res.Get("schema_url").String(), "%s", res.Raw)
					assert.EqualValues(t, config.DefaultIdentityTraitsSchemaID, res.Get("schema_id").String(), "%s", res.Raw)
					assert.EqualValues(t, identity.StateActive, res.Get("state").String(), "%s", res.Raw)
					assert.Empty(t, res.Get("credentials").String(), "%s", res.Raw)
				})
			}
		})

		t.Run("case=should return an empty array on a failed lookup with identifier", func(t *testing.T) {
			res := get(t, adminTS, "/identities?credentials_identifier=find.by.non.existing.identifier@bar.com", http.StatusOK)
			assert.EqualValues(t, int64(0), res.Get("#").Int(), "%s", res.Raw)
		})

		t.Run("case=should be able to lookup the identity using identifier", func(t *testing.T) {
			ident := &identity.Identity{
				Credentials: map[identity.CredentialsType]identity.Credentials{
					identity.CredentialsTypePassword: {
						Type:        identity.CredentialsTypePassword,
						Identifiers: []string{"find.by.identifier@bar.com"},
						Config:      sqlxx.JSONRawMessage(`{"hashed_password":"$2a$08$.cOYmAd.vCpDOoiVJrO5B.hjTLKQQ6cAK40u8uB.FnZDyPvVvQ9Q."}`), // foobar
					},
					identity.CredentialsTypeOIDC: {
						Type:        identity.CredentialsTypeOIDC,
						Identifiers: []string{"ProviderID:293b5d9b-1009-4600-a3e9-bd1845de22f2"},
						Config:      sqlxx.JSONRawMessage("{\"some\" : \"secret\"}"),
					},
				},
				State:  identity.StateActive,
				Traits: identity.Traits(`{"username":"find.by.identifier@bar.com"}`),
			}
			require.NoError(t, reg.PrivilegedIdentityPool().CreateIdentity(context.Background(), ident))

			t.Run("type=password", func(t *testing.T) {
				res := get(t, adminTS, "/identities?credentials_identifier=FIND.BY.IDENTIFIER@bar.com", http.StatusOK)
				assert.EqualValues(t, ident.ID.String(), res.Get("0.id").String(), "%s", res.Raw)
				assert.EqualValues(t, "find.by.identifier@bar.com", res.Get("0.traits.username").String(), "%s", res.Raw)
				assert.EqualValues(t, defaultSchemaExternalURL, res.Get("0.schema_url").String(), "%s", res.Raw)
				assert.EqualValues(t, config.DefaultIdentityTraitsSchemaID, res.Get("0.schema_id").String(), "%s", res.Raw)
				assert.EqualValues(t, identity.StateActive, res.Get("0.state").String(), "%s", res.Raw)
				assert.EqualValues(t, "password", res.Get("0.credentials.password.type").String(), res.Raw)
				assert.EqualValues(t, "1", res.Get("0.credentials.password.identifiers.#").String(), res.Raw)
				assert.EqualValues(t, "find.by.identifier@bar.com", res.Get("0.credentials.password.identifiers.0").String(), res.Raw)
			})

			t.Run("type=oidc", func(t *testing.T) {
				res := get(t, adminTS, "/identities?credentials_identifier=ProviderID:293b5d9b-1009-4600-a3e9-bd1845de22f2", http.StatusOK)
				assert.EqualValues(t, ident.ID.String(), res.Get("0.id").String(), "%s", res.Raw)
				assert.EqualValues(t, "find.by.identifier@bar.com", res.Get("0.traits.username").String(), "%s", res.Raw)
				assert.EqualValues(t, defaultSchemaExternalURL, res.Get("0.schema_url").String(), "%s", res.Raw)
				assert.EqualValues(t, config.DefaultIdentityTraitsSchemaID, res.Get("0.schema_id").String(), "%s", res.Raw)
				assert.EqualValues(t, identity.StateActive, res.Get("0.state").String(), "%s", res.Raw)
				assert.EqualValues(t, "oidc", res.Get("0.credentials.oidc.type").String(), res.Raw)
				assert.EqualValues(t, "1", res.Get("0.credentials.oidc.identifiers.#").String(), res.Raw)
				assert.EqualValues(t, "ProviderID:293b5d9b-1009-4600-a3e9-bd1845de22f2", res.Get("0.credentials.oidc.identifiers.0").String(), res.Raw)
			})
		})

		t.Run("case=should get oidc credential", func(t *testing.T) {
			id := createOidcIdentity(t, "foo.oidc@bar.com", "access_token", "refresh_token", "id_token", true)
			for name, ts := range map[string]*httptest.Server{"public": publicTS, "admin": adminTS} {
				t.Run("endpoint="+name, func(t *testing.T) {
					res := get(t, ts, "/identities/"+id, http.StatusOK)
					assert.False(t, res.Get("credentials.oidc.config").Exists(), "credentials config should be omitted: %s", res.Raw)
					assert.False(t, res.Get("credentials.password.config").Exists(), "credentials config should be omitted: %s", res.Raw)

					res = get(t, ts, "/identities/"+id+"?include_credential=oidc", http.StatusOK)
					assert.True(t, res.Get("credentials").Exists(), "credentials should be included: %s", res.Raw)
					assert.True(t, res.Get("credentials.password").Exists(), "password meta should be included: %s", res.Raw)
					assert.False(t, res.Get("credentials.password.false").Exists(), "password credentials should not be included: %s", res.Raw)
					assert.True(t, res.Get("credentials.oidc.config").Exists(), "oidc credentials should be included: %s", res.Raw)

					assert.EqualValues(t, "foo", res.Get("credentials.oidc.config.providers.0.subject").String(), "credentials should be included: %s", res.Raw)
					assert.EqualValues(t, "bar", res.Get("credentials.oidc.config.providers.0.provider").String(), "credentials should be included: %s", res.Raw)
					assert.EqualValues(t, "access_token0", res.Get("credentials.oidc.config.providers.0.initial_access_token").String(), "credentials should be included: %s", res.Raw)
					assert.EqualValues(t, "refresh_token0", res.Get("credentials.oidc.config.providers.0.initial_refresh_token").String(), "credentials should be included: %s", res.Raw)
					assert.EqualValues(t, "id_token0", res.Get("credentials.oidc.config.providers.0.initial_id_token").String(), "credentials should be included: %s", res.Raw)
					assert.EqualValues(t, "baz", res.Get("credentials.oidc.config.providers.1.subject").String(), "credentials should be included: %s", res.Raw)
					assert.EqualValues(t, "zab", res.Get("credentials.oidc.config.providers.1.provider").String(), "credentials should be included: %s", res.Raw)
					assert.EqualValues(t, "access_token1", res.Get("credentials.oidc.config.providers.1.initial_access_token").String(), "credentials should be included: %s", res.Raw)
					assert.EqualValues(t, "refresh_token1", res.Get("credentials.oidc.config.providers.1.initial_refresh_token").String(), "credentials should be included: %s", res.Raw)
					assert.EqualValues(t, "id_token1", res.Get("credentials.oidc.config.providers.1.initial_id_token").String(), "credentials should be included: %s", res.Raw)
				})
			}
		})

		t.Run("case=should not fail on empty tokens", func(t *testing.T) {
			id := createOidcIdentity(t, "foo.oidc.empty-tokens@bar.com", "", "", "", true)
			for name, ts := range map[string]*httptest.Server{"public": publicTS, "admin": adminTS} {
				t.Run("endpoint="+name, func(t *testing.T) {
					res := get(t, ts, "/identities/"+id, http.StatusOK)
					assert.False(t, res.Get("credentials.oidc.config").Exists(), "credentials config should be omitted: %s", res.Raw)
					assert.False(t, res.Get("credentials.password.config").Exists(), "credentials config should be omitted: %s", res.Raw)

					res = get(t, ts, "/identities/"+id+"?include_credential=oidc", http.StatusOK)
					assert.True(t, res.Get("credentials").Exists(), "credentials should be included: %s", res.Raw)
					assert.True(t, res.Get("credentials.password").Exists(), "password meta should be included: %s", res.Raw)
					assert.False(t, res.Get("credentials.password.false").Exists(), "password credentials should not be included: %s", res.Raw)
					assert.True(t, res.Get("credentials.oidc.config").Exists(), "oidc credentials should be included: %s", res.Raw)

					assert.EqualValues(t, "foo", res.Get("credentials.oidc.config.providers.0.subject").String(), "credentials should be included: %s", res.Raw)
					assert.EqualValues(t, "bar", res.Get("credentials.oidc.config.providers.0.provider").String(), "credentials should be included: %s", res.Raw)
					assert.EqualValues(t, "", res.Get("credentials.oidc.config.providers.0.initial_access_token").String(), "credentials should be included: %s", res.Raw)
					assert.EqualValues(t, "", res.Get("credentials.oidc.config.providers.0.initial_refresh_token").String(), "credentials should be included: %s", res.Raw)
					assert.EqualValues(t, "", res.Get("credentials.oidc.config.providers.0.initial_id_token").String(), "credentials should be included: %s", res.Raw)
					assert.EqualValues(t, "baz", res.Get("credentials.oidc.config.providers.1.subject").String(), "credentials should be included: %s", res.Raw)
					assert.EqualValues(t, "zab", res.Get("credentials.oidc.config.providers.1.provider").String(), "credentials should be included: %s", res.Raw)
					assert.EqualValues(t, "", res.Get("credentials.oidc.config.providers.1.initial_access_token").String(), "credentials should be included: %s", res.Raw)
					assert.EqualValues(t, "", res.Get("credentials.oidc.config.providers.1.initial_refresh_token").String(), "credentials should be included: %s", res.Raw)
					assert.EqualValues(t, "", res.Get("credentials.oidc.config.providers.1.initial_id_token").String(), "credentials should be included: %s", res.Raw)
				})
			}
		})

		t.Run("case=should get identity with credentials", func(t *testing.T) {
			i := identity.NewIdentity(config.DefaultIdentityTraitsSchemaID)
			credentials := map[identity.CredentialsType]identity.Credentials{
				identity.CredentialsTypePassword: {Identifiers: []string{"zab", "bar"}, Type: identity.CredentialsTypePassword, Config: sqlxx.JSONRawMessage("{\"some\" : \"secret\"}")},
				identity.CredentialsTypeOIDC:     {Type: identity.CredentialsTypeOIDC, Identifiers: []string{"bar", "baz"}, Config: sqlxx.JSONRawMessage("{\"some\" : \"secret\"}")},
				identity.CredentialsTypeWebAuthn: {Type: identity.CredentialsTypeWebAuthn, Identifiers: []string{"foo", "bar"}, Config: sqlxx.JSONRawMessage("{\"some\" : \"secret\", \"user_handle\": \"rVIFaWRcTTuQLkXFmQWpgA==\"}")},
			}
			i.Credentials = credentials
			require.NoError(t, reg.PrivilegedIdentityPool().CreateIdentity(context.Background(), i))

			excludeKeys := snapshotx.ExceptNestedKeys("id", "created_at", "updated_at", "schema_url", "state_changed_at")
			t.Run("case=should get identity without credentials included", func(t *testing.T) {
				res := get(t, adminTS, "/identities/"+i.ID.String(), http.StatusOK)
				snapshotx.SnapshotT(t, json.RawMessage(res.Raw), excludeKeys)
			})

			t.Run("case=should get identity with password credentials included", func(t *testing.T) {
				res := get(t, adminTS, "/identities/"+i.ID.String()+"?include_credential=password", http.StatusOK)
				snapshotx.SnapshotT(t, json.RawMessage(res.Raw), excludeKeys)
			})

			t.Run("case=should get identity with password and webauthn credentials included", func(t *testing.T) {
				res := get(t, adminTS, "/identities/"+i.ID.String()+"?include_credential=password&include_credential=webauthn", http.StatusOK)
				snapshotx.SnapshotT(t, json.RawMessage(res.Raw), excludeKeys)
			})
		})

		t.Run("case=should pass if no oidc credentials are set", func(t *testing.T) {
			for name, ts := range map[string]*httptest.Server{"public": publicTS, "admin": adminTS} {
				t.Run("endpoint="+name, func(t *testing.T) {
					res := send(t, ts, "POST", "/identities", http.StatusCreated, json.RawMessage(`{"traits": {"bar":"baz"}}`))

					res = get(t, ts, "/identities/"+res.Get("id").String(), http.StatusOK)
					assert.False(t, res.Get("credentials.oidc.config").Exists(), "credentials config should be omitted: %s", res.Raw)
					assert.False(t, res.Get("credentials.password.config").Exists(), "credentials config should be omitted: %s", res.Raw)

					res = get(t, ts, "/identities/"+res.Get("id").String()+"?include_credential=oidc", http.StatusOK)
					assert.False(t, res.Get("credentials.password").Exists(), "password credentials should not be included: %s", res.Raw)
					assert.False(t, res.Get("credentials.oidc").Exists(), "oidc credentials should be included: %s", res.Raw)
				})
			}
		})

		t.Run("case=should return empty tokens if decryption fails", func(t *testing.T) {
			id := createOidcIdentity(t, "foo-failed.oidc@bar.com", "foo_token", "bar_token", "id_token", false)
			for name, ts := range map[string]*httptest.Server{"public": publicTS, "admin": adminTS} {
				t.Run("endpoint="+name, func(t *testing.T) {
					res := get(t, ts, "/identities/"+i.ID.String()+"?include_credential=oidc", http.StatusOK)
					assert.NotContains(t, res.Raw, "identifier_credentials", res.Raw)

<<<<<<< HEAD
					res = get(t, ts, "/identities/"+id+"?include_credential=oidc", http.StatusOK)
					assert.Equal(t, "bar:foo-failed.oidc@bar.com", res.Get("credentials.oidc.identifiers.0").String(), "%s", res.Raw)
					assert.Equal(t, "", res.Get("credentials.oidc.config.providers.0.initial_access_token").String(), "%s", res.Raw)
					assert.Equal(t, "", res.Get("credentials.oidc.config.providers.0.initial_id_token").String(), "%s", res.Raw)
					assert.Equal(t, "", res.Get("credentials.oidc.config.providers.0.initial_refresh_token").String(), "%s", res.Raw)
=======
					t.Logf("get oidc token")
					res = get(t, ts, "/identities/"+id+"?include_credential=oidc", http.StatusOK)
					assert.NotContains(t, res.Raw, "identifier_credentials", res.Raw)
>>>>>>> 7277368b
				})
			}
		})

		t.Run("case=should return decrypted token", func(t *testing.T) {
			e, _ := reg.Cipher(ctx).Encrypt(context.Background(), []byte("foo_token"))
			id := createOidcIdentity(t, "foo-failed-2.oidc@bar.com", e, "bar_token", "id_token", false)
			for name, ts := range map[string]*httptest.Server{"public": publicTS, "admin": adminTS} {
				t.Run("endpoint="+name, func(t *testing.T) {
					t.Logf("no oidc token")
					res := get(t, ts, "/identities/"+i.ID.String()+"?include_credential=oidc", http.StatusOK)
					assert.NotContains(t, res.Raw, "identifier_credentials", res.Raw)

					t.Logf("get oidc token")
					res = get(t, ts, "/identities/"+id+"?include_credential=oidc", http.StatusOK)
<<<<<<< HEAD
					assert.Equal(t, "bar:foo-failed-2.oidc@bar.com", res.Get("credentials.oidc.identifiers.0").String(), "%s", res.Raw)
					assert.Equal(t, "foo_token", res.Get("credentials.oidc.config.providers.0.initial_access_token").String(), "%s", res.Raw)
=======
					assert.NotContains(t, res.Raw, "identifier_credentials", res.Raw)
>>>>>>> 7277368b
				})
			}
		})

		t.Run("case=should update an identity and persist the changes", func(t *testing.T) {
			i := &identity.Identity{Traits: identity.Traits(fmt.Sprintf(`{"subject":"%s"}`, x.NewUUID().String()))}
			require.NoError(t, reg.PrivilegedIdentityPool().CreateIdentity(context.Background(), i))

			for name, ts := range map[string]*httptest.Server{"public": publicTS, "admin": adminTS} {
				t.Run("endpoint="+name, func(t *testing.T) {
					ur := identity.UpdateIdentityBody{
						Traits:         []byte(`{"bar":"baz","foo":"baz"}`),
						SchemaID:       i.SchemaID,
						State:          identity.StateInactive,
						MetadataPublic: []byte(`{"public":"metadata"}`),
						MetadataAdmin:  []byte(`{"admin":"metadata"}`),
					}

					res := send(t, ts, "PUT", "/identities/"+i.ID.String(), http.StatusOK, &ur)
					assert.EqualValues(t, "baz", res.Get("traits.bar").String(), "%s", res.Raw)
					assert.EqualValues(t, "baz", res.Get("traits.foo").String(), "%s", res.Raw)
					assert.EqualValues(t, "metadata", res.Get("metadata_admin.admin").String(), "%s", res.Raw)
					assert.EqualValues(t, "metadata", res.Get("metadata_public.public").String(), "%s", res.Raw)
					assert.EqualValues(t, identity.StateInactive, res.Get("state").String(), "%s", res.Raw)
					assert.NotEqualValues(t, i.StateChangedAt, sqlxx.NullTime(res.Get("state_changed_at").Time()), "%s", res.Raw)

					res = get(t, ts, "/identities/"+i.ID.String(), http.StatusOK)
					assert.EqualValues(t, i.ID.String(), res.Get("id").String(), "%s", res.Raw)
					assert.EqualValues(t, "baz", res.Get("traits.bar").String(), "%s", res.Raw)
					assert.EqualValues(t, "metadata", res.Get("metadata_admin.admin").String(), "%s", res.Raw)
					assert.EqualValues(t, "metadata", res.Get("metadata_public.public").String(), "%s", res.Raw)
					assert.EqualValues(t, identity.StateInactive, res.Get("state").String(), "%s", res.Raw)
					assert.NotEqualValues(t, i.StateChangedAt, sqlxx.NullTime(res.Get("state_changed_at").Time()), "%s", res.Raw)
				})
			}
		})
		t.Run("case=should update an identity with credentials", func(t *testing.T) {
			i := &identity.Identity{Traits: identity.Traits(fmt.Sprintf(`{"subject":"%s"}`, x.NewUUID().String()))}
			require.NoError(t, reg.PrivilegedIdentityPool().CreateIdentity(context.Background(), i))

			for name, ts := range map[string]*httptest.Server{"public": publicTS, "admin": adminTS} {
				t.Run("endpoint="+name, func(t *testing.T) {
					credentials := identity.IdentityWithCredentials{
						Password: &identity.AdminIdentityImportCredentialsPassword{
							Config: identity.AdminIdentityImportCredentialsPasswordConfig{
								Password: "pswd1234",
							},
						},
					}
					ur := identity.UpdateIdentityBody{
						Traits:         []byte(`{"bar":"baz","foo":"baz"}`),
						SchemaID:       i.SchemaID,
						State:          identity.StateInactive,
						MetadataPublic: []byte(`{"public":"metadata"}`),
						MetadataAdmin:  []byte(`{"admin":"metadata"}`),
						Credentials:    &credentials,
					}

					res := send(t, ts, "PUT", "/identities/"+i.ID.String(), http.StatusOK, &ur)
					assert.EqualValues(t, "baz", res.Get("traits.bar").String(), "%s", res.Raw)
					assert.EqualValues(t, "baz", res.Get("traits.foo").String(), "%s", res.Raw)
					assert.EqualValues(t, "metadata", res.Get("metadata_admin.admin").String(), "%s", res.Raw)
					assert.EqualValues(t, "metadata", res.Get("metadata_public.public").String(), "%s", res.Raw)
					assert.EqualValues(t, identity.StateInactive, res.Get("state").String(), "%s", res.Raw)
					assert.NotEqualValues(t, i.StateChangedAt, sqlxx.NullTime(res.Get("state_changed_at").Time()), "%s", res.Raw)

					res = get(t, ts, "/identities/"+i.ID.String(), http.StatusOK)
					assert.EqualValues(t, i.ID.String(), res.Get("id").String(), "%s", res.Raw)
					assert.EqualValues(t, "baz", res.Get("traits.bar").String(), "%s", res.Raw)
					assert.EqualValues(t, "metadata", res.Get("metadata_admin.admin").String(), "%s", res.Raw)
					assert.EqualValues(t, "metadata", res.Get("metadata_public.public").String(), "%s", res.Raw)
					assert.EqualValues(t, identity.StateInactive, res.Get("state").String(), "%s", res.Raw)
					assert.NotEqualValues(t, i.StateChangedAt, sqlxx.NullTime(res.Get("state_changed_at").Time()), "%s", res.Raw)
					actual, err := reg.PrivilegedIdentityPool().GetIdentityConfidential(context.Background(), i.ID)
					require.NoError(t, err)
					require.NoError(t, hash.Compare(ctx, []byte("pswd1234"), []byte(gjson.GetBytes(actual.Credentials[identity.CredentialsTypePassword].Config, "hashed_password").String())))
				})
			}
		})

		t.Run("case=should delete a user and no longer be able to retrieve it", func(t *testing.T) {
			for name, ts := range map[string]*httptest.Server{"public": publicTS, "admin": adminTS} {
				t.Run("endpoint="+name, func(t *testing.T) {
					res := send(t, ts, "POST", "/identities", http.StatusCreated, json.RawMessage(`{"traits": {"bar":"baz"}}`))
					remove(t, ts, "/identities/"+res.Get("id").String(), http.StatusNoContent)
					_ = get(t, ts, "/identities/"+res.Get("id").String(), http.StatusNotFound)
				})
			}
		})
	})

	t.Run("suite=PATCH identities", func(t *testing.T) {
		t.Run("case=fails on > 100 identities", func(t *testing.T) {
			tooMany := make([]*identity.BatchIdentityPatch, identity.BatchPatchIdentitiesLimit+1)
			for i := range tooMany {
				tooMany[i] = &identity.BatchIdentityPatch{Create: validCreateIdentityBody("too-many-patches", i)}
			}
			res := send(t, adminTS, "PATCH", "/identities", http.StatusBadRequest,
				&identity.BatchPatchIdentitiesBody{Identities: tooMany})
			assert.Contains(t, res.Get("error.reason").String(), strconv.Itoa(identity.BatchPatchIdentitiesLimit),
				"the error reason should contain the limit")
		})
		t.Run("case=fails all on a bad identity", func(t *testing.T) {
			// Test setup: we have a list of valid identitiy patches and a list of invalid ones.
			// Each run adds one invalid patch to the list and sends it to the server.
			// --> we expect the server to fail all patches in the list.
			// Finally, we send just the valid patches
			// --> we expect the server to succeed all patches in the list.
			validPatches := []*identity.BatchIdentityPatch{
				{Create: validCreateIdentityBody("valid-patch", 0)},
				{Create: validCreateIdentityBody("valid-patch", 1)},
				{Create: validCreateIdentityBody("valid-patch", 2)},
				{Create: validCreateIdentityBody("valid-patch", 3)},
				{Create: validCreateIdentityBody("valid-patch", 4)},
			}

			for _, tt := range []struct {
				name         string
				body         *identity.CreateIdentityBody
				expectStatus int
			}{
				{
					name:         "missing all fields",
					body:         &identity.CreateIdentityBody{},
					expectStatus: http.StatusBadRequest,
				},
				{
					name:         "duplicate identity",
					body:         validCreateIdentityBody("valid-patch", 0),
					expectStatus: http.StatusConflict,
				},
				{
					name: "invalid traits",
					body: &identity.CreateIdentityBody{
						Traits: json.RawMessage(`"invalid traits"`),
					},
					expectStatus: http.StatusBadRequest,
				},
			} {
				t.Run("invalid because "+tt.name, func(t *testing.T) {
					patches := append([]*identity.BatchIdentityPatch{}, validPatches...)
					patches = append(patches, &identity.BatchIdentityPatch{Create: tt.body})

					req := &identity.BatchPatchIdentitiesBody{Identities: patches}
					send(t, adminTS, "PATCH", "/identities", tt.expectStatus, req)
				})
			}

			t.Run("valid patches succeed", func(t *testing.T) {
				req := &identity.BatchPatchIdentitiesBody{Identities: validPatches}
				send(t, adminTS, "PATCH", "/identities", http.StatusOK, req)
			})
		})

		t.Run("case=ignores create nil bodies", func(t *testing.T) {
			patches := []*identity.BatchIdentityPatch{
				{Create: nil},
				{Create: validCreateIdentityBody("nil-batch-import", 0)},
				{Create: nil},
				{Create: validCreateIdentityBody("nil-batch-import", 1)},
				{Create: nil},
				{Create: validCreateIdentityBody("nil-batch-import", 2)},
				{Create: nil},
				{Create: validCreateIdentityBody("nil-batch-import", 3)},
				{Create: nil},
			}
			req := &identity.BatchPatchIdentitiesBody{Identities: patches}
			res := send(t, adminTS, "PATCH", "/identities", http.StatusOK, req)
			assert.Len(t, res.Get("identities").Array(), len(patches))
			assert.Equal(t, "null", res.Get("identities.0").Raw)
			assert.Equal(t, "null", res.Get("identities.2").Raw)
			assert.Equal(t, "null", res.Get("identities.4").Raw)
			assert.Equal(t, "null", res.Get("identities.6").Raw)
			assert.Equal(t, "null", res.Get("identities.8").Raw)
		})

		t.Run("case=success", func(t *testing.T) {
			patches := []*identity.BatchIdentityPatch{
				{Create: validCreateIdentityBody("Batch-Import", 0)},
				{Create: validCreateIdentityBody("batch-import", 1)},
				{Create: validCreateIdentityBody("batch-import", 2)},
				{Create: validCreateIdentityBody("batch-import", 3)},
			}
			req := &identity.BatchPatchIdentitiesBody{Identities: patches}
			res := send(t, adminTS, "PATCH", "/identities", http.StatusOK, req)

			assert.Len(t, res.Get("identities").Array(), len(patches))

			for i, patch := range patches {
				t.Run(fmt.Sprintf("assert=identity %d", i), func(t *testing.T) {
					identityID := res.Get(fmt.Sprintf("identities.%d.identity", i)).String()
					require.NotEmpty(t, identityID)

					res := get(t, adminTS, "/identities/"+identityID, http.StatusOK)
					snapshotx.SnapshotT(t, res.Value(), snapshotx.ExceptNestedKeys(
						// All these keys change randomly, so we need to test them individually below
						"id", "schema_url",
						"created_at", "updated_at", "state_changed_at",
						"verifiable_addresses", "recovery_addresses", "identifiers"))

					emails := gjson.Parse(strings.ToLower(gjson.GetBytes(patch.Create.Traits, "emails").Raw))
					assert.Equal(t, identityID, res.Get("id").String())
					assert.EqualValues(t, patch.Create.Traits, res.Get("traits").Raw)
					assertJSONArrayElementsMatch(t, emails, res.Get("credentials.password.identifiers"))
					assertJSONArrayElementsMatch(t, emails, res.Get("recovery_addresses.#.value"))
					assertJSONArrayElementsMatch(t, emails, res.Get("verifiable_addresses.#.value"))

					// Test that the verified addresses are imported correctly
					assert.Len(t, res.Get("verifiable_addresses.#(verified=true)#").Array(), 2)
					assert.Len(t, res.Get("verifiable_addresses.#(verified=false)#").Array(), 2)
					assert.Len(t, res.Get("verifiable_addresses.#(status=pending)#").Array(), 2)
					assert.Len(t, res.Get("verifiable_addresses.#(status=sent)#").Array(), 1)
					assert.Len(t, res.Get("verifiable_addresses.#(status=completed)#").Array(), 1)
				})
			}
		})
	})

	t.Run("case=PATCH update of state should update state changed at timestamp", func(t *testing.T) {
		uuid := x.NewUUID().String()
		email := "UPPER" + uuid + "@ory.sh"
		i := &identity.Identity{Traits: identity.Traits(fmt.Sprintf(`{"subject": %q, "email": %q}`, uuid, email))}
		require.NoError(t, reg.PrivilegedIdentityPool().CreateIdentity(context.Background(), i))

		for name, ts := range map[string]*httptest.Server{"public": publicTS, "admin": adminTS} {
			t.Run("endpoint="+name, func(t *testing.T) {
				patch := []patch{
					{"op": "replace", "path": "/state", "value": identity.StateInactive},
				}

				res := send(t, ts, "PATCH", "/identities/"+i.ID.String(), http.StatusOK, &patch)
				assert.EqualValues(t, uuid, res.Get("traits.subject").String(), "%s", res.Raw)
				assert.EqualValues(t, email, res.Get("traits.email").String(), "%s", res.Raw)
				assert.False(t, res.Get("metadata_admin.admin").Exists(), "%s", res.Raw)
				assert.False(t, res.Get("metadata_public.public").Exists(), "%s", res.Raw)
				assert.EqualValues(t, identity.StateInactive, res.Get("state").String(), "%s", res.Raw)
				assert.NotEqualValues(t, i.StateChangedAt, sqlxx.NullTime(res.Get("state_changed_at").Time()), "%s", res.Raw)

				res = get(t, ts, "/identities/"+i.ID.String(), http.StatusOK)
				assert.EqualValues(t, i.ID.String(), res.Get("id").String(), "%s", res.Raw)
				assert.EqualValues(t, uuid, res.Get("traits.subject").String(), "%s", res.Raw)
				assert.EqualValues(t, email, res.Get("traits.email").String(), "%s", res.Raw)
				assert.False(t, res.Get("metadata_admin.admin").Exists(), "%s", res.Raw)
				assert.False(t, res.Get("metadata_public.public").Exists(), "%s", res.Raw)
				assert.EqualValues(t, identity.StateInactive, res.Get("state").String(), "%s", res.Raw)
				assert.NotEqualValues(t, i.StateChangedAt, sqlxx.NullTime(res.Get("state_changed_at").Time()), "%s", res.Raw)
			})
		}
	})

	t.Run("case=PATCH update with uppercase emails should work", func(t *testing.T) {
		// Regression test for https://github.com/ory/kratos/issues/3187

		for name, ts := range map[string]*httptest.Server{"public": publicTS, "admin": adminTS} {
			t.Run("endpoint="+name, func(t *testing.T) {
				email := "UPPER" + x.NewUUID().String() + "@ory.sh"
				lowercaseEmail := strings.ToLower(email)
				var cr identity.CreateIdentityBody
				cr.SchemaID = "employee"
				cr.Traits = []byte(`{"email":"` + email + `"}`)
				res := send(t, ts, "POST", "/identities", http.StatusCreated, &cr)
				assert.EqualValues(t, lowercaseEmail, res.Get("recovery_addresses.0.value").String(), "%s", res.Raw)
				assert.EqualValues(t, lowercaseEmail, res.Get("verifiable_addresses.0.value").String(), "%s", res.Raw)
				identityID := res.Get("id").String()

				patch := []patch{
					{
						"op":    "replace",
						"path":  "/verifiable_addresses/0/verified",
						"value": true,
					},
				}

				res = send(t, ts, "PATCH", "/identities/"+identityID, http.StatusOK, &patch)
				assert.EqualValues(t, email, res.Get("traits.email").String(), "%s", res.Raw)
				assert.False(t, res.Get("metadata_admin.admin").Exists(), "%s", res.Raw)
				assert.False(t, res.Get("metadata_public.public").Exists(), "%s", res.Raw)
				assert.EqualValues(t, identity.StateActive, res.Get("state").String(), "%s", res.Raw)

				res = get(t, ts, "/identities/"+identityID, http.StatusOK)
				assert.EqualValues(t, identityID, res.Get("id").String(), "%s", res.Raw)
				assert.EqualValues(t, email, res.Get("traits.email").String(), "%s", res.Raw)
				assert.False(t, res.Get("metadata_admin.admin").Exists(), "%s", res.Raw)
				assert.False(t, res.Get("metadata_public.public").Exists(), "%s", res.Raw)
				assert.EqualValues(t, identity.StateActive, res.Get("state").String(), "%s", res.Raw)
			})
		}
	})

	t.Run("case=PATCH update should not persist if schema id is invalid", func(t *testing.T) {
		uuid := x.NewUUID().String()
		i := &identity.Identity{Traits: identity.Traits(fmt.Sprintf(`{"subject":"%s"}`, uuid))}
		require.NoError(t, reg.PrivilegedIdentityPool().CreateIdentity(context.Background(), i))

		for name, ts := range map[string]*httptest.Server{"public": publicTS, "admin": adminTS} {
			t.Run("endpoint="+name, func(t *testing.T) {
				patch := []patch{
					{"op": "replace", "path": "/schema_id", "value": "invalid-id"},
				}

				res := send(t, ts, "PATCH", "/identities/"+i.ID.String(), http.StatusBadRequest, &patch)
				assert.Contains(t, res.Get("error.reason").String(), "invalid-id", "%s", res.Raw)

				res = get(t, ts, "/identities/"+i.ID.String(), http.StatusOK)
				// Assert that the schema ID is unchanged
				assert.EqualValues(t, i.SchemaID, res.Get("schema_id").String(), "%s", res.Raw)
				assert.EqualValues(t, uuid, res.Get("traits.subject").String(), "%s", res.Raw)
				assert.False(t, res.Get("metadata_admin.admin").Exists(), "%s", res.Raw)
				assert.False(t, res.Get("metadata_public.public").Exists(), "%s", res.Raw)
			})
		}
	})

	t.Run("case=PATCH update should not persist if invalid state is supplied", func(t *testing.T) {
		uuid := x.NewUUID().String()
		i := &identity.Identity{Traits: identity.Traits(fmt.Sprintf(`{"subject":"%s"}`, uuid))}
		require.NoError(t, reg.PrivilegedIdentityPool().CreateIdentity(context.Background(), i))

		for name, ts := range map[string]*httptest.Server{"public": publicTS, "admin": adminTS} {
			t.Run("endpoint="+name, func(t *testing.T) {
				patch := []patch{
					{"op": "replace", "path": "/state", "value": "invalid-value"},
				}

				res := send(t, ts, "PATCH", "/identities/"+i.ID.String(), http.StatusBadRequest, &patch)
				assert.EqualValues(t, "The supplied state ('invalid-value') was not valid. Valid states are ('active', 'inactive').", res.Get("error.reason").String(), "%s", res.Raw)

				res = get(t, ts, "/identities/"+i.ID.String(), http.StatusOK)
				// Assert that the schema ID is unchanged
				assert.EqualValues(t, i.SchemaID, res.Get("schema_id").String(), "%s", res.Raw)
				assert.EqualValues(t, uuid, res.Get("traits.subject").String(), "%s", res.Raw)
				assert.False(t, res.Get("metadata_admin.admin").Exists(), "%s", res.Raw)
				assert.False(t, res.Get("metadata_public.public").Exists(), "%s", res.Raw)
				assert.NotEqualValues(t, i.StateChangedAt, sqlxx.NullTime(res.Get("state_changed_at").Time()), "%s", res.Raw)
			})
		}
	})

	t.Run("case=PATCH update should update nested fields", func(t *testing.T) {
		uuid := x.NewUUID().String()
		i := &identity.Identity{Traits: identity.Traits(fmt.Sprintf(`{"subject":"%s"}`, uuid))}
		require.NoError(t, reg.PrivilegedIdentityPool().CreateIdentity(context.Background(), i))

		for name, ts := range map[string]*httptest.Server{"public": publicTS, "admin": adminTS} {
			t.Run("endpoint="+name, func(t *testing.T) {
				patch := []patch{
					{"op": "replace", "path": "/traits/subject", "value": "patched-subject"},
				}

				res := send(t, ts, "PATCH", "/identities/"+i.ID.String(), http.StatusOK, &patch)
				assert.EqualValues(t, "patched-subject", res.Get("traits.subject").String(), "%s", res.Raw)

				res = get(t, ts, "/identities/"+i.ID.String(), http.StatusOK)
				// Assert that the schema ID is unchanged
				assert.EqualValues(t, i.SchemaID, res.Get("schema_id").String(), "%s", res.Raw)
				assert.EqualValues(t, "patched-subject", res.Get("traits.subject").String(), "%s", res.Raw)
			})
		}
	})

	t.Run("case=PATCH should fail if no JSON payload is sent", func(t *testing.T) {
		uuid := x.NewUUID().String()
		i := &identity.Identity{Traits: identity.Traits(fmt.Sprintf(`{"subject":"%s"}`, uuid))}
		require.NoError(t, reg.PrivilegedIdentityPool().CreateIdentity(context.Background(), i))
		for name, ts := range map[string]*httptest.Server{"public": publicTS, "admin": adminTS} {
			t.Run("endpoint="+name, func(t *testing.T) {
				res := send(t, ts, "PATCH", "/identities/"+i.ID.String(), http.StatusBadRequest, nil)
				assert.Contains(t, res.Get("error.message").String(), `unexpected end of JSON input`, res.Raw)
			})
		}
	})

	t.Run("case=PATCH should fail if credentials are updated", func(t *testing.T) {
		uuid := x.NewUUID().String()
		i := &identity.Identity{Traits: identity.Traits(fmt.Sprintf(`{"subject":"%s"}`, uuid))}
		require.NoError(t, reg.PrivilegedIdentityPool().CreateIdentity(context.Background(), i))

		for name, ts := range map[string]*httptest.Server{"public": publicTS, "admin": adminTS} {
			t.Run("endpoint="+name, func(t *testing.T) {
				patch := []patch{
					{"op": "replace", "path": "/credentials", "value": "patched-credentials"},
				}

				res := send(t, ts, "PATCH", "/identities/"+i.ID.String(), http.StatusBadRequest, &patch)

				assert.EqualValues(t, "patch includes denied path: /credentials", res.Get("error.message").String(), "%s", res.Raw)
			})
		}
	})

	t.Run("case=PATCH should not invalidate credentials ory/cloud#148", func(t *testing.T) {
		// see https://github.com/ory/cloud/issues/148

		createCredentials := func(t *testing.T) (*identity.Identity, string, string) {
			t.Helper()
			uuid := x.NewUUID().String()
			email := uuid + "@ory.sh"
			password := "ljanf123akf"
			p, err := reg.Hasher(ctx).Generate(context.Background(), []byte(password))
			require.NoError(t, err)
			i := &identity.Identity{Traits: identity.Traits(`{"email":"` + email + `"}`)}
			i.SetCredentials(identity.CredentialsTypePassword, identity.Credentials{
				Type:        identity.CredentialsTypePassword,
				Identifiers: []string{email},
				Config:      sqlxx.JSONRawMessage(`{"hashed_password":"` + string(p) + `"}`),
			})
			require.NoError(t, reg.PrivilegedIdentityPool().CreateIdentity(context.Background(), i))
			return i, email, password
		}

		for name, ts := range map[string]*httptest.Server{"public": publicTS, "admin": adminTS} {
			t.Run("endpoint="+name, func(t *testing.T) {
				i, email, password := createCredentials(t)
				values := func(v url.Values) {
					v.Set("identifier", email)
					v.Set("password", password)
				}

				// verify login works initially
				loginResponse := testhelpers.SubmitLoginForm(t, true, ts.Client(), ts, values, false, true, 200, "")
				require.NotEmpty(t, gjson.Get(loginResponse, "session_token").String(), "expected to find a session token, found none")

				patch := []patch{
					{"op": "replace", "path": "/metadata_public", "value": map[string]string{"role": "user"}},
				}

				res := send(t, ts, "PATCH", "/identities/"+i.ID.String(), http.StatusOK, &patch)
				assert.EqualValues(t, "user", res.Get("metadata_public.role").String(), "%s", res.Raw)
				assert.NotEqualValues(t, i.StateChangedAt, sqlxx.NullTime(res.Get("state_changed_at").Time()), "%s", res.Raw)

				loginResponse = testhelpers.SubmitLoginForm(t, true, ts.Client(), ts, values, false, true, 200, "")
				msgs := gjson.Get(loginResponse, "ui.messages")
				require.Empty(t, msgs.Array(), "expected to find no messages: %s", msgs.String())
			})
		}
	})

	t.Run("case=PATCH should update metadata_admin correctly", func(t *testing.T) {
		uuid := x.NewUUID().String()
		i := &identity.Identity{Traits: identity.Traits(fmt.Sprintf(`{"subject":"%s"}`, uuid))}
		require.NoError(t, reg.PrivilegedIdentityPool().CreateIdentity(context.Background(), i))

		for name, ts := range map[string]*httptest.Server{"public": publicTS, "admin": adminTS} {
			t.Run("endpoint="+name, func(t *testing.T) {
				patch := []patch{
					{"op": "add", "path": "/metadata_admin", "value": "metadata admin"},
				}

				res := send(t, ts, "PATCH", "/identities/"+i.ID.String(), http.StatusOK, &patch)

				assert.True(t, res.Get("metadata_admin").Exists(), "%s", res.Raw)
				assert.EqualValues(t, "metadata admin", res.Get("metadata_admin").String(), "%s", res.Raw)
			})
		}
	})

	t.Run("case=PATCH should update nested metadata_admin fields correctly", func(t *testing.T) {
		uuid := x.NewUUID().String()
		i := &identity.Identity{MetadataAdmin: sqlxx.NullJSONRawMessage(fmt.Sprintf(`{"id": "%s", "allowed": true}`, uuid))}
		require.NoError(t, reg.PrivilegedIdentityPool().CreateIdentity(context.Background(), i))

		for name, ts := range map[string]*httptest.Server{"public": publicTS, "admin": adminTS} {
			t.Run("endpoint="+name, func(t *testing.T) {
				patch := []patch{
					{"op": "replace", "path": "/metadata_admin/allowed", "value": "false"},
				}

				res := send(t, ts, "PATCH", "/identities/"+i.ID.String(), http.StatusOK, &patch)

				assert.True(t, res.Get("metadata_admin.allowed").Exists(), "%s", res.Raw)
				assert.EqualValues(t, false, res.Get("metadata_admin.allowed").Bool(), "%s", res.Raw)
				assert.EqualValues(t, uuid, res.Get("metadata_admin.id").String(), "%s", res.Raw)
			})
		}
	})

	t.Run("case=should return entity with credentials metadata", func(t *testing.T) {
		for name, ts := range map[string]*httptest.Server{"public": publicTS, "admin": adminTS} {
			t.Run("endpoint="+name, func(t *testing.T) {
				// create identity with credentials
				i := identity.NewIdentity("")
				i.SetCredentials(identity.CredentialsTypePassword, identity.Credentials{
					Type:   identity.CredentialsTypePassword,
					Config: sqlxx.JSONRawMessage(`{"secret":"pst"}`),
				})
				i.Traits = identity.Traits("{}")

				require.NoError(t, reg.Persister().CreateIdentity(context.Background(), i))
				res := get(t, ts, "/identities/"+i.ID.String(), http.StatusOK)
				assert.EqualValues(t, i.ID.String(), res.Get("id").String(), "%s", res.Raw)
				assert.True(t, res.Get("credentials").Exists())
				// Should contain changed date
				assert.True(t, res.Get("credentials.password.updated_at").Exists())
				// Should not contain secrets
				assert.False(t, res.Get("credentials.password.config").Exists())
			})
		}
	})

	t.Run("case=should not be able to create an identity with an invalid schema", func(t *testing.T) {
		for name, ts := range map[string]*httptest.Server{"public": publicTS, "admin": adminTS} {
			t.Run("endpoint="+name, func(t *testing.T) {
				var cr identity.CreateIdentityBody
				cr.SchemaID = "unknown"
				cr.Traits = []byte(`{"email":"` + x.NewUUID().String() + `@ory.sh"}`)
				res := send(t, ts, "POST", "/identities", http.StatusBadRequest, &cr)
				assert.Contains(t, res.Raw, "unknown")
			})
		}
	})

	t.Run("case=should not be able to create an identity with an invalid state", func(t *testing.T) {
		for name, ts := range map[string]*httptest.Server{"public": publicTS, "admin": adminTS} {
			t.Run("endpoint="+name, func(t *testing.T) {
				var cr identity.CreateIdentityBody
				cr.SchemaID = "employee"
				cr.Traits = []byte(`{"email":"` + x.NewUUID().String() + `@ory.sh"}`)
				cr.State = "invalid-state"

				res := send(t, ts, "POST", "/identities", http.StatusBadRequest, &cr)
				assert.Contains(t, res.Get("error.reason").String(), `identity state is not valid`, "%s", res.Raw)
			})
		}
	})

	t.Run("case=should create an identity with a different schema", func(t *testing.T) {
		for name, ts := range map[string]*httptest.Server{"public": publicTS, "admin": adminTS} {
			t.Run("endpoint="+name, func(t *testing.T) {
				var cr identity.CreateIdentityBody
				cr.SchemaID = "employee"
				cr.Traits = []byte(`{"email":"` + x.NewUUID().String() + `@ory.sh"}`)

				res := send(t, ts, "POST", "/identities", http.StatusCreated, &cr)
				assert.JSONEq(t, string(cr.Traits), res.Get("traits").Raw, "%s", res.Raw)
				assert.EqualValues(t, "employee", res.Get("schema_id").String(), "%s", res.Raw)
				assert.EqualValues(t, identity.StateActive, res.Get("state").String(), "%s", res.Raw)
				assert.EqualValues(t, mockServerURL.String()+"/schemas/ZW1wbG95ZWU", res.Get("schema_url").String(), "%s", res.Raw)
			})
		}
	})

	t.Run("case=should create an identity with an explicit active state", func(t *testing.T) {
		for name, ts := range map[string]*httptest.Server{"public": publicTS, "admin": adminTS} {
			t.Run("endpoint="+name, func(t *testing.T) {
				var cr identity.CreateIdentityBody
				cr.SchemaID = "employee"
				cr.Traits = []byte(`{"email":"` + x.NewUUID().String() + `@ory.sh"}`)
				cr.State = identity.StateActive

				res := send(t, ts, "POST", "/identities", http.StatusCreated, &cr)
				assert.JSONEq(t, string(cr.Traits), res.Get("traits").Raw, "%s", res.Raw)
				assert.EqualValues(t, "employee", res.Get("schema_id").String(), "%s", res.Raw)
				assert.EqualValues(t, identity.StateActive, res.Get("state").String(), "%s", res.Raw)
				assert.EqualValues(t, mockServerURL.String()+"/schemas/ZW1wbG95ZWU", res.Get("schema_url").String(), "%s", res.Raw)
			})
		}
	})

	t.Run("case=should create an identity with an explicit inactive state", func(t *testing.T) {
		for name, ts := range map[string]*httptest.Server{"public": publicTS, "admin": adminTS} {
			t.Run("endpoint="+name, func(t *testing.T) {
				var cr identity.CreateIdentityBody
				cr.SchemaID = "employee"
				cr.Traits = []byte(`{"email":"` + x.NewUUID().String() + `@ory.sh"}`)
				cr.State = identity.StateInactive

				res := send(t, ts, "POST", "/identities", http.StatusCreated, &cr)
				assert.JSONEq(t, string(cr.Traits), res.Get("traits").Raw, "%s", res.Raw)
				assert.EqualValues(t, "employee", res.Get("schema_id").String(), "%s", res.Raw)
				assert.EqualValues(t, identity.StateInactive, res.Get("state").String(), "%s", res.Raw)
				assert.EqualValues(t, mockServerURL.String()+"/schemas/ZW1wbG95ZWU", res.Get("schema_url").String(), "%s", res.Raw)
			})
		}
	})

	t.Run("case=should create and sync metadata and update privileged traits", func(t *testing.T) {
		for name, ts := range map[string]*httptest.Server{"public": publicTS, "admin": adminTS} {
			t.Run("endpoint="+name, func(t *testing.T) {
				var cr identity.CreateIdentityBody
				cr.SchemaID = "employee"
				originalEmail := x.NewUUID().String() + "@ory.sh"
				cr.Traits = []byte(`{"email":"` + originalEmail + `"}`)
				res := send(t, ts, "POST", "/identities", http.StatusCreated, &cr)
				assert.EqualValues(t, originalEmail, res.Get("recovery_addresses.0.value").String(), "%s", res.Raw)
				assert.EqualValues(t, originalEmail, res.Get("verifiable_addresses.0.value").String(), "%s", res.Raw)

				id := res.Get("id").String()
				updatedEmail := x.NewUUID().String() + "@ory.sh"
				res = send(t, ts, "PUT", "/identities/"+id, http.StatusOK, &identity.UpdateIdentityBody{
					Traits: []byte(`{"email":"` + updatedEmail + `", "department": "ory"}`),
				})

				assert.EqualValues(t, "employee", res.Get("schema_id").String(), "%s", res.Raw)
				assert.EqualValues(t, mockServerURL.String()+"/schemas/ZW1wbG95ZWU", res.Get("schema_url").String(), "%s", res.Raw)
				assert.EqualValues(t, updatedEmail, res.Get("traits.email").String(), "%s", res.Raw)
				assert.EqualValues(t, "ory", res.Get("traits.department").String(), "%s", res.Raw)
				assert.EqualValues(t, updatedEmail, res.Get("recovery_addresses.0.value").String(), "%s", res.Raw)
				assert.EqualValues(t, updatedEmail, res.Get("verifiable_addresses.0.value").String(), "%s", res.Raw)
			})
		}
	})

	t.Run("case=should update the schema id and fail because traits are invalid", func(t *testing.T) {
		for name, ts := range map[string]*httptest.Server{"public": publicTS, "admin": adminTS} {
			t.Run("endpoint="+name, func(t *testing.T) {
				var cr identity.CreateIdentityBody
				cr.SchemaID = "employee"
				cr.Traits = []byte(`{"email":"` + x.NewUUID().String() + `@ory.sh", "department": "ory"}`)
				res := send(t, ts, "POST", "/identities", http.StatusCreated, &cr)

				id := res.Get("id").String()
				res = send(t, ts, "PUT", "/identities/"+id, http.StatusBadRequest, &identity.UpdateIdentityBody{
					SchemaID: "customer",
					Traits:   cr.Traits,
				})
				assert.Contains(t, res.Get("error.reason").String(), `additionalProperties "department" not allowed`, "%s", res.Raw)
			})
		}
	})

	t.Run("case=should fail to update identity if state is invalid", func(t *testing.T) {
		for name, ts := range map[string]*httptest.Server{"public": publicTS, "admin": adminTS} {
			t.Run("endpoint="+name, func(t *testing.T) {
				var cr identity.CreateIdentityBody
				cr.SchemaID = "employee"
				cr.Traits = []byte(`{"email":"` + x.NewUUID().String() + `@ory.sh", "department": "ory"}`)
				res := send(t, ts, "POST", "/identities", http.StatusCreated, &cr)

				id := res.Get("id").String()
				res = send(t, ts, "PUT", "/identities/"+id, http.StatusBadRequest, &identity.UpdateIdentityBody{
					State:  "invalid-state",
					Traits: []byte(`{"email":"` + faker.Email() + `", "department": "ory"}`),
				})
				assert.Contains(t, res.Get("error.reason").String(), `identity state is not valid`, "%s", res.Raw)
			})
		}
	})

	t.Run("case=should update the schema id", func(t *testing.T) {
		for name, ts := range map[string]*httptest.Server{"public": publicTS, "admin": adminTS} {
			t.Run("endpoint="+name, func(t *testing.T) {
				var cr identity.CreateIdentityBody
				cr.SchemaID = "employee"
				cr.Traits = []byte(`{"email":"` + x.NewUUID().String() + `@ory.sh", "department": "ory"}`)
				res := send(t, ts, "POST", "/identities", http.StatusCreated, &cr)

				id := res.Get("id").String()
				res = send(t, ts, "PUT", "/identities/"+id, http.StatusOK, &identity.UpdateIdentityBody{
					SchemaID: "customer",
					Traits:   []byte(`{"email":"` + x.NewUUID().String() + `@ory.sh", "address": "ory street"}`),
				})
				assert.EqualValues(t, "ory street", res.Get("traits.address").String(), "%s", res.Raw)
			})
		}
	})

	t.Run("case=should be able to update multiple identities", func(t *testing.T) {
		for name, ts := range map[string]*httptest.Server{"public": publicTS, "admin": adminTS} {
			t.Run("endpoint="+name, func(t *testing.T) {
				for i := 0; i <= 5; i++ {
					var cr identity.CreateIdentityBody
					cr.SchemaID = "employee"
					cr.Traits = []byte(`{"department": "ory"}`)
					res := send(t, ts, "POST", "/identities", http.StatusCreated, &cr)

					id := res.Get("id").String()
					_ = send(t, ts, "PUT", "/identities/"+id, http.StatusOK, &identity.UpdateIdentityBody{
						SchemaID: "employee",
						Traits:   []byte(`{"email":"` + x.NewUUID().String() + `@ory.sh"}`),
					})

					_ = send(t, ts, "PUT", "/identities/"+id, http.StatusOK, &identity.UpdateIdentityBody{
						SchemaID: "employee",
						Traits:   []byte(`{}`),
					})
				}
			})
		}
	})

	t.Run("case=should fail to update identity if input json is empty or json file does not exist", func(t *testing.T) {
		for name, ts := range map[string]*httptest.Server{"public": publicTS, "admin": adminTS} {
			t.Run("endpoint="+name, func(t *testing.T) {
				var cr identity.CreateIdentityBody
				cr.SchemaID = "employee"
				cr.Traits = []byte(`{"email":"` + x.NewUUID().String() + `@ory.sh", "department": "ory"}`)
				res := send(t, ts, "POST", "/identities", http.StatusCreated, &cr)

				id := res.Get("id").String()
				res = send(t, ts, "PUT", "/identities/"+id, http.StatusBadRequest, nil)
				assert.Contains(t, res.Get("error.reason").String(), `Unable to decode HTTP Request Body because its HTTP `+
					`Header "Content-Length" is zero`, "%s", res.Raw)
			})
		}
	})

	t.Run("case=should list all identities", func(t *testing.T) {
		for name, ts := range map[string]*httptest.Server{"admin": adminTS} {
			t.Run("endpoint="+name, func(t *testing.T) {
				res := get(t, ts, "/identities", http.StatusOK)
				assert.False(t, res.Get("0.credentials").Exists(), "credentials config should be omitted: %s", res.Raw)
				assert.True(t, res.Get("0.metadata_public").Exists(), "metadata_public config should be included: %s", res.Raw)
				assert.True(t, res.Get("0.metadata_admin").Exists(), "metadata_admin config should be included: %s", res.Raw)
				assert.EqualValues(t, "baz", res.Get(`#(traits.bar=="baz").traits.bar`).String(), "%s", res.Raw)
			})
		}
	})

	t.Run("case=should list all identities with credentials", func(t *testing.T) {
		res := get(t, adminTS, "/identities?include_credential=totp", http.StatusOK)
		assert.True(t, res.Get("0.credentials").Exists(), "credentials config should be included: %s", res.Raw)
		assert.True(t, res.Get("0.metadata_public").Exists(), "metadata_public config should be included: %s", res.Raw)
		assert.True(t, res.Get("0.metadata_admin").Exists(), "metadata_admin config should be included: %s", res.Raw)
		assert.EqualValues(t, "baz", res.Get(`#(traits.bar=="baz").traits.bar`).String(), "%s", res.Raw)
	})

	t.Run("case=should not be able to list all identities with credentials due to wrong credentials type", func(t *testing.T) {
		for name, ts := range map[string]*httptest.Server{"admin": adminTS} {
			t.Run("endpoint="+name, func(t *testing.T) {
				res := get(t, ts, "/identities?include_credential=XYZ", http.StatusBadRequest)
				assert.Contains(t, res.Get("error.message").String(), "The request was malformed or contained invalid parameters", "%s", res.Raw)
			})
		}
	})

	t.Run("case=should list all identities with eventual consistency", func(t *testing.T) {
		for name, ts := range map[string]*httptest.Server{"public": publicTS, "admin": adminTS} {
			t.Run("endpoint="+name, func(t *testing.T) {
				res := get(t, ts, "/identities?consistency=eventual", http.StatusOK)
				assert.EqualValues(t, "baz", res.Get(`#(traits.bar=="baz").traits.bar`).String(), "%s", res.Raw)
			})
		}
	})

	t.Run("case=should not be able to update an identity that does not exist yet", func(t *testing.T) {
		for name, ts := range map[string]*httptest.Server{"public": publicTS, "admin": adminTS} {
			t.Run("endpoint="+name, func(t *testing.T) {
				res := send(t, ts, "PUT", "/identities/not-found", http.StatusNotFound, json.RawMessage(`{"traits": {"bar":"baz"}}`))
				assert.Contains(t, res.Get("error.message").String(), "Unable to locate the resource", "%s", res.Raw)
			})
		}
	})

	t.Run("case=should not be able to patch an identity that does not exist yet", func(t *testing.T) {
		for name, ts := range map[string]*httptest.Server{"public": publicTS, "admin": adminTS} {
			t.Run("endpoint="+name, func(t *testing.T) {
				res := send(t, ts, "PATCH", "/identities/not-found", http.StatusNotFound, json.RawMessage(`{"traits": {"bar":"baz"}}`))
				assert.Contains(t, res.Get("error.message").String(), "Unable to locate the resource", "%s", res.Raw)
			})
		}
	})

	t.Run("case=should return 404 for non-existing identities", func(t *testing.T) {
		for name, ts := range map[string]*httptest.Server{"public": publicTS, "admin": adminTS} {
			t.Run("endpoint="+name, func(t *testing.T) {
				remove(t, ts, "/identities/"+x.NewUUID().String(), http.StatusNotFound)
			})
		}
	})

	t.Run("case=should delete credential of a specific user and no longer be able to retrieve it", func(t *testing.T) {
		ignoreDefault := []string{"id", "schema_url", "state_changed_at", "created_at", "updated_at"}
		createIdentity := func(identities map[identity.CredentialsType]string) func(t *testing.T) *identity.Identity {
			return func(t *testing.T) *identity.Identity {
				i := identity.NewIdentity("")
				for ct, config := range identities {
					i.SetCredentials(ct, identity.Credentials{
						Type:   ct,
						Config: sqlxx.JSONRawMessage(config),
					})
				}
				i.Traits = identity.Traits("{}")
				require.NoError(t, reg.Persister().CreateIdentity(context.Background(), i))
				return i
			}
		}
		for name, ts := range map[string]*httptest.Server{"public": publicTS, "admin": adminTS} {
			t.Run("type=remove unknown identity/"+name, func(t *testing.T) {
				remove(t, ts, "/identities/"+x.NewUUID().String()+"/credentials/azerty", http.StatusNotFound)
			})
			t.Run("type=remove unknown type/"+name, func(t *testing.T) {
				i := createIdentity(map[identity.CredentialsType]string{
					identity.CredentialsTypePassword: `{"secret":"pst"}`,
				})(t)
				remove(t, ts, "/identities/"+i.ID.String()+"/credentials/azerty", http.StatusNotFound)
			})
			t.Run("type=remove password type/"+name, func(t *testing.T) {
				i := createIdentity(map[identity.CredentialsType]string{
					identity.CredentialsTypePassword: `{"secret":"pst"}`,
				})(t)
				remove(t, ts, "/identities/"+i.ID.String()+"/credentials/password", http.StatusBadRequest)
			})
			t.Run("type=remove oidc type/"+name, func(t *testing.T) {
				i := createIdentity(map[identity.CredentialsType]string{
					identity.CredentialsTypeOIDC: `{"id":"pst"}`,
				})(t)
				remove(t, ts, "/identities/"+i.ID.String()+"/credentials/oidc", http.StatusBadRequest)
			})
			t.Run("type=remove webauthn passwordless type/"+name, func(t *testing.T) {
				expected := `{"credentials":[{"id":"THTndqZP5Mjvae1BFvJMaMfEMm7O7HE1ju+7PBaYA7Y=","added_at":"2022-12-16T14:11:55Z","public_key":"pQECAyYgASFYIMJLQhJxQRzhnKPTcPCUODOmxYDYo2obrm9bhp5lvSZ3IlggXjhZvJaPUqF9PXqZqTdWYPR7R+b2n/Wi+IxKKXsS4rU=","display_name":"test","authenticator":{"aaguid":"rc4AAjW8xgpkiwsl8fBVAw==","sign_count":0,"clone_warning":false},"is_passwordless":true,"attestation_type":"none"}],"user_handle":"Ef5JiMpMRwuzauWs/9J0gQ=="}`
				i := createIdentity(map[identity.CredentialsType]string{identity.CredentialsTypeWebAuthn: expected})(t)
				remove(t, ts, "/identities/"+i.ID.String()+"/credentials/webauthn", http.StatusNoContent)
				// Check that webauthn has not been deleted
				res := get(t, ts, "/identities/"+i.ID.String(), http.StatusOK)
				assert.EqualValues(t, i.ID.String(), res.Get("id").String(), "%s", res.Raw)

				actual, err := reg.PrivilegedIdentityPool().GetIdentityConfidential(ctx, uuid.FromStringOrNil(res.Get("id").String()))
				require.NoError(t, err)
				snapshotx.SnapshotT(t, identity.WithCredentialsAndAdminMetadataInJSON(*actual), snapshotx.ExceptNestedKeys(append(ignoreDefault, "hashed_password")...), snapshotx.ExceptPaths("credentials.oidc.identifiers"))
			})
			t.Run("type=remove webauthn passwordless and multiple fido mfa type/"+name, func(t *testing.T) {
				config := identity.CredentialsWebAuthnConfig{
					Credentials: identity.CredentialsWebAuthn{
						{
							// Passwordless 1
							ID:          []byte("THTndqZP5Mjvae1BFvJMaMfEMm7O7HE1ju+7PBaYA7Y="),
							AddedAt:     time.Date(2022, 12, 16, 14, 11, 55, 0, time.UTC),
							PublicKey:   []byte("pQECAyYgASFYIMJLQhJxQRzhnKPTcPCUODOmxYDYo2obrm9bhp5lvSZ3IlggXjhZvJaPUqF9PXqZqTdWYPR7R+b2n/Wi+IxKKXsS4rU="),
							DisplayName: "test",
							Authenticator: identity.AuthenticatorWebAuthn{
								AAGUID:       []byte("rc4AAjW8xgpkiwsl8fBVAw=="),
								SignCount:    0,
								CloneWarning: false,
							},
							IsPasswordless:  true,
							AttestationType: "none",
						}, {
							// Passwordless 2
							ID:          []byte("THTndqZP5Mjvae1BFvJMaMfEMm7O7HE2ju+7PBaYA7Y="),
							AddedAt:     time.Date(2022, 12, 16, 14, 11, 55, 0, time.UTC),
							PublicKey:   []byte("pQECAyYgASFYIMJLQhJxQRzhnKPTcPCUODOmxYDYo2obrm9bhp5lvSZ3IlggXjhZvJaPUqF9PXqZqTdWYPR7R+b2n/Wi+IxKKXsS4rU="),
							DisplayName: "test",
							Authenticator: identity.AuthenticatorWebAuthn{
								AAGUID:       []byte("rc4AAjW8xgpkiwsl8fBVAw=="),
								SignCount:    0,
								CloneWarning: false,
							},
							IsPasswordless:  true,
							AttestationType: "none",
						}, {
							// MFA 1
							ID:          []byte("THTndqZP5Mjvae1BFvJMaMfEMm7O7HE3ju+7PBaYA7Y="),
							AddedAt:     time.Date(2022, 12, 16, 14, 11, 55, 0, time.UTC),
							PublicKey:   []byte("pQECAyYgASFYIMJLQhJxQRzhnKPTcPCUODOmxYDYo2obrm9bhp5lvSZ3IlggXjhZvJaPUqF9PXqZqTdWYPR7R+b2n/Wi+IxKKXsS4rU="),
							DisplayName: "test",
							Authenticator: identity.AuthenticatorWebAuthn{
								AAGUID:       []byte("rc4AAjW8xgpkiwsl8fBVAw=="),
								SignCount:    0,
								CloneWarning: false,
							},
							IsPasswordless:  false,
							AttestationType: "none",
						}, {
							// MFA 2
							ID:          []byte("THTndqZP5Mjvae1BFvJMaMfEMm7O7HE4ju+7PBaYA7Y="),
							AddedAt:     time.Date(2022, 12, 16, 14, 11, 55, 0, time.UTC),
							PublicKey:   []byte("pQECAyYgASFYIMJLQhJxQRzhnKPTcPCUODOmxYDYo2obrm9bhp5lvSZ3IlggXjhZvJaPUqF9PXqZqTdWYPR7R+b2n/Wi+IxKKXsS4rU="),
							DisplayName: "test",
							Authenticator: identity.AuthenticatorWebAuthn{
								AAGUID:       []byte("rc4AAjW8xgpkiwsl8fBVAw=="),
								SignCount:    0,
								CloneWarning: false,
							},
							IsPasswordless:  false,
							AttestationType: "none",
						},
					},
					UserHandle: []byte("Ef5JiMpMRwuzauWs/9J0gQ=="),
				}

				message, err := json.Marshal(config)
				require.NoError(t, err)

				i := createIdentity(map[identity.CredentialsType]string{identity.CredentialsTypeWebAuthn: string(message)})(t)
				remove(t, ts, "/identities/"+i.ID.String()+"/credentials/webauthn", http.StatusNoContent)
				// Check that webauthn has not been deleted
				res := get(t, ts, "/identities/"+i.ID.String(), http.StatusOK)
				assert.EqualValues(t, i.ID.String(), res.Get("id").String(), "%s", res.Raw)

				actual, err := reg.PrivilegedIdentityPool().GetIdentityConfidential(ctx, uuid.FromStringOrNil(res.Get("id").String()))
				require.NoError(t, err)
				snapshotx.SnapshotT(t, identity.WithCredentialsAndAdminMetadataInJSON(*actual), snapshotx.ExceptNestedKeys(append(ignoreDefault, "hashed_password")...), snapshotx.ExceptPaths("credentials.oidc.identifiers"))
			})
			for ct, ctConf := range map[identity.CredentialsType]string{
				identity.CredentialsTypeLookup:   `{"recovery_codes": [{"code": "aaa"}]}`,
				identity.CredentialsTypeTOTP:     `{"totp_url":"otpauth://totp/test"}`,
				identity.CredentialsTypeWebAuthn: `{"credentials":[{"id":"THTndqZP5Mjvae1BFvJMaMfEMm7O7HE1ju+7PBaYA7Y=","added_at":"2022-12-16T14:11:55Z","public_key":"pQECAyYgASFYIMJLQhJxQRzhnKPTcPCUODOmxYDYo2obrm9bhp5lvSZ3IlggXjhZvJaPUqF9PXqZqTdWYPR7R+b2n/Wi+IxKKXsS4rU=","display_name":"test","authenticator":{"aaguid":"rc4AAjW8xgpkiwsl8fBVAw==","sign_count":0,"clone_warning":false},"is_passwordless":false,"attestation_type":"none"}],"user_handle":"Ef5JiMpMRwuzauWs/9J0gQ=="}`,
			} {
				t.Run("type=remove "+string(ct)+"/"+name, func(t *testing.T) {
					for _, tc := range []struct {
						desc  string
						exist bool
						setup func(t *testing.T) *identity.Identity
					}{
						{
							desc:  "with",
							exist: true,
							setup: createIdentity(map[identity.CredentialsType]string{
								identity.CredentialsTypePassword: `{"secret":"pst"}`,
								ct:                               ctConf,
							}),
						},
						{
							desc:  "without",
							exist: false,
							setup: createIdentity(map[identity.CredentialsType]string{
								identity.CredentialsTypePassword: `{"secret":"pst"}`,
							}),
						},
						{
							desc:  "multiple",
							exist: true,
							setup: createIdentity(map[identity.CredentialsType]string{
								identity.CredentialsTypePassword: `{"secret":"pst"}`,
								identity.CredentialsTypeOIDC:     `{"id":"pst"}`,
								ct:                               ctConf,
							}),
						},
					} {
						t.Run("type=remove "+string(ct)+"/"+name+"/"+tc.desc, func(t *testing.T) {
							i := tc.setup(t)
							credName := string(ct)
							// Initial Querying
							resBefore := get(t, ts, "/identities/"+i.ID.String(), http.StatusOK)
							assert.EqualValues(t, i.ID.String(), resBefore.Get("id").String(), "%s", resBefore.Raw)
							assert.True(t, resBefore.Get("credentials").Exists())
							if tc.exist {
								assert.True(t, resBefore.Get("credentials").Get(credName).Exists())
								// Remove
								remove(t, ts, "/identities/"+i.ID.String()+"/credentials/"+credName, http.StatusNoContent)
								// Query back
								resAfter := get(t, ts, "/identities/"+i.ID.String(), http.StatusOK)
								assert.EqualValues(t, i.ID.String(), resAfter.Get("id").String(), "%s", resAfter.Raw)
								assert.True(t, resAfter.Get("credentials").Exists())
								// Check results
								expected := resBefore.Get("credentials").Map()
								delete(expected, credName)
								expectedKeys := x.Keys(expected)
								sort.Strings(expectedKeys)
								result := resAfter.Get("credentials").Map()
								resultKeys := x.Keys(result)
								sort.Strings(resultKeys)
								assert.Equal(t, resultKeys, expectedKeys)
							} else {
								assert.False(t, resBefore.Get("credentials").Get(credName).Exists())
								remove(t, ts, "/identities/"+i.ID.String()+"/credentials/"+credName, http.StatusNotFound)
							}
						})
					}
				})
			}
		}
	})

	t.Run("case=should paginate all identities", func(t *testing.T) {
		// Start new server
		conf, reg := internal.NewFastRegistryWithMocks(t)
		_, ts := testhelpers.NewKratosServerWithCSRF(t, reg)
		mockServerURL := urlx.ParseOrPanic(publicTS.URL)
		conf.MustSet(ctx, config.ViperKeyAdminBaseURL, ts.URL)
		testhelpers.SetIdentitySchemas(t, conf, map[string]string{
			"default":         "file://./stub/identity.schema.json",
			"customer":        "file://./stub/handler/customer.schema.json",
			"multiple_emails": "file://./stub/handler/multiple_emails.schema.json",
			"employee":        "file://./stub/handler/employee.schema.json",
		})
		conf.MustSet(ctx, config.ViperKeyPublicBaseURL, mockServerURL.String())

		var toCreate []*identity.Identity
		count := 500
		for i := 0; i < count; i++ {
			i := identity.NewIdentity(config.DefaultIdentityTraitsSchemaID)
			i.Traits = identity.Traits(`{"email":"` + x.NewUUID().String() + `@ory.sh"}`)
			toCreate = append(toCreate, i)
		}

		require.NoError(t, reg.PrivilegedIdentityPool().CreateIdentities(context.Background(), toCreate...))

		for _, perPage := range []int{10, 50, 100, 500} {
			perPage := perPage
			t.Run(fmt.Sprintf("perPage=%d", perPage), func(t *testing.T) {
				t.Parallel()
				body, _ := getFull(t, ts, fmt.Sprintf("/identities?per_page=%d", perPage), http.StatusOK)
				assert.Len(t, body.Array(), perPage)
			})
		}

		t.Run("iterate over next page", func(t *testing.T) {
			perPage := 10

			run := func(t *testing.T, path string, knownIDs map[string]struct{}) (next *url.URL, res *http.Response) {
				t.Logf("Requesting %s", path)
				body, res := getFull(t, ts, path, http.StatusOK)
				for _, i := range body.Array() {
					id := i.Get("id").String()
					_, seen := knownIDs[id]
					require.Falsef(t, seen, "ID %s was previously returned from the API", id)
					knownIDs[id] = struct{}{}
				}
				links := link.ParseResponse(res)
				if link, ok := links["next"]; ok {
					next, err := url.Parse(link.URI)
					require.NoError(t, err)
					return next, res
				}
				return nil, res
			}

			t.Run("using token pagination", func(t *testing.T) {
				knownIDs := make(map[string]struct{})
				var pages int
				path := fmt.Sprintf("/admin/identities?page_size=%d", perPage)
				for {
					pages++
					next, res := run(t, path, knownIDs)
					assert.NotContains(t, res.Header, "X-Total-Count", "not supported in token pagination")
					if next == nil {
						break
					}
					assert.NotContains(t, next.Query(), "page")
					assert.NotContains(t, next.Query(), "per_page")
					path = next.Path + "?" + next.Query().Encode()
				}

				assert.Len(t, knownIDs, count)
				assert.Equal(t, count/perPage, pages)
			})

			t.Run("using page pagination", func(t *testing.T) {
				knownIDs := make(map[string]struct{})
				var pages int
				path := fmt.Sprintf("/admin/identities?page=0&per_page=%d", perPage)
				for {
					pages++
					next, res := run(t, path, knownIDs)
					assert.Equal(t, strconv.Itoa(count), res.Header.Get("X-Total-Count"))
					if next == nil {
						break
					}
					path = next.Path + "?" + next.Query().Encode()
				}

				assert.Len(t, knownIDs, count)
				assert.Equal(t, count/perPage, pages)
			})
		})
	})
}

func validCreateIdentityBody(prefix string, i int) *identity.CreateIdentityBody {
	var (
		verifiableAddresses []identity.VerifiableAddress
		recoveryAddresses   []identity.RecoveryAddress
	)
	traits := struct {
		Emails   []string `json:"emails"`
		Username string   `json:"username"`
	}{}

	verificationStates := []identity.VerifiableAddressStatus{
		identity.VerifiableAddressStatusPending,
		identity.VerifiableAddressStatusSent,
		identity.VerifiableAddressStatusCompleted,
	}

	for j := 0; j < 4; j++ {
		email := fmt.Sprintf("%s-%d-%d@ory.sh", prefix, i, j)
		traits.Emails = append(traits.Emails, email)
		verifiableAddresses = append(verifiableAddresses, identity.VerifiableAddress{
			Value:    email,
			Via:      identity.VerifiableAddressTypeEmail,
			Verified: j%2 == 0,
			Status:   verificationStates[j%len(verificationStates)],
		})
		recoveryAddresses = append(recoveryAddresses, identity.RecoveryAddress{
			Value: email,
			Via:   identity.RecoveryAddressTypeEmail,
		})
	}
	traits.Username = traits.Emails[0]
	rawTraits, _ := json.Marshal(traits)

	return &identity.CreateIdentityBody{
		SchemaID: "multiple_emails",
		Traits:   rawTraits,
		Credentials: &identity.IdentityWithCredentials{
			Password: &identity.AdminIdentityImportCredentialsPassword{
				Config: identity.AdminIdentityImportCredentialsPasswordConfig{
					Password: fmt.Sprintf("password-%d", i),
				},
			},
		},
		VerifiableAddresses: verifiableAddresses,
		RecoveryAddresses:   recoveryAddresses,
		MetadataPublic:      json.RawMessage(fmt.Sprintf(`{"public-%d":"public"}`, i)),
		MetadataAdmin:       json.RawMessage(fmt.Sprintf(`{"admin-%d":"admin"}`, i)),
		State:               "active",
	}
}

func assertJSONArrayElementsMatch(t *testing.T, expected, actual gjson.Result, msgAndArgs ...any) {
	t.Helper()

	var expectedStrings, actualStrings []string
	expected.ForEach(func(_, value gjson.Result) bool {
		expectedStrings = append(expectedStrings, value.String())
		return true
	})
	actual.ForEach(func(_, value gjson.Result) bool {
		actualStrings = append(actualStrings, value.String())
		return true
	})

	assert.ElementsMatch(t, expectedStrings, actualStrings, msgAndArgs...)
}<|MERGE_RESOLUTION|>--- conflicted
+++ resolved
@@ -617,17 +617,11 @@
 					res := get(t, ts, "/identities/"+i.ID.String()+"?include_credential=oidc", http.StatusOK)
 					assert.NotContains(t, res.Raw, "identifier_credentials", res.Raw)
 
-<<<<<<< HEAD
 					res = get(t, ts, "/identities/"+id+"?include_credential=oidc", http.StatusOK)
 					assert.Equal(t, "bar:foo-failed.oidc@bar.com", res.Get("credentials.oidc.identifiers.0").String(), "%s", res.Raw)
 					assert.Equal(t, "", res.Get("credentials.oidc.config.providers.0.initial_access_token").String(), "%s", res.Raw)
 					assert.Equal(t, "", res.Get("credentials.oidc.config.providers.0.initial_id_token").String(), "%s", res.Raw)
 					assert.Equal(t, "", res.Get("credentials.oidc.config.providers.0.initial_refresh_token").String(), "%s", res.Raw)
-=======
-					t.Logf("get oidc token")
-					res = get(t, ts, "/identities/"+id+"?include_credential=oidc", http.StatusOK)
-					assert.NotContains(t, res.Raw, "identifier_credentials", res.Raw)
->>>>>>> 7277368b
 				})
 			}
 		})
@@ -643,12 +637,8 @@
 
 					t.Logf("get oidc token")
 					res = get(t, ts, "/identities/"+id+"?include_credential=oidc", http.StatusOK)
-<<<<<<< HEAD
 					assert.Equal(t, "bar:foo-failed-2.oidc@bar.com", res.Get("credentials.oidc.identifiers.0").String(), "%s", res.Raw)
 					assert.Equal(t, "foo_token", res.Get("credentials.oidc.config.providers.0.initial_access_token").String(), "%s", res.Raw)
-=======
-					assert.NotContains(t, res.Raw, "identifier_credentials", res.Raw)
->>>>>>> 7277368b
 				})
 			}
 		})
