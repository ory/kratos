// Copyright © 2023 Ory Corp
// SPDX-License-Identifier: Apache-2.0

package identity

import (
	"context"
	"encoding/json"

	"github.com/pkg/errors"

	"github.com/ory/herodot"
	"github.com/ory/kratos/hash"
	"github.com/ory/kratos/x"
)

func (h *Handler) importCredentials(ctx context.Context, i *Identity, creds *IdentityWithCredentials) error {
	if creds == nil {
		return nil
	}

	if creds.Password != nil {
		if err := h.importPasswordCredentials(ctx, i, creds.Password); err != nil {
			return err
		}
	}

	if creds.OIDC != nil {
		if err := h.importOIDCCredentials(ctx, i, creds.OIDC); err != nil {
			return err
		}
	}

	return nil
}

func (h *Handler) importPasswordCredentials(ctx context.Context, i *Identity, creds *AdminIdentityImportCredentialsPassword) (err error) {
	// In here we deliberately ignore any password policies as the point here is to import passwords, even if they
	// are not matching the policy, as the user needs to able to sign in with their old password.
	hashed := []byte(creds.Config.HashedPassword)
	if len(creds.Config.Password) > 0 {
		// Importing a clear text password
		hashed, err = h.r.Hasher(ctx).Generate(ctx, []byte(creds.Config.Password))
		if err != nil {
			return err
		}

		creds.Config.HashedPassword = string(hashed)
	}

<<<<<<< HEAD
	if !(hash.IsValidHashFormat(hashed)) {
=======
	if !(hash.IsArgon2idHash(hashed) || hash.IsArgon2iHash(hashed) || hash.IsBcryptHash(hashed) || hash.IsPbkdf2Hash(hashed) || hash.IsScryptHash(hashed) || hash.IsFirebaseScryptHash(hashed) || hash.IsMD5Hash(hashed)) {
>>>>>>> acf92618
		return errors.WithStack(herodot.ErrBadRequest.WithReasonf("The imported password does not match any known hash format. For more information see https://www.ory.sh/dr/2"))
	}

	return i.SetCredentialsWithConfig(CredentialsTypePassword, Credentials{}, CredentialsPassword{HashedPassword: string(hashed)})
}

func (h *Handler) importOIDCCredentials(_ context.Context, i *Identity, creds *AdminIdentityImportCredentialsOIDC) error {
	var target CredentialsOIDC
	c, ok := i.GetCredentials(CredentialsTypeOIDC)
	if !ok {
		var providers []CredentialsOIDCProvider
		var ids []string
		for _, p := range creds.Config.Providers {
			ids = append(ids, OIDCUniqueID(p.Provider, p.Subject))
			providers = append(providers, CredentialsOIDCProvider{
				Subject:  p.Subject,
				Provider: p.Provider,
			})
		}

		return i.SetCredentialsWithConfig(
			CredentialsTypeOIDC,
			Credentials{Identifiers: ids},
			CredentialsOIDC{Providers: providers},
		)
	}

	if err := json.Unmarshal(c.Config, &target); err != nil {
		return errors.WithStack(x.PseudoPanic.WithWrap(err))
	}

	for _, p := range creds.Config.Providers {
		c.Identifiers = append(c.Identifiers, OIDCUniqueID(p.Provider, p.Subject))
		target.Providers = append(target.Providers, CredentialsOIDCProvider{
			Subject:  p.Subject,
			Provider: p.Provider,
		})
	}
	return i.SetCredentialsWithConfig(CredentialsTypeOIDC, *c, &target)
}<|MERGE_RESOLUTION|>--- conflicted
+++ resolved
@@ -48,11 +48,7 @@
 		creds.Config.HashedPassword = string(hashed)
 	}
 
-<<<<<<< HEAD
 	if !(hash.IsValidHashFormat(hashed)) {
-=======
-	if !(hash.IsArgon2idHash(hashed) || hash.IsArgon2iHash(hashed) || hash.IsBcryptHash(hashed) || hash.IsPbkdf2Hash(hashed) || hash.IsScryptHash(hashed) || hash.IsFirebaseScryptHash(hashed) || hash.IsMD5Hash(hashed)) {
->>>>>>> acf92618
 		return errors.WithStack(herodot.ErrBadRequest.WithReasonf("The imported password does not match any known hash format. For more information see https://www.ory.sh/dr/2"))
 	}
 
