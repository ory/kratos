// Copyright © 2023 Ory Corp
// SPDX-License-Identifier: Apache-2.0

package hash

import (
	"context"
<<<<<<< HEAD
	"crypto/sha1"
	"crypto/sha256"
	"crypto/sha512"
=======
	"crypto/aes"
	"crypto/cipher"
	"crypto/md5" // #nosec G501
>>>>>>> acf92618
	"crypto/subtle"
	"encoding/base64"
	"fmt"
	"regexp"
	"strings"

	"github.com/pkg/errors"
	"golang.org/x/crypto/argon2"
	"golang.org/x/crypto/bcrypt"
	"golang.org/x/crypto/pbkdf2"
	"golang.org/x/crypto/scrypt"

	"github.com/ory/kratos/driver/config"
)

var ErrUnknownHashAlgorithm = errors.New("unknown hash algorithm")

func Compare(ctx context.Context, password []byte, hash []byte) error {
	switch {
	case IsBcryptHash(hash):
		return CompareBcrypt(ctx, password, hash)
	case IsArgon2idHash(hash):
		return CompareArgon2id(ctx, password, hash)
	case IsArgon2iHash(hash):
		return CompareArgon2i(ctx, password, hash)
	case IsPbkdf2Hash(hash):
		return ComparePbkdf2(ctx, password, hash)
	case IsScryptHash(hash):
		return CompareScrypt(ctx, password, hash)
<<<<<<< HEAD
	case IsSSHAHash(hash):
		return CompareSSHA(ctx, password, hash)
	case IsSHAHash(hash):
		return CompareSHA(ctx, password, hash)
=======
	case IsFirebaseScryptHash(hash):
		return CompareFirebaseScrypt(ctx, password, hash)
	case IsMD5Hash(hash):
		return CompareMD5(ctx, password, hash)
>>>>>>> acf92618
	default:
		return errors.WithStack(ErrUnknownHashAlgorithm)
	}
}

func CompareBcrypt(_ context.Context, password []byte, hash []byte) error {
	if err := validateBcryptPasswordLength(password); err != nil {
		return err
	}

	err := bcrypt.CompareHashAndPassword(hash, password)
	if err != nil {
		return err
	}

	return nil
}

func CompareArgon2id(_ context.Context, password []byte, hash []byte) error {
	// Extract the parameters, salt and derived key from the encoded password
	// hash.
	p, salt, hash, err := decodeArgon2idHash(string(hash))
	if err != nil {
		return err
	}

	// Derive the key from the other password using the same parameters.
	otherHash := argon2.IDKey([]byte(password), salt, p.Iterations, uint32(p.Memory), p.Parallelism, p.KeyLength)

	// Check that the contents of the hashed passwords are identical. Note
	// that we are using the subtle.ConstantTimeCompare() function for this
	// to help prevent timing attacks.
	if subtle.ConstantTimeCompare(hash, otherHash) == 1 {
		return nil
	}
	return errors.WithStack(ErrMismatchedHashAndPassword)
}

func CompareArgon2i(_ context.Context, password []byte, hash []byte) error {
	// Extract the parameters, salt and derived key from the encoded password
	// hash.
	p, salt, hash, err := decodeArgon2idHash(string(hash))
	if err != nil {
		return err
	}

	// Derive the key from the other password using the same parameters.
	otherHash := argon2.Key([]byte(password), salt, p.Iterations, uint32(p.Memory), p.Parallelism, p.KeyLength)

	// Check that the contents of the hashed passwords are identical. Note
	// that we are using the subtle.ConstantTimeCompare() function for this
	// to help prevent timing attacks.
	if subtle.ConstantTimeCompare(hash, otherHash) == 1 {
		return nil
	}
	return errors.WithStack(ErrMismatchedHashAndPassword)
}

func ComparePbkdf2(_ context.Context, password []byte, hash []byte) error {
	// Extract the parameters, salt and derived key from the encoded password
	// hash.
	p, salt, hash, err := decodePbkdf2Hash(string(hash))
	if err != nil {
		return err
	}

	// Derive the key from the other password using the same parameters.
	otherHash := pbkdf2.Key(password, salt, int(p.Iterations), int(p.KeyLength), getPseudorandomFunctionForPbkdf2(p.Algorithm))

	// Check that the contents of the hashed passwords are identical. Note
	// that we are using the subtle.ConstantTimeCompare() function for this
	// to help prevent timing attacks.
	if subtle.ConstantTimeCompare(hash, otherHash) == 1 {
		return nil
	}
	return errors.WithStack(ErrMismatchedHashAndPassword)
}

func CompareScrypt(_ context.Context, password []byte, hash []byte) error {
	// Extract the parameters, salt and derived key from the encoded password
	// hash.
	p, salt, hash, err := decodeScryptHash(string(hash))
	if err != nil {
		return err
	}

	// Derive the key from the other password using the same parameters.
	otherHash, err := scrypt.Key(password, salt, int(p.Cost), int(p.Block), int(p.Parrellization), int(p.KeyLength))
	if err != nil {
		return errors.WithStack(err)
	}

	// Check that the contents of the hashed passwords are identical. Note
	// that we are using the subtle.ConstantTimeCompare() function for this
	// to help prevent timing attacks.
	if subtle.ConstantTimeCompare(hash, otherHash) == 1 {
		return nil
	}
	return errors.WithStack(ErrMismatchedHashAndPassword)
}

<<<<<<< HEAD
func CompareSSHA(_ context.Context, password []byte, hash []byte) error {
	hasher, salt, hash, err := decodeSSHAHash(string(hash))

=======
func CompareFirebaseScrypt(_ context.Context, password []byte, hash []byte) error {
	// Extract the parameters, salt and derived key from the encoded password
	// hash.
	p, salt, saltSeparator, hash, signerKey, err := decodeFirebaseScryptHash(string(hash))
>>>>>>> acf92618
	if err != nil {
		return err
	}

<<<<<<< HEAD
	raw := append(password[:], salt[:]...)

	return compareSHAHelper(hasher, raw, hash)
}

func CompareSHA(_ context.Context, password []byte, hash []byte) error {

	hasher, pf, salt, hash, err := decodeSHAHash(string(hash))
=======
	// Derive the key from the other password using the same parameters.
	// FirebaseScript algorithm implementation from https://github.com/Aoang/firebase-scrypt
	ck, err := scrypt.Key(password, append(salt, saltSeparator...), int(p.Cost), int(p.Block), int(p.Parrellization), 32)
	if err != nil {
		return errors.WithStack(err)
	}

	var block cipher.Block
	if block, err = aes.NewCipher(ck); err != nil {
		return errors.WithStack(err)
	}

	cipherText := make([]byte, aes.BlockSize+len(signerKey))
	stream := cipher.NewCTR(block, cipherText[:aes.BlockSize])
	stream.XORKeyStream(cipherText[aes.BlockSize:], signerKey)
	otherHash := cipherText[aes.BlockSize:]

	// Check that the contents of the hashed passwords are identical. Note
	// that we are using the subtle.ConstantTimeCompare() function for this
	// to help prevent timing attacks.
	if subtle.ConstantTimeCompare(hash, otherHash) == 1 {
		return nil
	}
	return errors.WithStack(ErrMismatchedHashAndPassword)
}

func CompareMD5(_ context.Context, password []byte, hash []byte) error {
	// Extract the hash from the encoded password
	pf, salt, hash, err := decodeMD5Hash(string(hash))
>>>>>>> acf92618
	if err != nil {
		return err
	}

<<<<<<< HEAD
	r := strings.NewReplacer("{SALT}", string(salt), "{PASSWORD}", string(password))
	raw := []byte(r.Replace(string(pf)))

	return compareSHAHelper(hasher, raw, hash)
}

var (
	isBcryptHash   = regexp.MustCompile(`^\$2[abzy]?\$`)
	isArgon2idHash = regexp.MustCompile(`^\$argon2id\$`)
	isArgon2iHash  = regexp.MustCompile(`^\$argon2i\$`)
	isPbkdf2Hash   = regexp.MustCompile(`^\$pbkdf2-sha[0-9]{1,3}\$`)
	isScryptHash   = regexp.MustCompile(`^\$scrypt\$`)
	isSSHAHash     = regexp.MustCompile(`^{SSHA(256|512)?}.*`)
	isSHAHash      = regexp.MustCompile(`^\$sha(1|256|512)\$`)
=======
	arg := password
	if salt != nil {
		r := strings.NewReplacer("{SALT}", string(salt), "{PASSWORD}", string(password))
		arg = []byte(r.Replace(string(pf)))
	}
	// #nosec G401
	otherHash := md5.Sum(arg)

	// Check that the contents of the hashed passwords are identical. Note
	// that we are using the subtle.ConstantTimeCompare() function for this
	// to help prevent timing attacks.
	if subtle.ConstantTimeCompare(hash, otherHash[:]) == 1 {
		return nil
	}
	return errors.WithStack(ErrMismatchedHashAndPassword)
}

var (
	isBcryptHash         = regexp.MustCompile(`^\$2[abzy]?\$`)
	isArgon2idHash       = regexp.MustCompile(`^\$argon2id\$`)
	isArgon2iHash        = regexp.MustCompile(`^\$argon2i\$`)
	isPbkdf2Hash         = regexp.MustCompile(`^\$pbkdf2-sha[0-9]{1,3}\$`)
	isScryptHash         = regexp.MustCompile(`^\$scrypt\$`)
	isFirebaseScryptHash = regexp.MustCompile(`^\$firescrypt\$`)
	isMD5Hash            = regexp.MustCompile(`^\$md5\$`)
>>>>>>> acf92618
)

func IsBcryptHash(hash []byte) bool {
	return isBcryptHash.Match(hash)
}

func IsArgon2idHash(hash []byte) bool {
	return isArgon2idHash.Match(hash)
}

func IsArgon2iHash(hash []byte) bool {
	return isArgon2iHash.Match(hash)
}

func IsPbkdf2Hash(hash []byte) bool {
	return isPbkdf2Hash.Match(hash)
}

func IsScryptHash(hash []byte) bool {
	return isScryptHash.Match(hash)
}

<<<<<<< HEAD
func IsSSHAHash(hash []byte) bool {
	return isSSHAHash.Match(hash)
}
func IsSHAHash(hash []byte) bool {
	return isSHAHash.Match(hash)
}

func IsValidHashFormat(hash []byte) bool {
	if IsArgon2iHash(hash) || IsArgon2idHash(hash) || IsBcryptHash(hash) || IsPbkdf2Hash(hash) ||
		IsScryptHash(hash) || IsSSHAHash(hash) || IsSHAHash(hash) {
		return true
	} else {
		return false
	}
=======
func IsFirebaseScryptHash(hash []byte) bool {
	return isFirebaseScryptHash.Match(hash)
}

func IsMD5Hash(hash []byte) bool {
	return isMD5Hash.Match(hash)
>>>>>>> acf92618
}

func decodeArgon2idHash(encodedHash string) (p *config.Argon2, salt, hash []byte, err error) {
	parts := strings.Split(encodedHash, "$")
	if len(parts) != 6 {
		return nil, nil, nil, ErrInvalidHash
	}

	var version int
	_, err = fmt.Sscanf(parts[2], "v=%d", &version)
	if err != nil {
		return nil, nil, nil, err
	}
	if version != argon2.Version {
		return nil, nil, nil, ErrIncompatibleVersion
	}

	p = new(config.Argon2)
	_, err = fmt.Sscanf(parts[3], "m=%d,t=%d,p=%d", &p.Memory, &p.Iterations, &p.Parallelism)
	if err != nil {
		return nil, nil, nil, err
	}

	salt, err = base64.RawStdEncoding.Strict().DecodeString(parts[4])
	if err != nil {
		return nil, nil, nil, err
	}
	p.SaltLength = uint32(len(salt))

	hash, err = base64.RawStdEncoding.Strict().DecodeString(parts[5])
	if err != nil {
		return nil, nil, nil, err
	}
	p.KeyLength = uint32(len(hash))

	return p, salt, hash, nil
}

// decodePbkdf2Hash decodes PBKDF2 encoded password hash.
// format: $pbkdf2-<digest>$i=<iterations>,l=<length>$<salt>$<hash>
func decodePbkdf2Hash(encodedHash string) (p *Pbkdf2, salt, hash []byte, err error) {
	parts := strings.Split(encodedHash, "$")
	if len(parts) != 5 {
		return nil, nil, nil, ErrInvalidHash
	}

	p = new(Pbkdf2)
	digestParts := strings.SplitN(parts[1], "-", 2)
	if len(digestParts) != 2 {
		return nil, nil, nil, ErrInvalidHash
	}
	p.Algorithm = digestParts[1]

	_, err = fmt.Sscanf(parts[2], "i=%d,l=%d", &p.Iterations, &p.KeyLength)
	if err != nil {
		return nil, nil, nil, err
	}

	salt, err = base64.RawStdEncoding.Strict().DecodeString(parts[3])
	if err != nil {
		return nil, nil, nil, err
	}
	p.SaltLength = uint32(len(salt))

	hash, err = base64.RawStdEncoding.Strict().DecodeString(parts[4])
	if err != nil {
		return nil, nil, nil, err
	}
	p.KeyLength = uint32(len(hash))

	return p, salt, hash, nil
}

// decodeScryptHash decodes Scrypt encoded password hash.
// format: $scrypt$ln=<cost>,r=<block>,p=<parrrelization>$<salt>$<hash>
func decodeScryptHash(encodedHash string) (p *Scrypt, salt, hash []byte, err error) {
	parts := strings.Split(encodedHash, "$")
	if len(parts) != 5 {
		return nil, nil, nil, ErrInvalidHash
	}

	p = new(Scrypt)

	_, err = fmt.Sscanf(parts[2], "ln=%d,r=%d,p=%d", &p.Cost, &p.Block, &p.Parrellization)
	if err != nil {
		return nil, nil, nil, err
	}

	salt, err = base64.StdEncoding.Strict().DecodeString(parts[3])
	if err != nil {
		return nil, nil, nil, err
	}
	p.SaltLength = uint32(len(salt))

	hash, err = base64.StdEncoding.Strict().DecodeString(parts[4])
	if err != nil {
		return nil, nil, nil, err
	}
	p.KeyLength = uint32(len(hash))

	return p, salt, hash, nil
}

<<<<<<< HEAD
// decodeSHAHash decodes SHA[1|256|512] encoded password hash in custom PHC format.
// format: $sha1$pf=<salting-format>$<salt>$<hash>
func decodeSHAHash(encodedHash string) (hasher string, pf, salt, hash []byte, err error) {
	parts := strings.Split(encodedHash, "$")

	if len(parts) != 5 {
		return "", nil, nil, nil, ErrInvalidHash
	}

	hasher = parts[1]

	_, err = fmt.Sscanf(parts[2], "pf=%s", &pf)
	if err != nil {
		return "", nil, nil, nil, err
	}

	pf, err = base64.StdEncoding.Strict().DecodeString(string(pf))
	if err != nil {
		return "", nil, nil, nil, err
	}

	salt, err = base64.StdEncoding.Strict().DecodeString(parts[3])
	if err != nil {
		return "", nil, nil, nil, err
	}

	hash, err = base64.StdEncoding.Strict().DecodeString(parts[4])
	if err != nil {
		return "", nil, nil, nil, err
	}

	return hasher, pf, salt, hash, nil
}

// used for CompareSHA and CompareSSHA
func compareSHAHelper(hasher string, raw []byte, hash []byte) error {

	var sha []byte

	switch hasher {
	case "sha1":
		sum := sha1.Sum(raw)
		sha = sum[:]
	case "sha256":
		sum := sha256.Sum256(raw)
		sha = sum[:]
	case "sha512":
		sum := sha512.Sum512(raw)
		sha = sum[:]
	default:
		return errors.WithStack(ErrMismatchedHashAndPassword)
	}

	encodedHash := []byte(base64.StdEncoding.EncodeToString(hash))
	newEncodedHash := []byte(base64.StdEncoding.EncodeToString(sha))

	// Check that the contents of the hashed passwords are identical.
	// subtle.ConstantTimeCompare() is used to help prevent timing attacks.
	if subtle.ConstantTimeCompare(encodedHash, newEncodedHash) == 1 {
		return nil
	}
	return errors.WithStack(ErrMismatchedHashAndPassword)
}

// decodeSSHAHash decodes SSHA[1|256|512] encoded password hash in usual {SSHA...} format.
func decodeSSHAHash(encodedHash string) (hasher string, salt, hash []byte, err error) {
	re := regexp.MustCompile(`\{([^}]*)\}`)
	match := re.FindStringSubmatch(string(encodedHash))

	var index_of_salt_begin int
	var index_of_hash_begin int

	switch match[1] {
	case "SSHA":
		hasher = "sha1"
		index_of_hash_begin = 6
		index_of_salt_begin = 20

	case "SSHA256":
		hasher = "sha256"
		index_of_hash_begin = 9
		index_of_salt_begin = 32

	case "SSHA512":
		hasher = "sha512"
		index_of_hash_begin = 9
		index_of_salt_begin = 64

	default:
		return "", nil, nil, ErrInvalidHash
	}

	decoded, err := base64.StdEncoding.DecodeString(string(encodedHash[index_of_hash_begin:]))
	if err != nil {
		return "", nil, nil, ErrInvalidHash
	}

	if len(decoded) < index_of_salt_begin+1 {
		return "", nil, nil, ErrInvalidHash
	}

	salt = decoded[index_of_salt_begin:]
	hash = decoded[:index_of_salt_begin]

	return hasher, salt, hash, nil
=======
// decodeFirebaseScryptHash decodes Firebase Scrypt encoded password hash.
// format: $firescrypt$ln=<mem_cost>,r=<rounds>,p=<parallelization>$<salt>$<hash>$<salt_separator>$<signer_key>
func decodeFirebaseScryptHash(encodedHash string) (p *Scrypt, salt, saltSeparator, hash, signerKey []byte, err error) {
	parts := strings.Split(encodedHash, "$")
	if len(parts) != 7 {
		return nil, nil, nil, nil, nil, ErrInvalidHash
	}

	p = new(Scrypt)

	_, err = fmt.Sscanf(parts[2], "ln=%d,r=%d,p=%d", &p.Cost, &p.Block, &p.Parrellization)
	if err != nil {
		return nil, nil, nil, nil, nil, err
	}
	// convert from firebase config "mem_cost" to
	// scrypt CPU/memory cost parameter, which must be a power of two greater than 1.
	p.Cost = 1 << p.Cost

	salt, err = base64.StdEncoding.Strict().DecodeString(parts[3])
	if err != nil {
		return nil, nil, nil, nil, nil, err
	}
	p.SaltLength = uint32(len(salt))

	hash, err = base64.StdEncoding.Strict().DecodeString(parts[4])
	if err != nil {
		return nil, nil, nil, nil, nil, err
	}
	// Are all firebase script hashes of length 32?
	p.KeyLength = 32

	saltSeparator, err = base64.StdEncoding.Strict().DecodeString(parts[5])
	if err != nil {
		return nil, nil, nil, nil, nil, err
	}

	signerKey, err = base64.StdEncoding.Strict().DecodeString(parts[6])
	if err != nil {
		return nil, nil, nil, nil, nil, err
	}

	return p, salt, saltSeparator, hash, signerKey, nil
}

// decodeMD5Hash decodes MD5 encoded password hash.
// format without salt: $md5$<hash>
// format with salt $md5$pf=<salting-format>$<salt>$<hash>
func decodeMD5Hash(encodedHash string) (pf, salt, hash []byte, err error) {
	parts := strings.Split(encodedHash, "$")

	switch len(parts) {
	case 3:
		hash, err := base64.StdEncoding.Strict().DecodeString(parts[2])
		return nil, nil, hash, err
	case 5:
		_, err = fmt.Sscanf(parts[2], "pf=%s", &pf)
		if err != nil {
			return nil, nil, nil, err
		}

		pf, err := base64.StdEncoding.Strict().DecodeString(string(pf))
		if err != nil {
			return nil, nil, nil, err
		}

		salt, err = base64.StdEncoding.Strict().DecodeString(parts[3])
		if err != nil {
			return nil, nil, nil, err
		}

		hash, err = base64.StdEncoding.Strict().DecodeString(parts[4])
		if err != nil {
			return nil, nil, nil, err
		}

		return pf, salt, hash, nil
	default:
		return nil, nil, nil, ErrInvalidHash
	}
>>>>>>> acf92618
}<|MERGE_RESOLUTION|>--- conflicted
+++ resolved
@@ -5,15 +5,12 @@
 
 import (
 	"context"
-<<<<<<< HEAD
+	"crypto/aes"
+	"crypto/cipher"
+	"crypto/md5" // #nosec G501
 	"crypto/sha1"
 	"crypto/sha256"
 	"crypto/sha512"
-=======
-	"crypto/aes"
-	"crypto/cipher"
-	"crypto/md5" // #nosec G501
->>>>>>> acf92618
 	"crypto/subtle"
 	"encoding/base64"
 	"fmt"
@@ -43,17 +40,14 @@
 		return ComparePbkdf2(ctx, password, hash)
 	case IsScryptHash(hash):
 		return CompareScrypt(ctx, password, hash)
-<<<<<<< HEAD
 	case IsSSHAHash(hash):
 		return CompareSSHA(ctx, password, hash)
 	case IsSHAHash(hash):
 		return CompareSHA(ctx, password, hash)
-=======
 	case IsFirebaseScryptHash(hash):
 		return CompareFirebaseScrypt(ctx, password, hash)
 	case IsMD5Hash(hash):
 		return CompareMD5(ctx, password, hash)
->>>>>>> acf92618
 	default:
 		return errors.WithStack(ErrUnknownHashAlgorithm)
 	}
@@ -155,30 +149,39 @@
 	return errors.WithStack(ErrMismatchedHashAndPassword)
 }
 
-<<<<<<< HEAD
 func CompareSSHA(_ context.Context, password []byte, hash []byte) error {
 	hasher, salt, hash, err := decodeSSHAHash(string(hash))
 
-=======
+	if err != nil {
+		return err
+	}
+
+	raw := append(password[:], salt[:]...)
+
+	return compareSHAHelper(hasher, raw, hash)
+}
+
+func CompareSHA(_ context.Context, password []byte, hash []byte) error {
+
+	hasher, pf, salt, hash, err := decodeSHAHash(string(hash))
+	if err != nil {
+		return err
+	}
+
+	r := strings.NewReplacer("{SALT}", string(salt), "{PASSWORD}", string(password))
+	raw := []byte(r.Replace(string(pf)))
+
+	return compareSHAHelper(hasher, raw, hash)
+}
+
 func CompareFirebaseScrypt(_ context.Context, password []byte, hash []byte) error {
 	// Extract the parameters, salt and derived key from the encoded password
 	// hash.
 	p, salt, saltSeparator, hash, signerKey, err := decodeFirebaseScryptHash(string(hash))
->>>>>>> acf92618
-	if err != nil {
-		return err
-	}
-
-<<<<<<< HEAD
-	raw := append(password[:], salt[:]...)
-
-	return compareSHAHelper(hasher, raw, hash)
-}
-
-func CompareSHA(_ context.Context, password []byte, hash []byte) error {
-
-	hasher, pf, salt, hash, err := decodeSHAHash(string(hash))
-=======
+	if err != nil {
+		return err
+	}
+
 	// Derive the key from the other password using the same parameters.
 	// FirebaseScript algorithm implementation from https://github.com/Aoang/firebase-scrypt
 	ck, err := scrypt.Key(password, append(salt, saltSeparator...), int(p.Cost), int(p.Block), int(p.Parrellization), 32)
@@ -208,27 +211,10 @@
 func CompareMD5(_ context.Context, password []byte, hash []byte) error {
 	// Extract the hash from the encoded password
 	pf, salt, hash, err := decodeMD5Hash(string(hash))
->>>>>>> acf92618
-	if err != nil {
-		return err
-	}
-
-<<<<<<< HEAD
-	r := strings.NewReplacer("{SALT}", string(salt), "{PASSWORD}", string(password))
-	raw := []byte(r.Replace(string(pf)))
-
-	return compareSHAHelper(hasher, raw, hash)
-}
-
-var (
-	isBcryptHash   = regexp.MustCompile(`^\$2[abzy]?\$`)
-	isArgon2idHash = regexp.MustCompile(`^\$argon2id\$`)
-	isArgon2iHash  = regexp.MustCompile(`^\$argon2i\$`)
-	isPbkdf2Hash   = regexp.MustCompile(`^\$pbkdf2-sha[0-9]{1,3}\$`)
-	isScryptHash   = regexp.MustCompile(`^\$scrypt\$`)
-	isSSHAHash     = regexp.MustCompile(`^{SSHA(256|512)?}.*`)
-	isSHAHash      = regexp.MustCompile(`^\$sha(1|256|512)\$`)
-=======
+	if err != nil {
+		return err
+	}
+
 	arg := password
 	if salt != nil {
 		r := strings.NewReplacer("{SALT}", string(salt), "{PASSWORD}", string(password))
@@ -252,54 +238,36 @@
 	isArgon2iHash        = regexp.MustCompile(`^\$argon2i\$`)
 	isPbkdf2Hash         = regexp.MustCompile(`^\$pbkdf2-sha[0-9]{1,3}\$`)
 	isScryptHash         = regexp.MustCompile(`^\$scrypt\$`)
+	isSSHAHash           = regexp.MustCompile(`^{SSHA(256|512)?}.*`)
+	isSHAHash            = regexp.MustCompile(`^\$sha(1|256|512)\$`)
 	isFirebaseScryptHash = regexp.MustCompile(`^\$firescrypt\$`)
 	isMD5Hash            = regexp.MustCompile(`^\$md5\$`)
->>>>>>> acf92618
 )
 
-func IsBcryptHash(hash []byte) bool {
-	return isBcryptHash.Match(hash)
-}
-
-func IsArgon2idHash(hash []byte) bool {
-	return isArgon2idHash.Match(hash)
-}
-
-func IsArgon2iHash(hash []byte) bool {
-	return isArgon2iHash.Match(hash)
-}
-
-func IsPbkdf2Hash(hash []byte) bool {
-	return isPbkdf2Hash.Match(hash)
-}
-
-func IsScryptHash(hash []byte) bool {
-	return isScryptHash.Match(hash)
-}
-
-<<<<<<< HEAD
-func IsSSHAHash(hash []byte) bool {
-	return isSSHAHash.Match(hash)
-}
-func IsSHAHash(hash []byte) bool {
-	return isSHAHash.Match(hash)
-}
+func IsBcryptHash(hash []byte) bool         { return isBcryptHash.Match(hash) }
+func IsArgon2idHash(hash []byte) bool       { return isArgon2idHash.Match(hash) }
+func IsArgon2iHash(hash []byte) bool        { return isArgon2iHash.Match(hash) }
+func IsPbkdf2Hash(hash []byte) bool         { return isPbkdf2Hash.Match(hash) }
+func IsScryptHash(hash []byte) bool         { return isScryptHash.Match(hash) }
+func IsSSHAHash(hash []byte) bool           { return isSSHAHash.Match(hash) }
+func IsSHAHash(hash []byte) bool            { return isSHAHash.Match(hash) }
+func IsFirebaseScryptHash(hash []byte) bool { return isFirebaseScryptHash.Match(hash) }
+func IsMD5Hash(hash []byte) bool            { return isMD5Hash.Match(hash) }
 
 func IsValidHashFormat(hash []byte) bool {
-	if IsArgon2iHash(hash) || IsArgon2idHash(hash) || IsBcryptHash(hash) || IsPbkdf2Hash(hash) ||
-		IsScryptHash(hash) || IsSSHAHash(hash) || IsSHAHash(hash) {
+	if IsBcryptHash(hash) ||
+		IsArgon2idHash(hash) ||
+		IsArgon2iHash(hash) ||
+		IsPbkdf2Hash(hash) ||
+		IsScryptHash(hash) ||
+		IsSSHAHash(hash) ||
+		IsSHAHash(hash) ||
+		IsFirebaseScryptHash(hash) ||
+		IsMD5Hash(hash) {
 		return true
 	} else {
 		return false
 	}
-=======
-func IsFirebaseScryptHash(hash []byte) bool {
-	return isFirebaseScryptHash.Match(hash)
-}
-
-func IsMD5Hash(hash []byte) bool {
-	return isMD5Hash.Match(hash)
->>>>>>> acf92618
 }
 
 func decodeArgon2idHash(encodedHash string) (p *config.Argon2, salt, hash []byte, err error) {
@@ -403,7 +371,6 @@
 	return p, salt, hash, nil
 }
 
-<<<<<<< HEAD
 // decodeSHAHash decodes SHA[1|256|512] encoded password hash in custom PHC format.
 // format: $sha1$pf=<salting-format>$<salt>$<hash>
 func decodeSHAHash(encodedHash string) (hasher string, pf, salt, hash []byte, err error) {
@@ -509,7 +476,8 @@
 	hash = decoded[:index_of_salt_begin]
 
 	return hasher, salt, hash, nil
-=======
+}
+
 // decodeFirebaseScryptHash decodes Firebase Scrypt encoded password hash.
 // format: $firescrypt$ln=<mem_cost>,r=<rounds>,p=<parallelization>$<salt>$<hash>$<salt_separator>$<signer_key>
 func decodeFirebaseScryptHash(encodedHash string) (p *Scrypt, salt, saltSeparator, hash, signerKey []byte, err error) {
@@ -589,5 +557,4 @@
 	default:
 		return nil, nil, nil, ErrInvalidHash
 	}
->>>>>>> acf92618
 }