--- conflicted
+++ resolved
@@ -40,14 +40,10 @@
 }
 
 func (h *Argon2) Generate(ctx context.Context, password []byte) ([]byte, error) {
-<<<<<<< HEAD
-	p, err := h.c.Configuration(ctx).HasherArgon2()
+	p, err := h.c.Config(ctx).HasherArgon2()
 	if err != nil {
 		return nil, err
 	}
-=======
-	p := h.c.Config(ctx).HasherArgon2()
->>>>>>> 8660d6d9
 
 	salt := make([]byte, p.SaltLength)
 	if _, err := rand.Read(salt); err != nil {
