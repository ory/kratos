// Copyright © 2023 Ory Corp
// SPDX-License-Identifier: Apache-2.0

package main

import (
	"bytes"
	"encoding/json"
	"fmt"
	"go/ast"
	"go/importer"
	"go/parser"
	"go/token"
	"go/types"
	"os"
	"path/filepath"
	"regexp"
	"sort"
	"strings"
	"time"

	"github.com/pkg/errors"

	"github.com/ory/kratos/cmd"
	"github.com/ory/kratos/text"

	"github.com/ory/x/clidoc"
)

var (
	aSecondAgo = time.Date(2020, 1, 1, 1, 0, 0, 0, time.UTC).Add(-time.Second)
	inAMinute  = time.Date(2020, 1, 1, 1, 0, 0, 0, time.UTC).Add(time.Minute)
)

var messages map[string]*text.Message

func init() {
	text.Until = func(t time.Time) time.Duration {
		return time.Minute
	}
	text.Since = func(time.Time) time.Duration {
		return time.Minute
	}

	messages = map[string]*text.Message{
		"NewInfoNodeLabelVerifyOTP":                  text.NewInfoNodeLabelVerifyOTP(),
		"NewInfoNodeLabelVerificationCode":           text.NewInfoNodeLabelVerificationCode(),
		"NewInfoNodeLabelRecoveryCode":               text.NewInfoNodeLabelRecoveryCode(),
		"NewInfoNodeInputPassword":                   text.NewInfoNodeInputPassword(),
		"NewInfoNodeLabelGenerated":                  text.NewInfoNodeLabelGenerated("{title}"),
		"NewInfoNodeLabelSave":                       text.NewInfoNodeLabelSave(),
		"NewInfoNodeLabelSubmit":                     text.NewInfoNodeLabelSubmit(),
		"NewInfoNodeLabelID":                         text.NewInfoNodeLabelID(),
		"NewErrorValidationSettingsFlowExpired":      text.NewErrorValidationSettingsFlowExpired(aSecondAgo),
		"NewInfoSelfServiceSettingsTOTPQRCode":       text.NewInfoSelfServiceSettingsTOTPQRCode(),
		"NewInfoSelfServiceSettingsTOTPSecret":       text.NewInfoSelfServiceSettingsTOTPSecret("{secret}"),
		"NewInfoSelfServiceSettingsTOTPSecretLabel":  text.NewInfoSelfServiceSettingsTOTPSecretLabel(),
		"NewInfoSelfServiceSettingsUpdateSuccess":    text.NewInfoSelfServiceSettingsUpdateSuccess(),
		"NewInfoSelfServiceSettingsUpdateUnlinkTOTP": text.NewInfoSelfServiceSettingsUpdateUnlinkTOTP(),
		"NewInfoSelfServiceSettingsRevealLookup":     text.NewInfoSelfServiceSettingsRevealLookup(),
		"NewInfoSelfServiceSettingsRegenerateLookup": text.NewInfoSelfServiceSettingsRegenerateLookup(),
		"NewInfoSelfServiceSettingsDisableLookup":    text.NewInfoSelfServiceSettingsDisableLookup(),
		"NewInfoSelfServiceSettingsLookupConfirm":    text.NewInfoSelfServiceSettingsLookupConfirm(),
		"NewInfoSelfServiceSettingsLookupSecretList": text.NewInfoSelfServiceSettingsLookupSecretList([]string{"{secrets_list}"}, []interface{}{
			text.NewInfoSelfServiceSettingsLookupSecret("{secret}"),
			text.NewInfoSelfServiceSettingsLookupSecretUsed(aSecondAgo),
		}),
		"NewInfoSelfServiceSettingsLookupSecret":                  text.NewInfoSelfServiceSettingsLookupSecret("{secret}"),
		"NewInfoSelfServiceSettingsLookupSecretUsed":              text.NewInfoSelfServiceSettingsLookupSecretUsed(aSecondAgo),
		"NewInfoSelfServiceSettingsLookupSecretsLabel":            text.NewInfoSelfServiceSettingsLookupSecretsLabel(),
		"NewInfoSelfServiceSettingsUpdateLinkOIDC":                text.NewInfoSelfServiceSettingsUpdateLinkOIDC("{provider}"),
		"NewInfoSelfServiceSettingsUpdateUnlinkOIDC":              text.NewInfoSelfServiceSettingsUpdateUnlinkOIDC("{provider}"),
		"NewInfoSelfServiceRegisterWebAuthnDisplayName":           text.NewInfoSelfServiceRegisterWebAuthnDisplayName(),
		"NewInfoSelfServiceRemoveWebAuthn":                        text.NewInfoSelfServiceRemoveWebAuthn("{display_name}", aSecondAgo),
		"NewInfoSelfServiceRemovePasskey":                         text.NewInfoSelfServiceRemovePasskey("{display_name}", aSecondAgo),
		"NewErrorValidationVerificationFlowExpired":               text.NewErrorValidationVerificationFlowExpired(aSecondAgo),
		"NewInfoSelfServiceVerificationSuccessful":                text.NewInfoSelfServiceVerificationSuccessful(),
		"NewVerificationEmailSent":                                text.NewVerificationEmailSent(),
		"NewVerificationEmailWithCodeSent":                        text.NewVerificationEmailWithCodeSent(),
		"NewErrorValidationVerificationTokenInvalidOrAlreadyUsed": text.NewErrorValidationVerificationTokenInvalidOrAlreadyUsed(),
		"NewErrorValidationVerificationRetrySuccess":              text.NewErrorValidationVerificationRetrySuccess(),
		"NewErrorValidationVerificationStateFailure":              text.NewErrorValidationVerificationStateFailure(),
		"NewErrorValidationVerificationCodeInvalidOrAlreadyUsed":  text.NewErrorValidationVerificationCodeInvalidOrAlreadyUsed(),
		"NewErrorSystemGeneric":                                   text.NewErrorSystemGeneric("{reason}"),
		"NewValidationErrorGeneric":                               text.NewValidationErrorGeneric("{reason}"),
		"NewValidationErrorRequired":                              text.NewValidationErrorRequired("{property}"),
		"NewErrorValidationMinLength":                             text.NewErrorValidationMinLength(5, 3),
		"NewErrorValidationMaxLength":                             text.NewErrorValidationMaxLength(5, 6),
		"NewErrorValidationInvalidFormat":                         text.NewErrorValidationInvalidFormat("{pattern}"),
		"NewErrorValidationMinimum":                               text.NewErrorValidationMinimum(5, 3),
		"NewErrorValidationExclusiveMinimum":                      text.NewErrorValidationExclusiveMinimum(5, 5),
		"NewErrorValidationMaximum":                               text.NewErrorValidationMaximum(5, 6),
		"NewErrorValidationExclusiveMaximum":                      text.NewErrorValidationExclusiveMaximum(5, 5),
		"NewErrorValidationMultipleOf":                            text.NewErrorValidationMultipleOf(7, 3),
		"NewErrorValidationMaxItems":                              text.NewErrorValidationMaxItems(3, 4),
		"NewErrorValidationMinItems":                              text.NewErrorValidationMinItems(3, 2),
		"NewErrorValidationUniqueItems":                           text.NewErrorValidationUniqueItems(0, 2),
		"NewErrorValidationWrongType":                             text.NewErrorValidationWrongType([]string{"{allowed_types_list}"}, "{actual_type}"),
		"NewErrorValidationConst":                                 text.NewErrorValidationConst("{expected}"),
		"NewErrorValidationConstGeneric":                          text.NewErrorValidationConstGeneric(),
		"NewErrorValidationPasswordPolicyViolationGeneric":        text.NewErrorValidationPasswordPolicyViolationGeneric("{reason}"),
		"NewErrorValidationPasswordIdentifierTooSimilar":          text.NewErrorValidationPasswordIdentifierTooSimilar(),
		"NewErrorValidationPasswordMinLength":                     text.NewErrorValidationPasswordMinLength(6, 5),
		"NewErrorValidationPasswordMaxLength":                     text.NewErrorValidationPasswordMaxLength(72, 80),
		"NewErrorValidationPasswordTooManyBreaches":               text.NewErrorValidationPasswordTooManyBreaches(101),
		"NewErrorValidationInvalidCredentials":                    text.NewErrorValidationInvalidCredentials(),
		"NewErrorValidationDuplicateCredentials":                  text.NewErrorValidationDuplicateCredentials(),
		"NewErrorValidationDuplicateCredentialsWithHints":         text.NewErrorValidationDuplicateCredentialsWithHints([]string{"{available_credential_types_list}"}, []string{"{available_oidc_providers_list}"}, "{credential_identifier_hint}"),
		"NewErrorValidationDuplicateCredentialsOnOIDCLink":        text.NewErrorValidationDuplicateCredentialsOnOIDCLink(),
		"NewErrorValidationTOTPVerifierWrong":                     text.NewErrorValidationTOTPVerifierWrong(),
		"NewErrorValidationLookupAlreadyUsed":                     text.NewErrorValidationLookupAlreadyUsed(),
		"NewErrorValidationLookupInvalid":                         text.NewErrorValidationLookupInvalid(),
		"NewErrorValidationIdentifierMissing":                     text.NewErrorValidationIdentifierMissing(),
		"NewErrorValidationAddressNotVerified":                    text.NewErrorValidationAddressNotVerified(),
		"NewErrorValidationNoTOTPDevice":                          text.NewErrorValidationNoTOTPDevice(),
		"NewErrorValidationNoLookup":                              text.NewErrorValidationNoLookup(),
		"NewErrorValidationNoWebAuthnDevice":                      text.NewErrorValidationNoWebAuthnDevice(),
		"NewInfoLoginReAuth":                                      text.NewInfoLoginReAuth(),
		"NewInfoLoginMFA":                                         text.NewInfoLoginMFA(),
		"NewInfoLoginTOTPLabel":                                   text.NewInfoLoginTOTPLabel(),
		"NewInfoLoginLookupLabel":                                 text.NewInfoLoginLookupLabel(),
		"NewInfoLogin":                                            text.NewInfoLogin(),
		"NewInfoLoginAndLink":                                     text.NewInfoLoginAndLink(),
		"NewInfoLoginLinkMessage":                                 text.NewInfoLoginLinkMessage("{duplicateIdentifier}", "{provider}", "{newLoginUrl}"),
		"NewInfoLoginTOTP":                                        text.NewInfoLoginTOTP(),
		"NewInfoLoginLookup":                                      text.NewInfoLoginLookup(),
		"NewInfoLoginVerify":                                      text.NewInfoLoginVerify(),
		"NewInfoLoginWith":                                        text.NewInfoLoginWith("{provider}"),
		"NewInfoLoginWithAndLink":                                 text.NewInfoLoginWithAndLink("{provider}"),
		"NewErrorValidationLoginFlowExpired":                      text.NewErrorValidationLoginFlowExpired(aSecondAgo),
		"NewErrorValidationLoginNoStrategyFound":                  text.NewErrorValidationLoginNoStrategyFound(),
		"NewErrorValidationRegistrationNoStrategyFound":           text.NewErrorValidationRegistrationNoStrategyFound(),
		"NewErrorValidationSettingsNoStrategyFound":               text.NewErrorValidationSettingsNoStrategyFound(),
		"NewErrorValidationRecoveryNoStrategyFound":               text.NewErrorValidationRecoveryNoStrategyFound(),
		"NewErrorValidationVerificationNoStrategyFound":           text.NewErrorValidationVerificationNoStrategyFound(),
		"NewInfoSelfServiceLoginWebAuthn":                         text.NewInfoSelfServiceLoginWebAuthn(),
		"NewInfoRegistration":                                     text.NewInfoRegistration(),
		"NewInfoRegistrationWith":                                 text.NewInfoRegistrationWith("{provider}"),
		"NewInfoRegistrationContinue":                             text.NewInfoRegistrationContinue(),
		"NewInfoRegistrationBack":                                 text.NewInfoRegistrationBack(),
		"NewInfoSelfServiceChooseCredentials":                     text.NewInfoSelfServiceChooseCredentials(),
		"NewErrorValidationRegistrationFlowExpired":               text.NewErrorValidationRegistrationFlowExpired(aSecondAgo),
		"NewErrorValidationRecoveryFlowExpired":                   text.NewErrorValidationRecoveryFlowExpired(aSecondAgo),
		"NewRecoverySuccessful":                                   text.NewRecoverySuccessful(inAMinute),
		"NewRecoveryEmailSent":                                    text.NewRecoveryEmailSent(),
		"NewRecoveryEmailWithCodeSent":                            text.NewRecoveryEmailWithCodeSent(),
		"NewErrorValidationRecoveryTokenInvalidOrAlreadyUsed":     text.NewErrorValidationRecoveryTokenInvalidOrAlreadyUsed(),
		"NewErrorValidationRecoveryCodeInvalidOrAlreadyUsed":      text.NewErrorValidationRecoveryCodeInvalidOrAlreadyUsed(),
		"NewErrorValidationRecoveryRetrySuccess":                  text.NewErrorValidationRecoveryRetrySuccess(),
		"NewErrorValidationRecoveryStateFailure":                  text.NewErrorValidationRecoveryStateFailure(),
		"NewInfoNodeInputEmail":                                   text.NewInfoNodeInputEmail(),
		"NewInfoNodeResendOTP":                                    text.NewInfoNodeResendOTP(),
		"NewInfoNodeLoginAndLinkCredential":                       text.NewInfoNodeLoginAndLinkCredential(),
		"NewInfoNodeLabelContinue":                                text.NewInfoNodeLabelContinue(),
		"NewInfoSelfServiceSettingsRegisterWebAuthn":              text.NewInfoSelfServiceSettingsRegisterWebAuthn(),
		"NewInfoSelfServiceSettingsRegisterPasskey":               text.NewInfoSelfServiceSettingsRegisterPasskey(),
		"NewInfoLoginWebAuthnPasswordless":                        text.NewInfoLoginWebAuthnPasswordless(),
		"NewInfoSelfServiceRegistrationRegisterWebAuthn":          text.NewInfoSelfServiceRegistrationRegisterWebAuthn(),
		"NewInfoSelfServiceContinueLoginWebAuthn":                 text.NewInfoSelfServiceContinueLoginWebAuthn(),
		"NewInfoSelfServiceLoginPasskey":                          text.NewInfoSelfServiceLoginPasskey(),
		"NewInfoSelfServiceRegistrationRegisterPasskey":           text.NewInfoSelfServiceRegistrationRegisterPasskey(),
		"NewInfoSelfServiceLoginContinue":                         text.NewInfoSelfServiceLoginContinue(),
		"NewErrorValidationSuchNoWebAuthnUser":                    text.NewErrorValidationSuchNoWebAuthnUser(),
		"NewRegistrationEmailWithCodeSent":                        text.NewRegistrationEmailWithCodeSent(),
		"NewLoginEmailWithCodeSent":                               text.NewLoginEmailWithCodeSent(),
		"NewErrorValidationRegistrationCodeInvalidOrAlreadyUsed":  text.NewErrorValidationRegistrationCodeInvalidOrAlreadyUsed(),
		"NewErrorValidationLoginCodeInvalidOrAlreadyUsed":         text.NewErrorValidationLoginCodeInvalidOrAlreadyUsed(),
		"NewErrorValidationNoCodeUser":                            text.NewErrorValidationNoCodeUser(),
		"NewInfoNodeLabelRegistrationCode":                        text.NewInfoNodeLabelRegistrationCode(),
		"NewInfoNodeLabelLoginCode":                               text.NewInfoNodeLabelLoginCode(),
		"NewErrorValidationLoginRetrySuccessful":                  text.NewErrorValidationLoginRetrySuccessful(),
		"NewErrorValidationTraitsMismatch":                        text.NewErrorValidationTraitsMismatch(),
		"NewInfoSelfServiceLoginCode":                             text.NewInfoSelfServiceLoginCode(),
		"NewErrorValidationRegistrationRetrySuccessful":           text.NewErrorValidationRegistrationRetrySuccessful(),
		"NewInfoSelfServiceRegistrationRegisterCode":              text.NewInfoSelfServiceRegistrationRegisterCode(),
		"NewErrorValidationLoginLinkedCredentialsDoNotMatch":      text.NewErrorValidationLoginLinkedCredentialsDoNotMatch(),
		"NewErrorValidationAddressUnknown":                        text.NewErrorValidationAddressUnknown(),
		"NewInfoSelfServiceLoginCodeMFA":                          text.NewInfoSelfServiceLoginCodeMFA(),
		"NewInfoLoginPassword":                                    text.NewInfoLoginPassword(),
		"NewErrorValidationAccountNotFound":                       text.NewErrorValidationAccountNotFound(),
<<<<<<< HEAD
		"NewErrorCaptchaFailed":                                   text.NewErrorCaptchaFailed(),
		"NewCaptchaContainerMessage":                              text.NewCaptchaContainerMessage(),
=======
		"NewInfoSelfServiceLoginAAL2CodeAddress":                  text.NewInfoSelfServiceLoginAAL2CodeAddress("{channel}", "{address}"),
>>>>>>> b0111d4b
	}
}

func main() {
	if err := clidoc.Generate(cmd.NewRootCmd(), []string{filepath.Join(os.Args[2], "cli")}); err != nil {
		_, _ = fmt.Fprintf(os.Stderr, "Unable to generate CLI docs: %+v", err)
		os.Exit(1)
	}

	if err := validateAllMessages(filepath.Join(os.Args[1], "text")); err != nil {
		_, _ = fmt.Fprintf(os.Stderr, "Unable to validate messages: %+v\n", err)
		os.Exit(1)
	}

	sortedMessages := sortMessages()
	for i := 1; i < len(sortedMessages); i++ {
		if sortedMessages[i].ID == sortedMessages[i-1].ID {
			_, _ = fmt.Fprintf(os.Stderr, "Message ID %d is used more than once: %q %q\n", sortedMessages[i].ID, sortedMessages[i].Text, sortedMessages[i-1].Text)
			os.Exit(1)
		}
	}

	if err := writeMessages(filepath.Join(os.Args[2], "concepts/ui-messages.md"), sortedMessages); err != nil {
		_, _ = fmt.Fprintf(os.Stderr, "Unable to generate message table: %+v\n", err)
		os.Exit(1)
	}

	if err := writeMessagesJson(filepath.Join(os.Args[2], "concepts/messages.json"), sortedMessages); err != nil {
		_, _ = fmt.Fprintf(os.Stderr, "Unable to generate messages.json: %+v\n", err)
		os.Exit(1)
	}

	fmt.Println("All files have been generated and updated.")
}

func codeEncode(in interface{}) string {
	out, err := json.MarshalIndent(in, "", "  ")
	if err != nil {
		_, _ = fmt.Fprintf(os.Stderr, "Unable to encode to JSON: %+v", err)
		os.Exit(1)
	}

	return string(out)
}

func sortMessages() []*text.Message {
	var toSort []*text.Message
	for _, m := range messages {
		toSort = append(toSort, m)
	}

	sort.Slice(toSort, func(i, j int) bool {
		if toSort[i].ID == toSort[j].ID {
			return toSort[i].Text < toSort[j].Text
		}
		return toSort[i].ID < toSort[j].ID
	})

	return toSort
}

func writeMessages(path string, sortedMessages []*text.Message) error {
	content, err := os.ReadFile(path)
	if err != nil {
		return err
	}

	var w bytes.Buffer
	for _, m := range sortedMessages {
		w.WriteString(fmt.Sprintf(`###### %s (%d)

%s

`, m.Text, m.ID, "```json\n"+codeEncode(m)+"\n```"))
	}

	r := regexp.MustCompile(`(?s)<!-- START MESSAGE TABLE -->(.*?)<!-- END MESSAGE TABLE -->`)
	result := r.ReplaceAllString(string(content), "<!-- START MESSAGE TABLE -->\n"+w.String()+"\n<!-- END MESSAGE TABLE -->")

	f, err := os.OpenFile(path, os.O_RDWR|os.O_CREATE|os.O_TRUNC, 0o755)
	if err != nil {
		return err
	}

	if _, err := f.WriteString(result); err != nil {
		return err
	}

	if err := f.Close(); err != nil {
		return err
	}

	return nil
}

func writeMessagesJson(path string, sortedMessages []*text.Message) error {
	result := codeEncode(sortedMessages)

	f, err := os.OpenFile(path, os.O_RDWR|os.O_CREATE|os.O_TRUNC, 0o755)
	if err != nil {
		return err
	}

	if _, err := f.WriteString(result); err != nil {
		return err
	}

	if err := f.Close(); err != nil {
		return err
	}

	return nil
}

func validateAllMessages(path string) error {
	type message struct {
		ID, Name string
	}

	usedIDs := make([]message, 0, len(messages))
	set := token.NewFileSet()
	packs, err := parser.ParseDir(set, path, nil, 0)
	if err != nil {
		return errors.Wrapf(err, "unable to parse text directory")
	}
	info := &types.Info{
		Defs: make(map[*ast.Ident]types.Object),
	}
	var pack *ast.Package
	for _, p := range packs {
		if p.Name == "text" {
			pack = p
			break
		}
	}
	allFiles := make([]*ast.File, 0)
	for fn, f := range pack.Files {
		if strings.HasSuffix(fn, "/id.go") {
			allFiles = append(allFiles, f)
		}
	}
	_, err = (&types.Config{Importer: importer.Default()}).Check("text", set, allFiles, info)
	if err != nil {
		return err // type error
	}

	for _, f := range pack.Files {
		for _, d := range f.Decls {
			switch decl := d.(type) {
			case *ast.FuncDecl:
				if name := decl.Name.String(); decl.Name.IsExported() && strings.HasPrefix(name, "New") {
					if _, ok := messages[name]; !ok {
						return errors.Errorf("expected to find message %s in the list for the documentation generation but could not", name)
					}
				}
			case *ast.GenDecl:
				if decl.Tok == token.CONST {
					for _, spec := range decl.Specs {
						value := spec.(*ast.ValueSpec) // safe because decl.Tok is token.CONST
						if t, ok := value.Type.(*ast.Ident); ok {
							if t.Name == "ID" {
								for _, name := range value.Names {
									c := info.ObjectOf(name)
									if c == nil {
										return errors.Errorf("expected to find const %s in text/id.go", name.Name)
									}
									usedIDs = append(usedIDs, message{
										ID:   c.(*types.Const).Val().ExactString(),
										Name: name.Name,
									})
								}
							}
						}
					}
				}
			}
		}
	}

	sort.Slice(usedIDs, func(i, j int) bool {
		return usedIDs[i].ID < usedIDs[j].ID
	})
	for i := 1; i < len(usedIDs); i++ {
		if usedIDs[i].ID == usedIDs[i-1].ID {
			return errors.Errorf("message ID %s is used more than once: %s %s", usedIDs[i].ID, usedIDs[i].Name, usedIDs[i-1].Name)
		}
	}

	return nil
}<|MERGE_RESOLUTION|>--- conflicted
+++ resolved
@@ -178,12 +178,9 @@
 		"NewInfoSelfServiceLoginCodeMFA":                          text.NewInfoSelfServiceLoginCodeMFA(),
 		"NewInfoLoginPassword":                                    text.NewInfoLoginPassword(),
 		"NewErrorValidationAccountNotFound":                       text.NewErrorValidationAccountNotFound(),
-<<<<<<< HEAD
+		"NewInfoSelfServiceLoginAAL2CodeAddress":                  text.NewInfoSelfServiceLoginAAL2CodeAddress("{channel}", "{address}"),
 		"NewErrorCaptchaFailed":                                   text.NewErrorCaptchaFailed(),
 		"NewCaptchaContainerMessage":                              text.NewCaptchaContainerMessage(),
-=======
-		"NewInfoSelfServiceLoginAAL2CodeAddress":                  text.NewInfoSelfServiceLoginAAL2CodeAddress("{channel}", "{address}"),
->>>>>>> b0111d4b
 	}
 }
 
