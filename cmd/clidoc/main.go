--- conflicted
+++ resolved
@@ -151,10 +151,6 @@
 		"NewInfoSelfServiceContinueLoginWebAuthn":                 text.NewInfoSelfServiceContinueLoginWebAuthn(),
 		"NewInfoSelfServiceLoginContinue":                         text.NewInfoSelfServiceLoginContinue(),
 		"NewErrorValidationSuchNoWebAuthnUser":                    text.NewErrorValidationSuchNoWebAuthnUser(),
-<<<<<<< HEAD
-		"NewInfoSelfServiceLoginLinkCredentials":                  text.NewInfoSelfServiceLoginLinkCredentials(),
-		"NewErrorValidationLoginLinkedCredentialsDoNotMatch":      text.NewErrorValidationLoginLinkedCredentialsDoNotMatch(),
-=======
 		"NewRegistrationEmailWithCodeSent":                        text.NewRegistrationEmailWithCodeSent(),
 		"NewLoginEmailWithCodeSent":                               text.NewLoginEmailWithCodeSent(),
 		"NewErrorValidationRegistrationCodeInvalidOrAlreadyUsed":  text.NewErrorValidationRegistrationCodeInvalidOrAlreadyUsed(),
@@ -167,7 +163,8 @@
 		"NewInfoSelfServiceLoginCode":                             text.NewInfoSelfServiceLoginCode(),
 		"NewErrorValidationRegistrationRetrySuccessful":           text.NewErrorValidationRegistrationRetrySuccessful(),
 		"NewInfoSelfServiceRegistrationRegisterCode":              text.NewInfoSelfServiceRegistrationRegisterCode(),
->>>>>>> 043114bb
+		"NewInfoSelfServiceLoginLinkCredentials":                  text.NewInfoSelfServiceLoginLinkCredentials(),
+		"NewErrorValidationLoginLinkedCredentialsDoNotMatch":      text.NewErrorValidationLoginLinkedCredentialsDoNotMatch(),
 	}
 }
 
