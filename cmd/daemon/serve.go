// Copyright © 2023 Ory Corp
// SPDX-License-Identifier: Apache-2.0

package daemon

import (
	stdctx "context"
	"crypto/tls"
	"net/http"
	"time"

	"github.com/ory/x/otelx/semconv"

	"github.com/pkg/errors"
	"github.com/rs/cors"
	"github.com/spf13/cobra"
	"github.com/urfave/negroni"
	"go.opentelemetry.io/contrib/instrumentation/net/http/otelhttp"
	"golang.org/x/net/context"
	"golang.org/x/sync/errgroup"

	"github.com/ory/analytics-go/v5"
	"github.com/ory/graceful"
	"github.com/ory/x/healthx"
	"github.com/ory/x/metricsx"
	"github.com/ory/x/networkx"
	"github.com/ory/x/otelx"
	prometheus "github.com/ory/x/prometheusx"
	"github.com/ory/x/reqlog"
	"github.com/ory/x/servicelocatorx"

	"github.com/ory/kratos/cmd/courier"
	"github.com/ory/kratos/driver"
	"github.com/ory/kratos/driver/config"
	"github.com/ory/kratos/identity"
	"github.com/ory/kratos/schema"
	"github.com/ory/kratos/selfservice/errorx"
	"github.com/ory/kratos/selfservice/flow/login"
	"github.com/ory/kratos/selfservice/flow/logout"
	"github.com/ory/kratos/selfservice/flow/recovery"
	"github.com/ory/kratos/selfservice/flow/registration"
	"github.com/ory/kratos/selfservice/flow/settings"
	"github.com/ory/kratos/selfservice/flow/verification"
	"github.com/ory/kratos/selfservice/strategy/link"
	"github.com/ory/kratos/selfservice/strategy/oidc"
	"github.com/ory/kratos/session"
	"github.com/ory/kratos/x"
)

type options struct {
	ctx stdctx.Context
}

func NewOptions(ctx stdctx.Context, opts []Option) *options {
	o := new(options)
	o.ctx = ctx
	for _, f := range opts {
		f(o)
	}
	return o
}

type Option func(*options)

func WithContext(ctx stdctx.Context) Option {
	return func(o *options) {
		o.ctx = ctx
	}
}

func ServePublic(r driver.Registry, cmd *cobra.Command, args []string, slOpts *servicelocatorx.Options, opts []Option) error {
	modifiers := NewOptions(cmd.Context(), opts)
	ctx := modifiers.ctx

	c := r.Config()
	l := r.Logger()
	n := negroni.New()

	for _, mw := range slOpts.HTTPMiddlewares() {
		n.UseFunc(mw)
	}

	publicLogger := reqlog.NewMiddlewareFromLogger(
		l,
		"public#"+c.SelfPublicURL(ctx).String(),
	)

	if r.Config().DisablePublicHealthRequestLog(ctx) {
		publicLogger.ExcludePaths(healthx.AliveCheckPath, healthx.ReadyCheckPath)
	}

	n.UseFunc(semconv.Middleware)
	n.Use(publicLogger)
	n.Use(x.HTTPLoaderContextMiddleware(r))
	n.Use(sqa(ctx, cmd, r))

	n.Use(r.PrometheusManager())

	router := x.NewRouterPublic()
	csrf := x.NewCSRFHandler(router, r)

	n.UseFunc(x.CleanPath) // Prevent double slashes from breaking CSRF.
	r.WithCSRFHandler(csrf)
	n.UseHandler(r.CSRFHandler())

	// Disable CSRF for these endpoints
	csrf.DisablePath(healthx.AliveCheckPath)
	csrf.DisablePath(healthx.ReadyCheckPath)
	csrf.DisablePath(healthx.VersionPath)
	csrf.DisablePath(prometheus.MetricsPrometheusPath)

	r.RegisterPublicRoutes(ctx, router)
	r.PrometheusManager().RegisterRouter(router.Router)

	var handler http.Handler = n
	options, enabled := r.Config().CORS(ctx, "public")
	if enabled {
		handler = cors.New(options).Handler(handler)
	}

	certs := c.GetTLSCertificatesForPublic(ctx)

	if tracer := r.Tracer(ctx); tracer.IsLoaded() {
		handler = otelx.TraceHandler(handler, otelhttp.WithTracerProvider(tracer.Provider()))
	}

	//#nosec G112 -- the correct settings are set by graceful.WithDefaults
	server := graceful.WithDefaults(&http.Server{
		Handler:   handler,
		TLSConfig: &tls.Config{GetCertificate: certs, MinVersion: tls.VersionTLS12},
	})
	addr := c.PublicListenOn(ctx)

	l.Printf("Starting the public httpd on: %s", addr)
	if err := graceful.GracefulContext(ctx, func() error {
		listener, err := networkx.MakeListener(addr, c.PublicSocketPermission(ctx))
		if err != nil {
			return err
		}

		if certs == nil {
			return server.Serve(listener)
		}
		return server.ServeTLS(listener, "", "")
	}, server.Shutdown); err != nil {
		if !errors.Is(err, context.Canceled) {
			l.Errorf("Failed to gracefully shutdown public httpd: %s", err)
			return err
		}
	}
	l.Println("Public httpd was shutdown gracefully")
	return nil
}

func ServeAdmin(r driver.Registry, cmd *cobra.Command, args []string, slOpts *servicelocatorx.Options, opts []Option) error {
	modifiers := NewOptions(cmd.Context(), opts)
	ctx := modifiers.ctx

	c := r.Config()
	l := r.Logger()
	n := negroni.New()

	for _, mw := range slOpts.HTTPMiddlewares() {
		n.UseFunc(mw)
	}

	adminLogger := reqlog.NewMiddlewareFromLogger(
		l,
		"admin#"+c.SelfPublicURL(ctx).String(),
	)

	if r.Config().DisableAdminHealthRequestLog(ctx) {
		adminLogger.ExcludePaths(x.AdminPrefix+healthx.AliveCheckPath, x.AdminPrefix+healthx.ReadyCheckPath, x.AdminPrefix+prometheus.MetricsPrometheusPath)
	}
	n.UseFunc(semconv.Middleware)
	n.Use(adminLogger)
	n.UseFunc(x.RedirectAdminMiddleware)
	n.Use(x.HTTPLoaderContextMiddleware(r))
	n.Use(sqa(ctx, cmd, r))
	n.Use(r.PrometheusManager())

	router := x.NewRouterAdmin()
	r.RegisterAdminRoutes(ctx, router)
	r.PrometheusManager().RegisterRouter(router.Router)

	n.UseHandler(router)
	certs := c.GetTLSCertificatesForAdmin(ctx)

	var handler http.Handler = n
	if tracer := r.Tracer(ctx); tracer.IsLoaded() {
		handler = otelx.TraceHandler(handler,
			otelhttp.WithTracerProvider(tracer.Provider()),
			otelhttp.WithFilter(func(req *http.Request) bool {
				return req.URL.Path != x.AdminPrefix+prometheus.MetricsPrometheusPath
			}),
		)
	}

	//#nosec G112 -- the correct settings are set by graceful.WithDefaults
	server := graceful.WithDefaults(&http.Server{
		Handler:   handler,
		TLSConfig: &tls.Config{GetCertificate: certs, MinVersion: tls.VersionTLS12},
	})

	addr := c.AdminListenOn(ctx)

	l.Printf("Starting the admin httpd on: %s", addr)
	if err := graceful.GracefulContext(ctx, func() error {
		listener, err := networkx.MakeListener(addr, c.AdminSocketPermission(ctx))
		if err != nil {
			return err
		}

		if certs == nil {
			return server.Serve(listener)
		}
		return server.ServeTLS(listener, "", "")
	}, server.Shutdown); err != nil {
		if !errors.Is(err, context.Canceled) {
			l.Errorf("Failed to gracefully shutdown admin httpd: %s", err)
			return err
		}
	}
	l.Println("Admin httpd was shutdown gracefully")
	return nil
}

func sqa(ctx stdctx.Context, cmd *cobra.Command, d driver.Registry) *metricsx.Service {
	// Creates only ones
	// instance
	return metricsx.New(
		cmd,
		d.Logger(),
		d.Config().GetProvider(ctx),
		&metricsx.Options{
<<<<<<< HEAD
			Service:       "ory-kratos",
			DeploymentId:  metricsx.Hash(d.Persister().NetworkID(ctx).String()),
=======
			Service:       "kratos",
			DeploymentId:  metricsx.Hash(d.Persister().NetworkID(ctx).String()),
			DBDialect:     d.Persister().GetConnection(ctx).Dialect.Details().Dialect,
>>>>>>> 98fe73fa
			IsDevelopment: d.Config().IsInsecureDevMode(ctx),
			WriteKey:      "qQlI6q8Q4WvkzTjKQSor4sHYOikHIvvi",
			WhitelistedPaths: []string{
				"/",
				healthx.AliveCheckPath,
				healthx.ReadyCheckPath,
				healthx.VersionPath,

				oidc.RouteBase,

				login.RouteInitBrowserFlow,
				login.RouteInitAPIFlow,
				login.RouteGetFlow,
				login.RouteSubmitFlow,

				logout.RouteInitBrowserFlow,
				logout.RouteSubmitFlow,
				logout.RouteAPIFlow,

				registration.RouteInitBrowserFlow,
				registration.RouteInitAPIFlow,
				registration.RouteGetFlow,
				registration.RouteSubmitFlow,

				session.RouteWhoami,

				x.AdminPrefix + "/" + schema.SchemasPath,
				x.AdminPrefix + identity.RouteCollection,

				settings.RouteInitBrowserFlow,
				settings.RouteInitAPIFlow,
				settings.RouteGetFlow,
				settings.RouteSubmitFlow,

				verification.RouteInitAPIFlow,
				verification.RouteInitBrowserFlow,
				verification.RouteGetFlow,
				verification.RouteSubmitFlow,

				recovery.RouteInitAPIFlow,
				recovery.RouteInitBrowserFlow,
				recovery.RouteGetFlow,
				recovery.RouteSubmitFlow,

				link.RouteAdminCreateRecoveryLink,

				errorx.RouteGet,
				prometheus.MetricsPrometheusPath,
			},
			BuildVersion: config.Version,
			BuildHash:    config.Commit,
			BuildTime:    config.Date,
			Config: &analytics.Config{
				Endpoint:             "https://sqa.ory.sh",
				GzipCompressionLevel: 6,
				BatchMaxSize:         500 * 1000,
				BatchSize:            1000,
				Interval:             time.Hour * 6,
			},
		},
	)
}

func bgTasks(d driver.Registry, cmd *cobra.Command, args []string, slOpts *servicelocatorx.Options, opts []Option) error {
	modifiers := NewOptions(cmd.Context(), opts)
	ctx := modifiers.ctx

	if d.Config().IsBackgroundCourierEnabled(ctx) {
		return courier.Watch(ctx, d)
	}

	return nil
}

func ServeAll(d driver.Registry, slOpts *servicelocatorx.Options, opts []Option) func(cmd *cobra.Command, args []string) error {
	return func(cmd *cobra.Command, args []string) error {
		mods := NewOptions(cmd.Context(), opts)
		ctx := mods.ctx

		g, ctx := errgroup.WithContext(ctx)
		cmd.SetContext(ctx)
		opts = append(opts, WithContext(ctx))

		g.Go(func() error {
			return ServePublic(d, cmd, args, slOpts, opts)
		})
		g.Go(func() error {
			return ServeAdmin(d, cmd, args, slOpts, opts)
		})
		g.Go(func() error {
			return bgTasks(d, cmd, args, slOpts, opts)
		})
		return g.Wait()
	}
}<|MERGE_RESOLUTION|>--- conflicted
+++ resolved
@@ -233,14 +233,9 @@
 		d.Logger(),
 		d.Config().GetProvider(ctx),
 		&metricsx.Options{
-<<<<<<< HEAD
-			Service:       "ory-kratos",
-			DeploymentId:  metricsx.Hash(d.Persister().NetworkID(ctx).String()),
-=======
 			Service:       "kratos",
 			DeploymentId:  metricsx.Hash(d.Persister().NetworkID(ctx).String()),
 			DBDialect:     d.Persister().GetConnection(ctx).Dialect.Details().Dialect,
->>>>>>> 98fe73fa
 			IsDevelopment: d.Config().IsInsecureDevMode(ctx),
 			WriteKey:      "qQlI6q8Q4WvkzTjKQSor4sHYOikHIvvi",
 			WhitelistedPaths: []string{
