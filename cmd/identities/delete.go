--- conflicted
+++ resolved
@@ -30,11 +30,8 @@
 		)
 
 		for _, a := range args {
-<<<<<<< HEAD
-=======
 			// TODO merge
 			// _, err := c.Admin.DeleteIdentity(admin.NewDeleteIdentityParams().WithID(a).WithTimeout(time.Second).WithHTTPClient(cliclient.NewHTTPClient(cmd)))
->>>>>>> 43c80b5e
 			_, err := c.AdminApi.DeleteIdentity(cmd.Context(), a).Execute()
 			if err != nil {
 				errs = append(errs, err)
