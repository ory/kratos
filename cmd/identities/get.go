--- conflicted
+++ resolved
@@ -31,11 +31,8 @@
 		identities := make([]kratos.Identity, 0, len(args))
 		failed := make(map[string]error)
 		for _, id := range args {
-<<<<<<< HEAD
-=======
 			// TODO merge
 			// 			resp, err := c.Admin.GetIdentity(admin.NewGetIdentityParamsWithTimeout(time.Second).WithID(id).WithHTTPClient(cliclient.NewHTTPClient(cmd)))
->>>>>>> 43c80b5e
 			identity, _, err := c.AdminApi.GetIdentity(cmd.Context(), id).Execute()
 			if x.SDKError(err) != nil {
 				failed[id] = err
@@ -47,11 +44,7 @@
 
 		if len(identities) == 1 {
 			cmdx.PrintRow(cmd, (*outputIdentity)(&identities[0]))
-<<<<<<< HEAD
-		} else {
-=======
 		} else if len(identities) > 1 {
->>>>>>> 43c80b5e
 			cmdx.PrintTable(cmd, &outputIdentityCollection{identities})
 		}
 		cmdx.PrintErrors(cmd, failed)
