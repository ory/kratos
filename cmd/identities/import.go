package identities

import (
	"context"
	"encoding/json"
	"fmt"
	"net/http"

	"github.com/ory/kratos-client-go"

	"github.com/ory/x/cmdx"

	"github.com/spf13/cobra"

	"github.com/ory/kratos/cmd/cliclient"
)

// ImportCmd represents the import command
var ImportCmd = &cobra.Command{
	Use:   "import <file.json [file-2.json [file-3.json] ...]>",
	Short: "Import identities from files or STD_IN",
	Example: `$ cat > ./file.json <<EOF
{
    "schema_id": "default",
    "traits": {
        "email": "foo@example.com"
    }
}
EOF

$ kratos identities import file.json
# Alternatively:
$ cat file.json | kratos identities import`,
	Long: `Import identities from files or STD_IN.

Files can contain only a single or an array of identities. The validity of files can be tested beforehand using "... identities validate".

WARNING: Importing credentials is not yet supported.`,
	RunE: func(cmd *cobra.Command, args []string) error {
		c := cliclient.NewClient(cmd)

		imported := make([]kratos.Identity, 0, len(args))
		failed := make(map[string]error)

		is, err := readIdentities(cmd, args)
		if err != nil {
			return err
		}

		for src, i := range is {
			err = validateIdentity(cmd, src, i, func(ctx context.Context, id string) (map[string]interface{}, *http.Response, error) {
				return c.PublicApi.GetSchema(ctx, id).Execute()
			})
			if err != nil {
				return err
			}

			var params kratos.CreateIdentity
			err = json.Unmarshal([]byte(i), &params)
			if err != nil {
				_, _ = fmt.Fprintln(cmd.ErrOrStderr(), "STD_IN: Could not parse identity")
				return cmdx.FailSilently(cmd)
			}

<<<<<<< HEAD
=======
			// TODO merge
			//
			//resp, err := c.Admin.CreateIdentity(&admin.CreateIdentityParams{
			//	Body:       &params,
			//	Context:    cmd.Context(),
			//	HTTPClient: cliclient.NewHTTPClient(cmd),
			//})
>>>>>>> 43c80b5e
			ident, _, err := c.AdminApi.CreateIdentity(cmd.Context()).CreateIdentity(params).Execute()
			if err != nil {
				failed[src] = err
			} else {
				imported = append(imported, *ident)
			}
		}
		if len(imported) == 1 {
			cmdx.PrintRow(cmd, (*outputIdentity)(&imported[0]))
		} else {
			cmdx.PrintTable(cmd, &outputIdentityCollection{identities: imported})
		}
		cmdx.PrintErrors(cmd, failed)

		if len(failed) != 0 {
			return cmdx.FailSilently(cmd)
		}

		return nil
	},
}<|MERGE_RESOLUTION|>--- conflicted
+++ resolved
@@ -62,8 +62,6 @@
 				return cmdx.FailSilently(cmd)
 			}
 
-<<<<<<< HEAD
-=======
 			// TODO merge
 			//
 			//resp, err := c.Admin.CreateIdentity(&admin.CreateIdentityParams{
@@ -71,7 +69,6 @@
 			//	Context:    cmd.Context(),
 			//	HTTPClient: cliclient.NewHTTPClient(cmd),
 			//})
->>>>>>> 43c80b5e
 			ident, _, err := c.AdminApi.CreateIdentity(cmd.Context()).CreateIdentity(params).Execute()
 			if err != nil {
 				failed[src] = err
