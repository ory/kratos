--- conflicted
+++ resolved
@@ -6,11 +6,8 @@
 	"encoding/json"
 	"fmt"
 	"net/http"
-<<<<<<< HEAD
-=======
 
 	"github.com/ory/kratos/spec"
->>>>>>> 43c80b5e
 
 	"github.com/ory/x/jsonschemax"
 
@@ -101,11 +98,8 @@
 	customSchema, ok := schemas[sid.String()]
 	if !ok {
 		// get custom identity schema
-<<<<<<< HEAD
-=======
 		// TODO merge
 		// set client?
->>>>>>> 43c80b5e
 		ts, _, err := getRemoteSchema(cmd.Context(), sid.String())
 		if err != nil {
 			_, _ = fmt.Fprintf(cmd.ErrOrStderr(), "%s: Could not fetch schema with ID \"%s\": %s\n", src, sid.String(), err)
