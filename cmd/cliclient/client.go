--- conflicted
+++ resolved
@@ -28,8 +28,6 @@
 	HTTPClientContextKey
 )
 
-<<<<<<< HEAD
-=======
 func NewHTTPClient(cmd *cobra.Command) *http.Client {
 	if f, ok := cmd.Context().Value(HTTPClientContextKey).(func(cmd *cobra.Command) *http.Client); ok {
 		return f(cmd)
@@ -39,7 +37,6 @@
 	return httpx.NewResilientClientLatencyToleranceMedium(http.DefaultTransport)
 }
 
->>>>>>> 43c80b5e
 func NewClient(cmd *cobra.Command) *kratos.APIClient {
 	if f, ok := cmd.Context().Value(ClientContextKey).(func(cmd *cobra.Command) *kratos.APIClient); ok {
 		return f(cmd)
