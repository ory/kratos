package session

import (
	"net/http"
	"strconv"

	"github.com/ory/x/pointerx"

	"github.com/gofrs/uuid"
	"github.com/julienschmidt/httprouter"
	"github.com/pkg/errors"

	"github.com/ory/x/decoderx"

	"github.com/ory/herodot"

	"github.com/ory/kratos/driver/config"
	"github.com/ory/kratos/x"
)

type (
	handlerDependencies interface {
		ManagementProvider
		PersistenceProvider
		x.WriterProvider
		x.LoggingProvider
		x.CSRFProvider
		config.Provider
	}
	HandlerProvider interface {
		SessionHandler() *Handler
	}
	Handler struct {
		r  handlerDependencies
		dx *decoderx.HTTP
	}
)

func NewHandler(
	r handlerDependencies,
) *Handler {
	return &Handler{
		r:  r,
		dx: decoderx.NewHTTP(),
	}
}

const (
	RouteCollection = "/sessions"
	RouteWhoami     = RouteCollection + "/whoami"
	RouteSession    = RouteCollection + "/:id"
)

const (
	AdminRouteIdentity           = "/identities"
	AdminRouteIdentitiesSessions = AdminRouteIdentity + "/:id/sessions"
	AdminRouteSessionExtendId    = RouteSession + "/extend"
)

func (h *Handler) RegisterAdminRoutes(admin *x.RouterAdmin) {
	admin.GET(AdminRouteIdentitiesSessions, h.adminListIdentitySessions)
	admin.DELETE(AdminRouteIdentitiesSessions, h.adminDeleteIdentitySessions)
	admin.PATCH(AdminRouteSessionExtendId, h.adminSessionExtend)

	admin.DELETE(RouteCollection, x.RedirectToPublicRoute(h.r))
	admin.DELETE(RouteSession, x.RedirectToPublicRoute(h.r))
	admin.GET(RouteCollection, x.RedirectToPublicRoute(h.r))

	for _, m := range []string{http.MethodGet, http.MethodHead, http.MethodPost, http.MethodPut} {
		// Redirect to public endpoint
		admin.Handle(m, RouteWhoami, x.RedirectToPublicRoute(h.r))
	}
}

func (h *Handler) RegisterPublicRoutes(public *x.RouterPublic) {
	// We need to completely ignore the whoami/logout path so that we do not accidentally set
	// some cookie.
	h.r.CSRFHandler().IgnorePath(RouteWhoami)
	h.r.CSRFHandler().IgnorePath(RouteCollection)
	h.r.CSRFHandler().IgnoreGlob(RouteCollection + "/*")
	h.r.CSRFHandler().IgnoreGlob(RouteCollection + "/*/extend")
	h.r.CSRFHandler().IgnoreGlob(AdminRouteIdentity + "/*/sessions")

	for _, m := range []string{http.MethodGet, http.MethodHead, http.MethodPost, http.MethodPut, http.MethodPatch, http.MethodConnect, http.MethodOptions, http.MethodTrace} {
		public.Handle(m, RouteWhoami, h.whoami)
	}

	public.DELETE(RouteCollection, h.revokeSessions)
	public.DELETE(RouteSession, h.revokeSession)
	public.GET(RouteCollection, h.listSessions)

	public.DELETE(AdminRouteIdentitiesSessions, x.RedirectToAdminRoute(h.r))
}

// nolint:deadcode,unused
// swagger:parameters toSession revokeSessions listSessions
type toSession struct {
	// Set the Session Token when calling from non-browser clients. A session token has a format of `MP2YWEMeM8MxjkGKpH4dqOQ4Q4DlSPaj`.
	//
	// in: header
	SessionToken string `json:"X-Session-Token"`

	// Set the Cookie Header. This is especially useful when calling this endpoint from a server-side application. In that
	// scenario you must include the HTTP Cookie Header which originally was included in the request to your server.
	// An example of a session in the HTTP Cookie Header is: `ory_kratos_session=a19iOVAbdzdgl70Rq1QZmrKmcjDtdsviCTZx7m9a9yHIUS8Wa9T7hvqyGTsLHi6Qifn2WUfpAKx9DWp0SJGleIn9vh2YF4A16id93kXFTgIgmwIOvbVAScyrx7yVl6bPZnCx27ec4WQDtaTewC1CpgudeDV2jQQnSaCP6ny3xa8qLH-QUgYqdQuoA_LF1phxgRCUfIrCLQOkolX5nv3ze_f==`.
	//
	// It is ok if more than one cookie are included here as all other cookies will be ignored.
	//
	// in: header
	Cookie string `json:"Cookie"`
}

// swagger:route GET /sessions/whoami v0alpha2 toSession
//
// Check Who the Current HTTP Session Belongs To
//
// Uses the HTTP Headers in the GET request to determine (e.g. by using checking the cookies) who is authenticated.
// Returns a session object in the body or 401 if the credentials are invalid or no credentials were sent.
// Additionally when the request it successful it adds the user ID to the 'X-Kratos-Authenticated-Identity-Id' header
// in the response.
//
// If you call this endpoint from a server-side application, you must forward the HTTP Cookie Header to this endpoint:
//
//	```js
//	// pseudo-code example
//	router.get('/protected-endpoint', async function (req, res) {
//	  const session = await client.toSession(undefined, req.header('cookie'))
//
<<<<<<< HEAD
//    // console.log(session)
=======
//	  // console.log(session)
>>>>>>> 39bb84dd
//	})
//	```
//
// When calling this endpoint from a non-browser application (e.g. mobile app) you must include the session token:
//
<<<<<<< HEAD
//	```js
//	// pseudo-code example
//	// ...
//	const session = await client.toSession("the-session-token")
//
//  // console.log(session)
//	```
=======
//  ```js
//  // pseudo-code example
//  // ...
//  const session = await client.toSession("the-session-token")
//
//  // console.log(session)
//  ```
>>>>>>> 39bb84dd
//
// Depending on your configuration this endpoint might return a 403 status code if the session has a lower Authenticator
// Assurance Level (AAL) than is possible for the identity. This can happen if the identity has password + webauthn
// credentials (which would result in AAL2) but the session has only AAL1. If this error occurs, ask the user
// to sign in with the second factor or change the configuration.
//
// This endpoint is useful for:
//
// - AJAX calls. Remember to send credentials and set up CORS correctly!
// - Reverse proxies and API Gateways
// - Server-side calls - use the `X-Session-Token` header!
//
// This endpoint authenticates users by checking
//
// - if the `Cookie` HTTP header was set containing an Ory Kratos Session Cookie;
// - if the `Authorization: bearer <ory-session-token>` HTTP header was set with a valid Ory Kratos Session Token;
// - if the `X-Session-Token` HTTP header was set with a valid Ory Kratos Session Token.
//
// If none of these headers are set or the cooke or token are invalid, the endpoint returns a HTTP 401 status code.
//
// As explained above, this request may fail due to several reasons. The `error.id` can be one of:
//
// - `session_inactive`: No active session was found in the request (e.g. no Ory Session Cookie / Ory Session Token).
// - `session_aal2_required`: An active session was found but it does not fulfil the Authenticator Assurance Level, implying that the session must (e.g.) authenticate the second factor.
//
<<<<<<< HEAD
//     Produces:
//     - application/json
//
//     Schemes: http, https
//
//     Responses:
//       200: session
//       401: jsonError
//       403: jsonError
//       500: jsonError
=======
//    Produces:
//    - application/json
//
//    Schemes: http, https
//
//    Responses:
//      200: session
//      401: jsonError
//      403: jsonError
//      500: jsonError
>>>>>>> 39bb84dd
func (h *Handler) whoami(w http.ResponseWriter, r *http.Request, ps httprouter.Params) {
	s, err := h.r.SessionManager().FetchFromRequest(r.Context(), r)
	if err != nil {
		h.r.Audit().WithRequest(r).WithError(err).Info("No valid session cookie found.")
		h.r.Writer().WriteError(w, r, herodot.ErrUnauthorized.WithWrap(err).WithReasonf("No valid session cookie found."))
		return
	}

	var aalErr *ErrAALNotSatisfied
	c := h.r.Config()
	if err := h.r.SessionManager().DoesSessionSatisfy(r, s, c.SessionWhoAmIAAL(r.Context())); errors.As(err, &aalErr) {
		h.r.Audit().WithRequest(r).WithError(err).Info("Session was found but AAL is not satisfied for calling this endpoint.")
		h.r.Writer().WriteError(w, r, err)
		return
	} else if err != nil {
		h.r.Audit().WithRequest(r).WithError(err).Info("No valid session cookie found.")
		h.r.Writer().WriteError(w, r, herodot.ErrUnauthorized.WithWrap(err).WithReasonf("Unable to determine AAL."))
		return
	}

	// s.Devices = nil
	s.Identity = s.Identity.CopyWithoutCredentials()

	// Set userId as the X-Kratos-Authenticated-Identity-Id header.
	w.Header().Set("X-Kratos-Authenticated-Identity-Id", s.Identity.ID.String())

	if err := h.r.SessionManager().RefreshCookie(r.Context(), w, r, s); err != nil {
		h.r.Audit().WithRequest(r).WithError(err).Info("Could not re-issue cookie.")
		h.r.Writer().WriteError(w, r, err)
		return
	}

	h.r.Writer().Write(w, r, s)
}

// swagger:parameters adminDeleteIdentitySessions
// nolint:deadcode,unused
type adminDeleteIdentitySessions struct {
	// ID is the identity's ID.
	//
	// required: true
	// in: path
	ID string `json:"id"`
}

// swagger:route DELETE /admin/identities/{id}/sessions v0alpha2 adminDeleteIdentitySessions
//
// Calling this endpoint irrecoverably and permanently deletes and invalidates all sessions that belong to the given Identity.
//
// This endpoint is useful for:
//
// - To forcefully logout Identity from all devices and sessions
//
<<<<<<< HEAD
//     Schemes: http, https
//
//     Security:
//       oryAccessToken:
//
//     Responses:
//       204: emptyResponse
//       400: jsonError
//       401: jsonError
//       404: jsonError
//       500: jsonError
=======
//    Schemes: http, https
//
//    Security:
//      oryAccessToken:
//
//    Responses:
//      204: emptyResponse
//      400: jsonError
//      401: jsonError
//      404: jsonError
//      500: jsonError
>>>>>>> 39bb84dd
func (h *Handler) adminDeleteIdentitySessions(w http.ResponseWriter, r *http.Request, ps httprouter.Params) {
	iID, err := uuid.FromString(ps.ByName("id"))
	if err != nil {
		h.r.Writer().WriteError(w, r, herodot.ErrBadRequest.WithError(err.Error()).WithDebug("could not parse UUID"))
		return
	}
	if err := h.r.SessionPersister().DeleteSessionsByIdentity(r.Context(), iID); err != nil {
		h.r.Writer().WriteError(w, r, err)
		return
	}

	w.WriteHeader(http.StatusNoContent)
}

// swagger:parameters adminListIdentitySessions
// nolint:deadcode,unused
type adminListIdentitySessions struct {
	// Active is a boolean flag that filters out sessions based on the state. If no value is provided, all sessions are returned.
	//
	// required: false
	// in: query
	Active bool `json:"active"`

	adminDeleteIdentitySessions
	x.PaginationParams
}

// swagger:route GET /admin/identities/{id}/sessions v0alpha2 adminListIdentitySessions
//
// This endpoint returns all sessions that belong to the given Identity.
//
// This endpoint is useful for:
//
// - Listing all sessions that belong to an Identity in an administrative context.
//
<<<<<<< HEAD
//     Schemes: http, https
//
//     Security:
//       oryAccessToken:
//
//     Responses:
//       200: sessionList
//       400: jsonError
//       401: jsonError
//       404: jsonError
//       500: jsonError
=======
//    Schemes: http, https
//
//    Security:
//      oryAccessToken:
//
//    Responses:
//      200: sessionList
//      400: jsonError
//      401: jsonError
//      404: jsonError
//      500: jsonError
>>>>>>> 39bb84dd
func (h *Handler) adminListIdentitySessions(w http.ResponseWriter, r *http.Request, ps httprouter.Params) {
	iID, err := uuid.FromString(ps.ByName("id"))
	if err != nil {
		h.r.Writer().WriteError(w, r, herodot.ErrBadRequest.WithError(err.Error()).WithDebug("could not parse UUID"))
		return
	}

	activeRaw := r.URL.Query().Get("active")
	activeBool, err := strconv.ParseBool(activeRaw)
	if activeRaw != "" && err != nil {
		h.r.Writer().WriteError(w, r, herodot.ErrBadRequest.WithError("could not parse parameter active"))
		return
	}

	var active *bool
	if activeRaw != "" {
		active = &activeBool
	}

	page, perPage := x.ParsePagination(r)
	sess, err := h.r.SessionPersister().ListSessionsByIdentity(r.Context(), iID, active, page, perPage, uuid.Nil)
	if err != nil {
		h.r.Writer().WriteError(w, r, err)
		return
	}

	h.r.Writer().Write(w, r, sess)
}

// swagger:model revokedSessions
type revokeSessions struct {
	// The number of sessions that were revoked.
	Count int `json:"count"`
}

// swagger:route DELETE /sessions v0alpha2 revokeSessions
//
// Calling this endpoint invalidates all except the current session that belong to the logged-in user.
// Session data are not deleted.
//
// This endpoint is useful for:
//
// - To forcefully logout the current user from all other devices and sessions
//
<<<<<<< HEAD
//     Schemes: http, https
//
//     Responses:
//       200: revokedSessions
//       400: jsonError
//       401: jsonError
//       404: jsonError
//       500: jsonError
=======
//    Schemes: http, https
//
//    Responses:
//      200: revokedSessions
//      400: jsonError
//      401: jsonError
//      404: jsonError
//      500: jsonError
>>>>>>> 39bb84dd
func (h *Handler) revokeSessions(w http.ResponseWriter, r *http.Request, _ httprouter.Params) {
	s, err := h.r.SessionManager().FetchFromRequest(r.Context(), r)
	if err != nil {
		h.r.Audit().WithRequest(r).WithError(err).Info("No valid session cookie found.")
		h.r.Writer().WriteError(w, r, herodot.ErrUnauthorized.WithWrap(err).WithReasonf("No valid session cookie found."))
		return
	}

	n, err := h.r.SessionPersister().RevokeSessionsIdentityExcept(r.Context(), s.IdentityID, s.ID)
	if err != nil {
		h.r.Writer().WriteError(w, r, err)
		return
	}

	h.r.Writer().WriteCode(w, r, http.StatusOK, &revokeSessions{Count: n})
}

// swagger:parameters revokeSession
// nolint:deadcode,unused
type revokeSession struct {
	// ID is the session's ID.
	//
	// required: true
	// in: path
	ID string `json:"id"`
}

// swagger:route DELETE /sessions/{id} v0alpha2 revokeSession
//
// Calling this endpoint invalidates the specified session. The current session cannot be revoked.
// Session data are not deleted.
//
// This endpoint is useful for:
//
// - To forcefully logout the current user from another device or session
//
<<<<<<< HEAD
//     Schemes: http, https
//
//     Responses:
//       204: emptyResponse
//       400: jsonError
//       401: jsonError
//       500: jsonError
=======
//    Schemes: http, https
//
//    Responses:
//      204: emptyResponse
//      400: jsonError
//      401: jsonError
//      500: jsonError
>>>>>>> 39bb84dd
func (h *Handler) revokeSession(w http.ResponseWriter, r *http.Request, ps httprouter.Params) {
	sid := ps.ByName("id")
	if sid == "whoami" {
		// Special case where we actually want to handle the whomai endpoint.
		h.whoami(w, r, ps)
		return
	}

	s, err := h.r.SessionManager().FetchFromRequest(r.Context(), r)
	if err != nil {
		h.r.Audit().WithRequest(r).WithError(err).Info("No valid session cookie found.")
		h.r.Writer().WriteError(w, r, herodot.ErrUnauthorized.WithWrap(err).WithReasonf("No valid session cookie found."))
		return
	}

	sessionID, err := uuid.FromString(sid)
	if err != nil {
		h.r.Writer().WriteError(w, r, herodot.ErrBadRequest.WithError(err.Error()).WithDebug("could not parse UUID"))
		return
	}
	if sessionID == s.ID {
		h.r.Writer().WriteError(w, r, herodot.ErrBadRequest.WithError("cannot revoke current session").WithDebug("use the logout flow instead"))
		return
	}

	if err := h.r.SessionPersister().RevokeSession(r.Context(), s.Identity.ID, sessionID); err != nil {
		h.r.Writer().WriteError(w, r, err)
		return
	}

	h.r.Writer().WriteCode(w, r, http.StatusNoContent, nil)
}

// swagger:parameters listSessions
// nolint:deadcode,unused
type listSessions struct {
	x.PaginationParams
}

// swagger:model sessionList
// nolint:deadcode,unused
type sessionList []*Session

// swagger:route GET /sessions v0alpha2 listSessions
//
// This endpoints returns all other active sessions that belong to the logged-in user.
// The current session can be retrieved by calling the `/sessions/whoami` endpoint.
//
// This endpoint is useful for:
//
// - Displaying all other sessions that belong to the logged-in user
//
<<<<<<< HEAD
//     Schemes: http, https
//
//     Responses:
//       200: sessionList
//       400: jsonError
//       401: jsonError
//       404: jsonError
//       500: jsonError
=======
//    Schemes: http, https
//
//    Responses:
//      200: sessionList
//      400: jsonError
//      401: jsonError
//      404: jsonError
//      500: jsonError
>>>>>>> 39bb84dd
func (h *Handler) listSessions(w http.ResponseWriter, r *http.Request, _ httprouter.Params) {
	s, err := h.r.SessionManager().FetchFromRequest(r.Context(), r)
	if err != nil {
		h.r.Audit().WithRequest(r).WithError(err).Info("No valid session cookie found.")
		h.r.Writer().WriteError(w, r, herodot.ErrUnauthorized.WithWrap(err).WithReasonf("No valid session cookie found."))
		return
	}

	page, perPage := x.ParsePagination(r)
	sess, err := h.r.SessionPersister().ListSessionsByIdentity(r.Context(), s.IdentityID, pointerx.Bool(true), page, perPage, s.ID)
	if err != nil {
		h.r.Writer().WriteError(w, r, err)
		return
	}

	h.r.Writer().Write(w, r, sess)
}

func (h *Handler) IsAuthenticated(wrap httprouter.Handle, onUnauthenticated httprouter.Handle) httprouter.Handle {
	return func(w http.ResponseWriter, r *http.Request, ps httprouter.Params) {
		if _, err := h.r.SessionManager().FetchFromRequest(r.Context(), r); err != nil {
			if onUnauthenticated != nil {
				onUnauthenticated(w, r, ps)
				return
			}

			h.r.Writer().WriteError(w, r, errors.WithStack(NewErrNoActiveSessionFound().WithReason("This endpoint can only be accessed with a valid session. Please log in and try again.")))
			return
		}

		wrap(w, r, ps)
	}
}

// swagger:parameters adminExtendSession
// nolint:deadcode,unused
type adminExtendSession struct {
	// ID is the session's ID.
	//
	// required: true
	// in: path
	ID string `json:"id"`
}

// swagger:route PATCH /admin/sessions/{id}/extend v0alpha2 adminExtendSession
//
// Calling this endpoint extends the given session ID. If `session.earliest_possible_extend` is set it
// will only extend the session after the specified time has passed.
//
// Retrieve the session ID from the `/sessions/whoami` endpoint / `toSession` SDK method.
//
<<<<<<< HEAD
//     Schemes: http, https
//
//     Security:
//       oryAccessToken:
//
//     Responses:
//       200: session
//       400: jsonError
//       404: jsonError
//       500: jsonError
=======
//    Schemes: http, https
//
//    Security:
//      oryAccessToken:
//
//    Responses:
//      200: session
//      400: jsonError
//      404: jsonError
//      500: jsonError
>>>>>>> 39bb84dd
func (h *Handler) adminSessionExtend(w http.ResponseWriter, r *http.Request, ps httprouter.Params) {
	iID, err := uuid.FromString(ps.ByName("id"))
	if err != nil {
		h.r.Writer().WriteError(w, r, errors.WithStack(herodot.ErrBadRequest.WithError(err.Error()).WithDebug("could not parse UUID")))
		return
	}

	s, err := h.r.SessionPersister().GetSession(r.Context(), iID)
	if err != nil {
		h.r.Writer().WriteError(w, r, err)
		return
	}

	c := h.r.Config()
	if s.CanBeRefreshed(r.Context(), c) {
		if err := h.r.SessionPersister().UpsertSession(r.Context(), s.Refresh(r.Context(), c)); err != nil {
			h.r.Writer().WriteError(w, r, err)
			return
		}
	}

	h.r.Writer().Write(w, r, s)
}

func (h *Handler) IsNotAuthenticated(wrap httprouter.Handle, onAuthenticated httprouter.Handle) httprouter.Handle {
	return func(w http.ResponseWriter, r *http.Request, ps httprouter.Params) {
		if _, err := h.r.SessionManager().FetchFromRequest(r.Context(), r); err != nil {
			if e := new(ErrNoActiveSessionFound); errors.As(err, &e) {
				wrap(w, r, ps)
				return
			}
			h.r.Writer().WriteError(w, r, err)
			return
		}

		if onAuthenticated != nil {
			onAuthenticated(w, r, ps)
			return
		}

		h.r.Writer().WriteError(w, r, errors.WithStack(herodot.ErrForbidden.WithReason("This endpoint can only be accessed without a login session. Please log out and try again.")))
	}
}

func RedirectOnAuthenticated(d interface{ config.Provider }) httprouter.Handle {
	return func(w http.ResponseWriter, r *http.Request, ps httprouter.Params) {
		ctx := r.Context()
		returnTo, err := x.SecureRedirectTo(r, d.Config().SelfServiceBrowserDefaultReturnTo(ctx), x.SecureRedirectAllowSelfServiceURLs(d.Config().SelfPublicURL(ctx)))
		if err != nil {
			http.Redirect(w, r, d.Config().SelfServiceBrowserDefaultReturnTo(ctx).String(), http.StatusFound)
			return
		}

		http.Redirect(w, r, returnTo.String(), http.StatusFound)
	}
}

func RedirectOnUnauthenticated(to string) httprouter.Handle {
	return func(w http.ResponseWriter, r *http.Request, ps httprouter.Params) {
		http.Redirect(w, r, to, http.StatusFound)
	}
}

func RespondWithJSONErrorOnAuthenticated(h herodot.Writer, err error) httprouter.Handle {
	return func(w http.ResponseWriter, r *http.Request, ps httprouter.Params) {
		h.WriteError(w, r, err)
	}
}<|MERGE_RESOLUTION|>--- conflicted
+++ resolved
@@ -126,25 +126,12 @@
 //	router.get('/protected-endpoint', async function (req, res) {
 //	  const session = await client.toSession(undefined, req.header('cookie'))
 //
-<<<<<<< HEAD
-//    // console.log(session)
-=======
 //	  // console.log(session)
->>>>>>> 39bb84dd
 //	})
 //	```
 //
 // When calling this endpoint from a non-browser application (e.g. mobile app) you must include the session token:
 //
-<<<<<<< HEAD
-//	```js
-//	// pseudo-code example
-//	// ...
-//	const session = await client.toSession("the-session-token")
-//
-//  // console.log(session)
-//	```
-=======
 //  ```js
 //  // pseudo-code example
 //  // ...
@@ -152,7 +139,6 @@
 //
 //  // console.log(session)
 //  ```
->>>>>>> 39bb84dd
 //
 // Depending on your configuration this endpoint might return a 403 status code if the session has a lower Authenticator
 // Assurance Level (AAL) than is possible for the identity. This can happen if the identity has password + webauthn
@@ -178,18 +164,6 @@
 // - `session_inactive`: No active session was found in the request (e.g. no Ory Session Cookie / Ory Session Token).
 // - `session_aal2_required`: An active session was found but it does not fulfil the Authenticator Assurance Level, implying that the session must (e.g.) authenticate the second factor.
 //
-<<<<<<< HEAD
-//     Produces:
-//     - application/json
-//
-//     Schemes: http, https
-//
-//     Responses:
-//       200: session
-//       401: jsonError
-//       403: jsonError
-//       500: jsonError
-=======
 //    Produces:
 //    - application/json
 //
@@ -200,7 +174,6 @@
 //      401: jsonError
 //      403: jsonError
 //      500: jsonError
->>>>>>> 39bb84dd
 func (h *Handler) whoami(w http.ResponseWriter, r *http.Request, ps httprouter.Params) {
 	s, err := h.r.SessionManager().FetchFromRequest(r.Context(), r)
 	if err != nil {
@@ -254,19 +227,6 @@
 //
 // - To forcefully logout Identity from all devices and sessions
 //
-<<<<<<< HEAD
-//     Schemes: http, https
-//
-//     Security:
-//       oryAccessToken:
-//
-//     Responses:
-//       204: emptyResponse
-//       400: jsonError
-//       401: jsonError
-//       404: jsonError
-//       500: jsonError
-=======
 //    Schemes: http, https
 //
 //    Security:
@@ -278,7 +238,6 @@
 //      401: jsonError
 //      404: jsonError
 //      500: jsonError
->>>>>>> 39bb84dd
 func (h *Handler) adminDeleteIdentitySessions(w http.ResponseWriter, r *http.Request, ps httprouter.Params) {
 	iID, err := uuid.FromString(ps.ByName("id"))
 	if err != nil {
@@ -314,19 +273,6 @@
 //
 // - Listing all sessions that belong to an Identity in an administrative context.
 //
-<<<<<<< HEAD
-//     Schemes: http, https
-//
-//     Security:
-//       oryAccessToken:
-//
-//     Responses:
-//       200: sessionList
-//       400: jsonError
-//       401: jsonError
-//       404: jsonError
-//       500: jsonError
-=======
 //    Schemes: http, https
 //
 //    Security:
@@ -338,7 +284,6 @@
 //      401: jsonError
 //      404: jsonError
 //      500: jsonError
->>>>>>> 39bb84dd
 func (h *Handler) adminListIdentitySessions(w http.ResponseWriter, r *http.Request, ps httprouter.Params) {
 	iID, err := uuid.FromString(ps.ByName("id"))
 	if err != nil {
@@ -383,16 +328,6 @@
 //
 // - To forcefully logout the current user from all other devices and sessions
 //
-<<<<<<< HEAD
-//     Schemes: http, https
-//
-//     Responses:
-//       200: revokedSessions
-//       400: jsonError
-//       401: jsonError
-//       404: jsonError
-//       500: jsonError
-=======
 //    Schemes: http, https
 //
 //    Responses:
@@ -401,7 +336,6 @@
 //      401: jsonError
 //      404: jsonError
 //      500: jsonError
->>>>>>> 39bb84dd
 func (h *Handler) revokeSessions(w http.ResponseWriter, r *http.Request, _ httprouter.Params) {
 	s, err := h.r.SessionManager().FetchFromRequest(r.Context(), r)
 	if err != nil {
@@ -438,15 +372,6 @@
 //
 // - To forcefully logout the current user from another device or session
 //
-<<<<<<< HEAD
-//     Schemes: http, https
-//
-//     Responses:
-//       204: emptyResponse
-//       400: jsonError
-//       401: jsonError
-//       500: jsonError
-=======
 //    Schemes: http, https
 //
 //    Responses:
@@ -454,7 +379,6 @@
 //      400: jsonError
 //      401: jsonError
 //      500: jsonError
->>>>>>> 39bb84dd
 func (h *Handler) revokeSession(w http.ResponseWriter, r *http.Request, ps httprouter.Params) {
 	sid := ps.ByName("id")
 	if sid == "whoami" {
@@ -507,16 +431,6 @@
 //
 // - Displaying all other sessions that belong to the logged-in user
 //
-<<<<<<< HEAD
-//     Schemes: http, https
-//
-//     Responses:
-//       200: sessionList
-//       400: jsonError
-//       401: jsonError
-//       404: jsonError
-//       500: jsonError
-=======
 //    Schemes: http, https
 //
 //    Responses:
@@ -525,7 +439,6 @@
 //      401: jsonError
 //      404: jsonError
 //      500: jsonError
->>>>>>> 39bb84dd
 func (h *Handler) listSessions(w http.ResponseWriter, r *http.Request, _ httprouter.Params) {
 	s, err := h.r.SessionManager().FetchFromRequest(r.Context(), r)
 	if err != nil {
@@ -577,18 +490,6 @@
 //
 // Retrieve the session ID from the `/sessions/whoami` endpoint / `toSession` SDK method.
 //
-<<<<<<< HEAD
-//     Schemes: http, https
-//
-//     Security:
-//       oryAccessToken:
-//
-//     Responses:
-//       200: session
-//       400: jsonError
-//       404: jsonError
-//       500: jsonError
-=======
 //    Schemes: http, https
 //
 //    Security:
@@ -599,7 +500,6 @@
 //      400: jsonError
 //      404: jsonError
 //      500: jsonError
->>>>>>> 39bb84dd
 func (h *Handler) adminSessionExtend(w http.ResponseWriter, r *http.Request, ps httprouter.Params) {
 	iID, err := uuid.FromString(ps.ByName("id"))
 	if err != nil {
