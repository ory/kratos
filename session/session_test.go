--- conflicted
+++ resolved
@@ -62,7 +62,132 @@
 		assert.Empty(t, s.AuthenticatedAt)
 	})
 
-<<<<<<< HEAD
+	for k, tc := range []struct {
+		d        string
+		methods  []session.AuthenticationMethod
+		expected identity.AuthenticatorAssuranceLevel
+	}{
+		{
+			d:        "no amr means no assurance",
+			expected: identity.NoAuthenticatorAssuranceLevel,
+		},
+		{
+			d:        "password is aal1",
+			methods:  []session.AuthenticationMethod{{Method: identity.CredentialsTypePassword}},
+			expected: identity.AuthenticatorAssuranceLevel1,
+		},
+		{
+			d:        "oidc is aal1",
+			methods:  []session.AuthenticationMethod{{Method: identity.CredentialsTypeOIDC}},
+			expected: identity.AuthenticatorAssuranceLevel1,
+		},
+		{
+			d:        "recovery is aal1",
+			methods:  []session.AuthenticationMethod{{Method: identity.CredentialsTypeRecoveryLink}},
+			expected: identity.AuthenticatorAssuranceLevel1,
+		},
+		{
+			d: "mix of password, oidc, recovery is still aal1",
+			methods: []session.AuthenticationMethod{
+				{Method: identity.CredentialsTypeRecoveryLink},
+				{Method: identity.CredentialsTypeOIDC},
+				{Method: identity.CredentialsTypePassword},
+			},
+			expected: identity.AuthenticatorAssuranceLevel1,
+		},
+		{
+			d:        "just totp is gracefully aal1",
+			methods:  []session.AuthenticationMethod{{Method: identity.CredentialsTypeTOTP}},
+			expected: identity.AuthenticatorAssuranceLevel1,
+		},
+		{
+			d: "password + totp is aal2",
+			methods: []session.AuthenticationMethod{
+				{Method: identity.CredentialsTypePassword},
+				{Method: identity.CredentialsTypeTOTP},
+			},
+			expected: identity.AuthenticatorAssuranceLevel2,
+		},
+		{
+			d: "password + lookup is aal2",
+			methods: []session.AuthenticationMethod{
+				{Method: identity.CredentialsTypePassword},
+				{Method: identity.CredentialsTypeLookup},
+			},
+			expected: identity.AuthenticatorAssuranceLevel2,
+		},
+		{
+			d: "oidc + totp is aal2",
+			methods: []session.AuthenticationMethod{
+				{Method: identity.CredentialsTypeOIDC},
+				{Method: identity.CredentialsTypeTOTP},
+			},
+			expected: identity.AuthenticatorAssuranceLevel2,
+		},
+		{
+			d: "oidc + lookup is aal2",
+			methods: []session.AuthenticationMethod{
+				{Method: identity.CredentialsTypeOIDC},
+				{Method: identity.CredentialsTypeLookup},
+			},
+			expected: identity.AuthenticatorAssuranceLevel2,
+		},
+		{
+			d: "recovery link + totp is aal2",
+			methods: []session.AuthenticationMethod{
+				{Method: identity.CredentialsTypeRecoveryLink},
+				{Method: identity.CredentialsTypeTOTP},
+			},
+			expected: identity.AuthenticatorAssuranceLevel2,
+		},
+		{
+			d: "recovery link + lookup is aal2",
+			methods: []session.AuthenticationMethod{
+				{Method: identity.CredentialsTypeRecoveryLink},
+				{Method: identity.CredentialsTypeLookup},
+			},
+			expected: identity.AuthenticatorAssuranceLevel2,
+		},
+		{
+			d: "recovery link + passwordless webauth is aal1",
+			methods: []session.AuthenticationMethod{
+				{Method: identity.CredentialsTypeRecoveryLink},
+				{Method: identity.CredentialsTypeWebAuthn, AAL: identity.AuthenticatorAssuranceLevel1},
+			},
+			expected: identity.AuthenticatorAssuranceLevel1,
+		},
+		{
+			d: "respects AAL on AAL1",
+			methods: []session.AuthenticationMethod{
+				{Method: identity.CredentialsTypePassword, AAL: identity.AuthenticatorAssuranceLevel1},
+				{Method: identity.CredentialsTypeWebAuthn, AAL: identity.AuthenticatorAssuranceLevel1},
+			},
+			expected: identity.AuthenticatorAssuranceLevel1,
+		},
+		{
+			d: "respects AAL on AAL2 without AAL1",
+			methods: []session.AuthenticationMethod{
+				{Method: identity.CredentialsTypePassword, AAL: identity.AuthenticatorAssuranceLevel2},
+				{Method: identity.CredentialsTypeWebAuthn, AAL: identity.AuthenticatorAssuranceLevel2},
+			},
+			expected: identity.AuthenticatorAssuranceLevel1,
+		},
+		{
+			d: "respects AAL on AAL2",
+			methods: []session.AuthenticationMethod{
+				{Method: identity.CredentialsTypePassword, AAL: identity.AuthenticatorAssuranceLevel1},
+				{Method: identity.CredentialsTypeWebAuthn, AAL: identity.AuthenticatorAssuranceLevel2},
+			},
+			expected: identity.AuthenticatorAssuranceLevel2,
+		},
+	} {
+		t.Run(fmt.Sprintf("case=%d/description=%s", k, tc.d), func(t *testing.T) {
+			s := session.NewInactiveSession()
+			for _, m := range tc.methods {
+				s.CompletedLoginFor(m.Method, m.AAL)
+			}
+		})
+	}
 	t.Run("case=session refresh", func(t *testing.T) {
 		conf.MustSet(config.ViperKeySessionLifespan, "24h")
 		conf.MustSet(config.ViperKeySessionRefreshMinTimeLeft, "12h")
@@ -72,152 +197,11 @@
 		})
 		i := new(identity.Identity)
 		i.State = identity.StateActive
-		s, _ := session.NewActiveSession(i, conf, authAt, identity.CredentialsTypePassword)
+		s, _ := session.NewActiveSession(i, conf, authAt, identity.CredentialsTypePassword, identity.AuthenticatorAssuranceLevel1)
 		assert.False(t, s.CanBeRefreshed(conf), "fresh session is not refreshable")
 
 		s.ExpiresAt = s.ExpiresAt.Add(-12 * time.Hour)
 		assert.True(t, s.CanBeRefreshed(conf), "session is refreshable after 12hrs")
 
 	})
-
-	t.Run("case=aal", func(t *testing.T) {
-		for _, tc := range []struct {
-			d        string
-			methods  []identity.CredentialsType
-			expected identity.AuthenticatorAssuranceLevel
-		}{
-			{
-				d:        "no amr means no assurance",
-				expected: identity.NoAuthenticatorAssuranceLevel,
-=======
-	for k, tc := range []struct {
-		d        string
-		methods  []session.AuthenticationMethod
-		expected identity.AuthenticatorAssuranceLevel
-	}{
-		{
-			d:        "no amr means no assurance",
-			expected: identity.NoAuthenticatorAssuranceLevel,
-		},
-		{
-			d:        "password is aal1",
-			methods:  []session.AuthenticationMethod{{Method: identity.CredentialsTypePassword}},
-			expected: identity.AuthenticatorAssuranceLevel1,
-		},
-		{
-			d:        "oidc is aal1",
-			methods:  []session.AuthenticationMethod{{Method: identity.CredentialsTypeOIDC}},
-			expected: identity.AuthenticatorAssuranceLevel1,
-		},
-		{
-			d:        "recovery is aal1",
-			methods:  []session.AuthenticationMethod{{Method: identity.CredentialsTypeRecoveryLink}},
-			expected: identity.AuthenticatorAssuranceLevel1,
-		},
-		{
-			d: "mix of password, oidc, recovery is still aal1",
-			methods: []session.AuthenticationMethod{
-				{Method: identity.CredentialsTypeRecoveryLink},
-				{Method: identity.CredentialsTypeOIDC},
-				{Method: identity.CredentialsTypePassword},
->>>>>>> 93a1ae4f
-			},
-			expected: identity.AuthenticatorAssuranceLevel1,
-		},
-		{
-			d:        "just totp is gracefully aal1",
-			methods:  []session.AuthenticationMethod{{Method: identity.CredentialsTypeTOTP}},
-			expected: identity.AuthenticatorAssuranceLevel1,
-		},
-		{
-			d: "password + totp is aal2",
-			methods: []session.AuthenticationMethod{
-				{Method: identity.CredentialsTypePassword},
-				{Method: identity.CredentialsTypeTOTP},
-			},
-			expected: identity.AuthenticatorAssuranceLevel2,
-		},
-		{
-			d: "password + lookup is aal2",
-			methods: []session.AuthenticationMethod{
-				{Method: identity.CredentialsTypePassword},
-				{Method: identity.CredentialsTypeLookup},
-			},
-			expected: identity.AuthenticatorAssuranceLevel2,
-		},
-		{
-			d: "oidc + totp is aal2",
-			methods: []session.AuthenticationMethod{
-				{Method: identity.CredentialsTypeOIDC},
-				{Method: identity.CredentialsTypeTOTP},
-			},
-			expected: identity.AuthenticatorAssuranceLevel2,
-		},
-		{
-			d: "oidc + lookup is aal2",
-			methods: []session.AuthenticationMethod{
-				{Method: identity.CredentialsTypeOIDC},
-				{Method: identity.CredentialsTypeLookup},
-			},
-			expected: identity.AuthenticatorAssuranceLevel2,
-		},
-		{
-			d: "recovery link + totp is aal2",
-			methods: []session.AuthenticationMethod{
-				{Method: identity.CredentialsTypeRecoveryLink},
-				{Method: identity.CredentialsTypeTOTP},
-			},
-			expected: identity.AuthenticatorAssuranceLevel2,
-		},
-		{
-			d: "recovery link + lookup is aal2",
-			methods: []session.AuthenticationMethod{
-				{Method: identity.CredentialsTypeRecoveryLink},
-				{Method: identity.CredentialsTypeLookup},
-			},
-			expected: identity.AuthenticatorAssuranceLevel2,
-		},
-		{
-			d: "recovery link + passwordless webauth is aal1",
-			methods: []session.AuthenticationMethod{
-				{Method: identity.CredentialsTypeRecoveryLink},
-				{Method: identity.CredentialsTypeWebAuthn, AAL: identity.AuthenticatorAssuranceLevel1},
-			},
-			expected: identity.AuthenticatorAssuranceLevel1,
-		},
-		{
-			d: "respects AAL on AAL1",
-			methods: []session.AuthenticationMethod{
-				{Method: identity.CredentialsTypePassword, AAL: identity.AuthenticatorAssuranceLevel1},
-				{Method: identity.CredentialsTypeWebAuthn, AAL: identity.AuthenticatorAssuranceLevel1},
-			},
-			expected: identity.AuthenticatorAssuranceLevel1,
-		},
-		{
-			d: "respects AAL on AAL2 without AAL1",
-			methods: []session.AuthenticationMethod{
-				{Method: identity.CredentialsTypePassword, AAL: identity.AuthenticatorAssuranceLevel2},
-				{Method: identity.CredentialsTypeWebAuthn, AAL: identity.AuthenticatorAssuranceLevel2},
-			},
-			expected: identity.AuthenticatorAssuranceLevel1,
-		},
-		{
-			d: "respects AAL on AAL2",
-			methods: []session.AuthenticationMethod{
-				{Method: identity.CredentialsTypePassword, AAL: identity.AuthenticatorAssuranceLevel1},
-				{Method: identity.CredentialsTypeWebAuthn, AAL: identity.AuthenticatorAssuranceLevel2},
-			},
-			expected: identity.AuthenticatorAssuranceLevel2,
-		},
-	} {
-		t.Run(fmt.Sprintf("case=%d/description=%s", k, tc.d), func(t *testing.T) {
-			s := session.NewInactiveSession()
-			for _, m := range tc.methods {
-				s.CompletedLoginFor(m.Method, m.AAL)
-			}
-
-			s.SetAuthenticatorAssuranceLevel()
-			assert.Equal(t, tc.expected, s.AuthenticatorAssuranceLevel)
-		})
-	}
 }