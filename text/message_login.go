// Copyright © 2023 Ory Corp
// SPDX-License-Identifier: Apache-2.0

package text

import (
	"fmt"
	"time"
)

func NewInfoLoginReAuth() *Message {
	return &Message{
		ID:   InfoSelfServiceLoginReAuth,
		Type: Info,
		Text: "Please confirm this action by verifying that it is you.",
	}
}

func NewInfoLoginMFA() *Message {
	return &Message{
		ID:   InfoSelfServiceLoginMFA,
		Type: Info,
		Text: "Please complete the second authentication challenge.",
	}
}

func NewInfoLoginWebAuthnPasswordless() *Message {
	return &Message{
		ID:   InfoSelfServiceLoginWebAuthnPasswordless,
		Type: Info,
		Text: "Prepare your WebAuthn device (e.g. security key, biometrics scanner, ...) and press continue.",
	}
}

func NewInfoLoginTOTPLabel() *Message {
	return &Message{
		ID:   InfoSelfServiceLoginTOTPLabel,
		Type: Info,
		Text: "Authentication code",
	}
}

func NewInfoLoginLookupLabel() *Message {
	return &Message{
		ID:   InfoLoginLookupLabel,
		Type: Info,
		Text: "Backup recovery code",
	}
}

func NewInfoLogin() *Message {
	return &Message{
		ID:   InfoSelfServiceLogin,
		Text: "Sign in",
		Type: Info,
	}
}

func NewInfoLoginTOTP() *Message {
	return &Message{
		ID:   InfoLoginTOTP,
		Text: "Use Authenticator",
		Type: Info,
	}
}

func NewInfoLoginLookup() *Message {
	return &Message{
		ID:   InfoLoginLookup,
		Text: "Use backup recovery code",
		Type: Info,
	}
}

func NewInfoLoginVerify() *Message {
	return &Message{
		ID:   InfoSelfServiceLoginVerify,
		Text: "Verify",
		Type: Info,
	}
}

func NewInfoLoginWith(provider string) *Message {
	return &Message{
		ID:   InfoSelfServiceLoginWith,
		Text: fmt.Sprintf("Sign in with %s", provider),
		Type: Info,
		Context: context(map[string]any{
			"provider": provider,
		}),
	}
}

func NewErrorValidationLoginFlowExpired(expiredAt time.Time) *Message {
	return &Message{
		ID:   ErrorValidationLoginFlowExpired,
		Text: fmt.Sprintf("The login flow expired %.2f minutes ago, please try again.", Since(expiredAt).Minutes()),
		Type: Error,
		Context: context(map[string]any{
			"expired_at":      expiredAt,
			"expired_at_unix": expiredAt.Unix(),
		}),
	}
}

func NewErrorValidationLoginNoStrategyFound() *Message {
	return &Message{
		ID:   ErrorValidationLoginNoStrategyFound,
		Text: "Could not find a strategy to log you in with. Did you fill out the form correctly?",
		Type: Error,
	}
}

func NewErrorValidationRegistrationNoStrategyFound() *Message {
	return &Message{
		ID:   ErrorValidationRegistrationNoStrategyFound,
		Text: "Could not find a strategy to sign you up with. Did you fill out the form correctly?",
		Type: Error,
	}
}

func NewErrorValidationSettingsNoStrategyFound() *Message {
	return &Message{
		ID:   ErrorValidationSettingsNoStrategyFound,
		Text: "Could not find a strategy to update your settings. Did you fill out the form correctly?",
		Type: Error,
	}
}

func NewErrorValidationRecoveryNoStrategyFound() *Message {
	return &Message{
		ID:   ErrorValidationRecoveryNoStrategyFound,
		Text: "Could not find a strategy to recover your account with. Did you fill out the form correctly?",
		Type: Error,
	}
}

func NewErrorValidationVerificationNoStrategyFound() *Message {
	return &Message{
		ID:   ErrorValidationVerificationNoStrategyFound,
		Text: "Could not find a strategy to verify your account with. Did you fill out the form correctly?",
		Type: Error,
	}
}

func NewInfoSelfServiceLoginWebAuthn() *Message {
	return &Message{
		ID:   InfoSelfServiceLoginWebAuthn,
		Text: "Use security key",
		Type: Info,
	}
}

func NewInfoSelfServiceContinueLoginWebAuthn() *Message {
	return &Message{
		ID:   InfoSelfServiceLoginContinueWebAuthn,
		Text: "Continue with security key",
		Type: Info,
	}
}

func NewInfoSelfServiceLoginContinue() *Message {
	return &Message{
		ID:   InfoSelfServiceLoginContinue,
		Text: "Continue",
		Type: Info,
	}
}

<<<<<<< HEAD
func NewInfoSelfServiceLoginLinkCredentials() *Message {
	return &Message{
		ID:      InfoSelfServiceLoginLinkCredentials,
		Text:    "New credentials will be linked to existing account after login.",
		Type:    Info,
		Context: context(nil),
	}
}

func NewErrorValidationLoginLinkedCredentialsDoNotMatch() *Message {
	return &Message{
		ID:   ErrorValidationLoginLinkedCredentialsDoNotMatch,
		Text: "Linked credentials do not match.",
		Type: Error,
	}
=======
func NewLoginEmailWithCodeSent() *Message {
	return &Message{
		ID:   InfoSelfServiceLoginEmailWithCodeSent,
		Type: Info,
		Text: "An email containing a code has been sent to the email address you provided. If you have not received an email, check the spelling of the address and retry the login.",
	}
}

func NewErrorValidationLoginCodeInvalidOrAlreadyUsed() *Message {
	return &Message{
		ID:   ErrorValidationLoginCodeInvalidOrAlreadyUsed,
		Text: "The login code is invalid or has already been used. Please try again.",
		Type: Error,
	}
}

func NewErrorValidationLoginRetrySuccessful() *Message {
	return &Message{
		ID:   ErrorValidationLoginRetrySuccess,
		Type: Error,
		Text: "The request was already completed successfully and can not be retried.",
	}
}

func NewInfoSelfServiceLoginCode() *Message {
	return &Message{
		ID:   InfoSelfServiceLoginCode,
		Type: Info,
		Text: "Sign in with code",
	}
>>>>>>> 043114bb
}<|MERGE_RESOLUTION|>--- conflicted
+++ resolved
@@ -167,13 +167,43 @@
 	}
 }
 
-<<<<<<< HEAD
+func NewLoginEmailWithCodeSent() *Message {
+	return &Message{
+		ID:   InfoSelfServiceLoginEmailWithCodeSent,
+		Type: Info,
+		Text: "An email containing a code has been sent to the email address you provided. If you have not received an email, check the spelling of the address and retry the login.",
+	}
+}
+
+func NewErrorValidationLoginCodeInvalidOrAlreadyUsed() *Message {
+	return &Message{
+		ID:   ErrorValidationLoginCodeInvalidOrAlreadyUsed,
+		Text: "The login code is invalid or has already been used. Please try again.",
+		Type: Error,
+	}
+}
+
+func NewErrorValidationLoginRetrySuccessful() *Message {
+	return &Message{
+		ID:   ErrorValidationLoginRetrySuccess,
+		Type: Error,
+		Text: "The request was already completed successfully and can not be retried.",
+	}
+}
+
+func NewInfoSelfServiceLoginCode() *Message {
+	return &Message{
+		ID:   InfoSelfServiceLoginCode,
+		Type: Info,
+		Text: "Sign in with code",
+	}
+}
+
 func NewInfoSelfServiceLoginLinkCredentials() *Message {
 	return &Message{
-		ID:      InfoSelfServiceLoginLinkCredentials,
-		Text:    "New credentials will be linked to existing account after login.",
-		Type:    Info,
-		Context: context(nil),
+		ID:   InfoSelfServiceLoginLinkCredentials,
+		Text: "New credentials will be linked to existing account after login.",
+		Type: Info,
 	}
 }
 
@@ -183,36 +213,4 @@
 		Text: "Linked credentials do not match.",
 		Type: Error,
 	}
-=======
-func NewLoginEmailWithCodeSent() *Message {
-	return &Message{
-		ID:   InfoSelfServiceLoginEmailWithCodeSent,
-		Type: Info,
-		Text: "An email containing a code has been sent to the email address you provided. If you have not received an email, check the spelling of the address and retry the login.",
-	}
-}
-
-func NewErrorValidationLoginCodeInvalidOrAlreadyUsed() *Message {
-	return &Message{
-		ID:   ErrorValidationLoginCodeInvalidOrAlreadyUsed,
-		Text: "The login code is invalid or has already been used. Please try again.",
-		Type: Error,
-	}
-}
-
-func NewErrorValidationLoginRetrySuccessful() *Message {
-	return &Message{
-		ID:   ErrorValidationLoginRetrySuccess,
-		Type: Error,
-		Text: "The request was already completed successfully and can not be retried.",
-	}
-}
-
-func NewInfoSelfServiceLoginCode() *Message {
-	return &Message{
-		ID:   InfoSelfServiceLoginCode,
-		Type: Info,
-		Text: "Sign in with code",
-	}
->>>>>>> 043114bb
 }