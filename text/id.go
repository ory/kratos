--- conflicted
+++ resolved
@@ -49,12 +49,9 @@
 	InfoSelfServiceRegistrationRegisterWebAuthn                      // 1040004
 	InfoSelfServiceRegistrationEmailWithCodeSent                     // 1040005
 	InfoSelfServiceRegistrationRegisterCode                          // 1040006
-<<<<<<< HEAD
 	InfoSelfServiceRegistrationRegisterPasskey                       // 1040007
-=======
-	InfoSelfServiceRegistrationBack                                  // 1040007
-	InfoSelfServiceRegistrationChooseCredentials
->>>>>>> 3e55aebe
+	InfoSelfServiceRegistrationBack                                  // 1040008
+	InfoSelfServiceRegistrationChooseCredentials                     // 1040009
 )
 
 const (
