{
  "$id": "https://github.com/ory/kratos/embedx/config.schema.json",
  "$schema": "http://json-schema.org/draft-07/schema#",
  "title": "Ory Kratos Configuration",
  "type": "object",
  "definitions": {
    "baseUrl": {
      "title": "Base URL",
      "description": "The URL where the endpoint is exposed at. This domain is used to generate redirects, form URLs, and more.",
      "type": "string",
      "format": "uri-reference",
      "examples": [
        "https://my-app.com/",
        "https://my-app.com/.ory/kratos/public"
      ]
    },
    "socket": {
      "type": "object",
      "additionalProperties": false,
      "description": "Sets the permissions of the unix socket",
      "properties": {
        "owner": {
          "type": "string",
          "description": "Owner of unix socket. If empty, the owner will be the user running Kratos.",
          "default": ""
        },
        "group": {
          "type": "string",
          "description": "Group of unix socket. If empty, the group will be the primary group of the user running Kratos.",
          "default": ""
        },
        "mode": {
          "type": "integer",
          "description": "Mode of unix socket in numeric form",
          "default": 493,
          "minimum": 0,
          "maximum": 511
        }
      }
    },
    "defaultReturnTo": {
      "title": "Redirect browsers to set URL per default",
      "description": "Ory Kratos redirects to this URL per default on completion of self-service flows and other browser interaction. Read this [article for more information on browser redirects](https://www.ory.sh/kratos/docs/concepts/browser-redirect-flow-completion).",
      "type": "string",
      "format": "uri-reference",
      "examples": [
        "https://my-app.com/dashboard",
        "/dashboard"
      ]
    },
    "selfServiceSessionRevokerHook": {
      "type": "object",
      "properties": {
        "hook": {
          "const": "revoke_active_sessions"
        }
      },
      "additionalProperties": false,
      "required": [
        "hook"
      ]
    },
    "selfServiceSessionIssuerHook": {
      "type": "object",
      "properties": {
        "hook": {
          "const": "session"
        }
      },
      "additionalProperties": false,
      "required": [
        "hook"
      ]
    },
    "selfServiceRequireVerifiedAddressHook": {
      "type": "object",
      "properties": {
        "hook": {
          "const": "require_verified_address"
        }
      },
      "additionalProperties": false,
      "required": [
        "hook"
      ]
    },
    "selfServiceVerificationHook": {
      "type": "object",
      "properties": {
        "hook": {
          "const": "verification"
        }
      },
      "additionalProperties": false,
      "required": [
        "hook"
      ]
    },
    "selfServiceShowVerificationUIHook": {
      "type": "object",
      "properties": {
        "hook": {
          "const": "show_verification_ui"
        }
      },
      "additionalProperties": false,
      "required": [
        "hook"
      ]
    },
    "b2bSSOHook": {
      "type": "object",
      "properties": {
        "hook": {
          "enum": ["b2b_sso", "organization"]
        },
        "config": {
          "type": "object",
          "additionalProperties": true
        }
      },
      "additionalProperties": false,
      "required": [
        "hook",
        "config"
      ]
    },
    "webHookAuthBasicAuthProperties": {
      "properties": {
        "type": {
          "const": "basic_auth"
        },
        "config": {
          "type": "object",
          "properties": {
            "user": {
              "type": "string",
              "description": "user name for basic auth"
            },
            "password": {
              "type": "string",
              "description": "password for basic auth"
            }
          },
          "additionalProperties": false,
          "required": [
            "user",
            "password"
          ]
        }
      },
      "additionalProperties": false,
      "required": [
        "type",
        "config"
      ]
    },
    "httpRequestConfig": {
      "type": "object",
      "properties": {
        "url": {
          "title": "HTTP address of API endpoint",
          "description": "This URL will be used to send the emails to.",
          "examples": [
            "https://example.com/api/v1/email"
          ],
          "type": "string",
          "pattern": "^https?://"
        },
        "method": {
          "type": "string",
          "description": "The HTTP method to use (GET, POST, etc). Defaults to POST.",
          "default": "POST"
        },
        "headers": {
          "type": "object",
          "description": "The HTTP headers that must be applied to request",
          "additionalProperties": {
            "type": "string"
          }
        },
        "body": {
          "type": "string",
          "format": "uri",
          "pattern": "^(http|https|file|base64)://",
          "description": "URI pointing to the jsonnet template used for payload generation. Only used for those HTTP methods, which support HTTP body payloads",
          "default": "base64://ZnVuY3Rpb24oY3R4KSB7CiAgcmVjaXBpZW50OiBjdHgucmVjaXBpZW50LAogIHRlbXBsYXRlX3R5cGU6IGN0eC50ZW1wbGF0ZV90eXBlLAogIHRvOiBpZiAidGVtcGxhdGVfZGF0YSIgaW4gY3R4ICYmICJ0byIgaW4gY3R4LnRlbXBsYXRlX2RhdGEgdGhlbiBjdHgudGVtcGxhdGVfZGF0YS50byBlbHNlIG51bGwsCiAgcmVjb3ZlcnlfY29kZTogaWYgInRlbXBsYXRlX2RhdGEiIGluIGN0eCAmJiAicmVjb3ZlcnlfY29kZSIgaW4gY3R4LnRlbXBsYXRlX2RhdGEgdGhlbiBjdHgudGVtcGxhdGVfZGF0YS5yZWNvdmVyeV9jb2RlIGVsc2UgbnVsbCwKICByZWNvdmVyeV91cmw6IGlmICJ0ZW1wbGF0ZV9kYXRhIiBpbiBjdHggJiYgInJlY292ZXJ5X3VybCIgaW4gY3R4LnRlbXBsYXRlX2RhdGEgdGhlbiBjdHgudGVtcGxhdGVfZGF0YS5yZWNvdmVyeV91cmwgZWxzZSBudWxsLAogIHZlcmlmaWNhdGlvbl91cmw6IGlmICJ0ZW1wbGF0ZV9kYXRhIiBpbiBjdHggJiYgInZlcmlmaWNhdGlvbl91cmwiIGluIGN0eC50ZW1wbGF0ZV9kYXRhIHRoZW4gY3R4LnRlbXBsYXRlX2RhdGEudmVyaWZpY2F0aW9uX3VybCBlbHNlIG51bGwsCiAgdmVyaWZpY2F0aW9uX2NvZGU6IGlmICJ0ZW1wbGF0ZV9kYXRhIiBpbiBjdHggJiYgInZlcmlmaWNhdGlvbl9jb2RlIiBpbiBjdHgudGVtcGxhdGVfZGF0YSB0aGVuIGN0eC50ZW1wbGF0ZV9kYXRhLnZlcmlmaWNhdGlvbl9jb2RlIGVsc2UgbnVsbCwKICBzdWJqZWN0OiBjdHguc3ViamVjdCwKICBib2R5OiBjdHguYm9keQp9Cg==",
          "examples": [
            "file:///path/to/body.jsonnet",
            "file://./body.jsonnet",
            "base64://ZnVuY3Rpb24oY3R4KSB7CiAgaWRlbnRpdHlfaWQ6IGlmIGN0eFsiaWRlbnRpdHkiXSAhPSBudWxsIHRoZW4gY3R4LmlkZW50aXR5LmlkLAp9=",
            "https://oryapis.com/default_body.jsonnet"
          ]
        },
        "auth": {
          "type": "object",
          "title": "Auth mechanisms",
          "description": "Define which auth mechanism to use for auth with the HTTP email provider",
          "oneOf": [
            {
              "$ref": "#/definitions/webHookAuthApiKeyProperties"
            },
            {
              "$ref": "#/definitions/webHookAuthBasicAuthProperties"
            }
          ]
        },
        "additionalProperties": false
      },
      "additionalProperties": false
    },
    "webHookAuthApiKeyProperties": {
      "properties": {
        "type": {
          "const": "api_key"
        },
        "config": {
          "type": "object",
          "properties": {
            "name": {
              "type": "string",
              "description": "The name of the api key"
            },
            "value": {
              "type": "string",
              "description": "The value of the api key"
            },
            "in": {
              "type": "string",
              "description": "How the api key should be transferred",
              "enum": [
                "header",
                "cookie"
              ]
            }
          },
          "additionalProperties": false,
          "required": [
            "name",
            "value",
            "in"
          ]
        }
      },
      "additionalProperties": false,
      "required": [
        "type",
        "config"
      ]
    },
    "selfServiceWebHook": {
      "type": "object",
      "properties": {
        "hook": {
          "const": "web_hook"
        },
        "config": {
          "type": "object",
          "title": "Web-Hook Configuration",
          "description": "Define what the hook should do",
          "properties": {
            "id": {
              "type": "string",
              "description": "The ID of the hook. Used to identify the hook in logs and errors. For debugging purposes only."
            },
            "response": {
              "title": "Response Handling",
              "description": "How the web hook should handle the response",
              "type": "object",
              "additionalProperties": false,
              "properties": {
                "ignore": {
                  "type": "boolean",
                  "description": "Ignore the response from the web hook. If enabled the request will be made asynchronously which can be useful if you only wish to notify another system but do not parse the response.",
                  "default": false
                },
                "parse": {
                  "type": "boolean",
                  "default": false,
                  "description": "If enabled parses the response before saving the flow result. Set this value to true if you would like to modify the identity, for example identity metadata, before saving it during registration. When enabled, you may also abort the registration, verification, login or settings flow due to, for example, a validation flow. Head over to the [web hook documentation](https://www.ory.sh/docs/kratos/hooks/configure-hooks) for more information."
                }
              },
              "not": {
                "properties": {
                  "ignore": {
                    "const": true
                  },
                  "parse": {
                    "const": true
                  }
                },
                "required": [
                  "ignore",
                  "parse"
                ]
              }
            },
            "url": {
              "type": "string",
              "description": "The URL the Web-Hook should call",
              "format": "uri"
            },
            "method": {
              "type": "string",
              "description": "The HTTP method to use (GET, POST, etc)."
            },
            "headers": {
              "type": "object",
              "description": "The HTTP headers that must be applied to the Web-Hook",
              "additionalProperties": {
                "type": "string"
              }
            },
            "body": {
              "type": "string",
              "oneOf": [
                {
                  "format": "uri",
                  "pattern": "^(http|https|file|base64)://",
                  "description": "URI pointing to the jsonnet template used for payload generation. Only used for those HTTP methods, which support HTTP body payloads",
                  "examples": [
                    "file:///path/to/body.jsonnet",
                    "file://./body.jsonnet",
                    "base64://ZnVuY3Rpb24oY3R4KSB7CiAgaWRlbnRpdHlfaWQ6IGlmIGN0eFsiaWRlbnRpdHkiXSAhPSBudWxsIHRoZW4gY3R4LmlkZW50aXR5LmlkLAp9=",
                    "https://oryapis.com/default_body.jsonnet"
                  ]
                },
                {
                  "description": "DEPRECATED: please use a URI instead (i.e. prefix your filepath with 'file://')",
                  "not": {
                    "pattern": "^(http|https|file|base64)://"
                  }
                }
              ]
            },
            "can_interrupt": {
              "type": "boolean",
              "default": false,
              "description": "Deprecated, please use `response.parse` instead. If enabled allows the web hook to interrupt / abort the self-service flow. It only applies to certain flows (registration/verification/login/settings) and requires a valid response format."
            },
            "emit_analytics_event": {
              "type": "boolean",
              "default": true,
              "description": "Emit tracing events for this webhook on delivery or error"
            },
            "auth": {
              "type": "object",
              "title": "Auth mechanisms",
              "description": "Define which auth mechanism the Web-Hook should use",
              "oneOf": [
                {
                  "$ref": "#/definitions/webHookAuthApiKeyProperties"
                },
                {
                  "$ref": "#/definitions/webHookAuthBasicAuthProperties"
                }
              ]
            },
            "additionalProperties": false
          },
          "anyOf": [
            {
              "not": {
                "properties": {
                  "response": {
                    "properties": {
                      "ignore": {
                        "const": true
                      }
                    },
                    "required": [
                      "ignore"
                    ]
                  }
                },
                "required": [
                  "response"
                ]
              }
            },
            {
              "properties": {
                "can_interrupt": {
                  "const": false
                }
              },
              "require": [
                "can_interrupt"
              ]
            }
          ],
          "additionalProperties": false,
          "required": [
            "url",
            "method"
          ]
        }
      },
      "additionalProperties": false,
      "required": [
        "hook",
        "config"
      ]
    },
    "OIDCClaims": {
      "title": "OpenID Connect claims",
      "description": "The OpenID Connect claims and optionally their properties which should be included in the id_token or returned from the UserInfo Endpoint.",
      "type": "object",
      "examples": [
        {
          "id_token": {
            "email": null,
            "email_verified": null
          }
        },
        {
          "userinfo": {
            "given_name": {
              "essential": true
            },
            "nickname": null,
            "email": {
              "essential": true
            },
            "email_verified": {
              "essential": true
            },
            "picture": null,
            "http://example.info/claims/groups": null
          },
          "id_token": {
            "auth_time": {
              "essential": true
            },
            "acr": {
              "values": [
                "urn:mace:incommon:iap:silver"
              ]
            }
          }
        }
      ],
      "patternProperties": {
        "^userinfo$|^id_token$": {
          "type": "object",
          "additionalProperties": false,
          "patternProperties": {
            ".*": {
              "oneOf": [
                {
                  "const": null,
                  "description": "Indicates that this Claim is being requested in the default manner."
                },
                {
                  "type": "object",
                  "additionalProperties": false,
                  "properties": {
                    "essential": {
                      "description": "Indicates whether the Claim being requested is an Essential Claim.",
                      "type": "boolean"
                    },
                    "value": {
                      "description": "Requests that the Claim be returned with a particular value.",
                      "$comment": "There seem to be no constrains on value"
                    },
                    "values": {
                      "description": "Requests that the Claim be returned with one of a set of values, with the values appearing in order of preference.",
                      "type": "array",
                      "items": {
                        "$comment": "There seem to be no constrains on individual items"
                      }
                    }
                  }
                }
              ]
            }
          }
        }
      }
    },
    "selfServiceOIDCProvider": {
      "type": "object",
      "properties": {
        "id": {
          "type": "string",
          "examples": [
            "google"
          ]
        },
        "provider": {
          "title": "Provider",
          "description": "Can be one of github, github-app, gitlab, generic, google, microsoft, discord, salesforce, slack, facebook, auth0, vk, yandex, apple, spotify, netid, dingtalk, patreon.",
          "type": "string",
          "enum": [
            "github",
            "github-app",
            "gitlab",
            "generic",
            "google",
            "microsoft",
            "discord",
            "salesforce",
            "slack",
            "facebook",
            "auth0",
            "vk",
            "yandex",
            "apple",
            "spotify",
            "netid",
            "dingtalk",
            "patreon",
            "linkedin",
            "linkedin_v2",
            "lark",
            "x",
<<<<<<< HEAD
            "line"
=======
            "fedcm-test"
>>>>>>> c433c44a
          ],
          "examples": [
            "google"
          ]
        },
        "label": {
          "title": "Optional string which will be used when generating labels for UI buttons.",
          "type": "string"
        },
        "client_id": {
          "type": "string"
        },
        "client_secret": {
          "type": "string"
        },
        "issuer_url": {
          "type": "string",
          "format": "uri",
          "examples": [
            "https://accounts.google.com"
          ]
        },
        "auth_url": {
          "type": "string",
          "format": "uri",
          "examples": [
            "https://accounts.google.com/o/oauth2/v2/auth"
          ]
        },
        "token_url": {
          "type": "string",
          "format": "uri",
          "examples": [
            "https://www.googleapis.com/oauth2/v4/token"
          ]
        },
        "mapper_url": {
          "title": "Jsonnet Mapper URL",
          "description": "The URL where the jsonnet source is located for mapping the provider's data to Ory Kratos data.",
          "type": "string",
          "format": "uri",
          "examples": [
            "file://path/to/oidc.jsonnet",
            "https://foo.bar.com/path/to/oidc.jsonnet",
            "base64://bG9jYWwgc3ViamVjdCA9I..."
          ]
        },
        "scope": {
          "type": "array",
          "items": {
            "type": "string",
            "examples": [
              "offline_access",
              "profile"
            ]
          }
        },
        "microsoft_tenant": {
          "title": "Azure AD Tenant",
          "description": "The Azure AD Tenant to use for authentication.",
          "type": "string",
          "examples": [
            "common",
            "organizations",
            "consumers",
            "8eaef023-2b34-4da1-9baa-8bc8c9d6a490",
            "contoso.onmicrosoft.com"
          ]
        },
        "subject_source": {
          "title": "Microsoft subject source",
          "description": "Controls which source the subject identifier is taken from by microsoft provider. If set to `userinfo` (the default) then the identifier is taken from the `sub` field of OIDC ID token or data received from `/userinfo` standard OIDC endpoint. If set to `me` then the `id` field of data structure received from `https://graph.microsoft.com/v1.0/me` is taken as an identifier. If the value is `oid` then the the oid (Object ID) is taken to identify users across different services.",
          "type": "string",
          "enum": [
            "userinfo",
            "me",
            "oid"
          ],
          "default": "userinfo",
          "examples": [
            "userinfo"
          ]
        },
        "apple_team_id": {
          "title": "Apple Developer Team ID",
          "description": "Apple Developer Team ID needed for generating a JWT token for client secret",
          "type": "string",
          "examples": [
            "KP76DQS54M"
          ]
        },
        "apple_private_key_id": {
          "title": "Apple Private Key Identifier",
          "description": "Sign In with Apple Private Key Identifier needed for generating a JWT token for client secret",
          "type": "string",
          "examples": [
            "UX56C66723"
          ]
        },
        "apple_private_key": {
          "title": "Apple Private Key",
          "description": "Sign In with Apple Private Key needed for generating a JWT token for client secret",
          "type": "string",
          "examples": [
            "-----BEGIN PRIVATE KEY-----\n........\n-----END PRIVATE KEY-----"
          ]
        },
        "requested_claims": {
          "$ref": "#/definitions/OIDCClaims"
        },
        "organization_id": {
          "title": "Organization ID",
          "description": "The ID of the organization that this provider belongs to. Only effective in the Ory Network.",
          "type": "string",
          "examples": [
            "12345678-1234-1234-1234-123456789012"
          ]
        },
        "additional_id_token_audiences": {
          "title": "Additional client ids allowed when using ID token submission",
          "type": "array",
          "items": {
            "type": "string",
            "examples": [
              "12345678-1234-1234-1234-123456789012"
            ]
          }
        },
        "claims_source": {
          "title": "Claims source",
          "description": "Can be either `userinfo` (calls the userinfo endpoint to get the claims) or `id_token` (takes the claims from the id token). It defaults to `id_token`",
          "type": "string",
          "enum": [
            "id_token",
            "userinfo"
          ],
          "default": "id_token",
          "examples": [
            "id_token",
            "userinfo"
          ]
        },
        "pkce": {
          "title": "Proof Key for Code Exchange",
          "description": "PKCE controls if the OpenID Connect OAuth2 flow should use PKCE (Proof Key for Code Exchange). IMPORTANT: If you set this to `force`, you must whitelist a different return URL for your OAuth2 client in the provider's configuration. Instead of <base-url>/self-service/methods/oidc/callback/<provider>, you must use <base-url>/self-service/methods/oidc/callback",
          "type": "string",
          "enum": [
            "auto",
            "never",
            "force"
          ],
          "default": "auto"
        },
        "fedcm_config_url": {
          "title": "Federation Configuration URL",
          "description": "The URL where the FedCM IdP configuration is located for the provider. This is only effective in the Ory Network.",
          "type": "string",
          "format": "uri",
          "examples": [
            "https://example.com/config.json"
          ]
        },
        "net_id_token_origin_header": {
          "title": "NetID Token Origin Header",
          "description": "Contains the orgin header to be used when exchanging a NetID FedCM token for an ID token",
          "type": "string",
          "examples": [
            "https://example.com"
          ]
        }
      },
      "additionalProperties": false,
      "required": [
        "id",
        "provider",
        "client_id",
        "mapper_url"
      ],
      "allOf": [
        {
          "if": {
            "properties": {
              "provider": {
                "const": "microsoft"
              }
            },
            "required": [
              "provider"
            ]
          },
          "then": {
            "required": [
              "microsoft_tenant"
            ]
          },
          "else": {
            "not": {
              "properties": {
                "microsoft_tenant": {}
              },
              "required": [
                "microsoft_tenant"
              ]
            }
          }
        },
        {
          "if": {
            "properties": {
              "provider": {
                "const": "apple"
              }
            },
            "required": [
              "provider"
            ]
          },
          "then": {
            "not": {
              "properties": {
                "client_secret": {
                  "type": "string",
                  "minLength": 1
                }
              },
              "required": [
                "client_secret"
              ]
            },
            "required": [
              "apple_private_key_id",
              "apple_private_key",
              "apple_team_id"
            ]
          },
          "else": {
            "required": [
              "client_secret"
            ],
            "allOf": [
              {
                "not": {
                  "properties": {
                    "apple_team_id": {
                      "type": "string",
                      "minLength": 1
                    }
                  },
                  "required": [
                    "apple_team_id"
                  ]
                }
              },
              {
                "not": {
                  "properties": {
                    "apple_private_key_id": {
                      "type": "string",
                      "minLength": 1
                    }
                  },
                  "required": [
                    "apple_private_key_id"
                  ]
                }
              },
              {
                "not": {
                  "properties": {
                    "apple_private_key": {
                      "type": "string",
                      "minLength": 1
                    }
                  },
                  "required": [
                    "apple_private_key"
                  ]
                }
              }
            ]
          }
        }
      ]
    },
    "selfServiceHooks": {
      "type": "array",
      "items": {
        "anyOf": [
          {
            "$ref": "#/definitions/selfServiceWebHook"
          },
          {
            "$ref": "#/definitions/b2bSSOHook"
          }
        ]
      },
      "uniqueItems": true,
      "additionalItems": false
    },
    "selfServiceAfterRecoveryHooks": {
      "type": "array",
      "items": {
        "anyOf": [
          {
            "$ref": "#/definitions/selfServiceWebHook"
          },
          {
            "$ref": "#/definitions/selfServiceSessionRevokerHook"
          }
        ]
      },
      "uniqueItems": true,
      "additionalItems": false
    },
    "selfServiceAfterSettingsProfileMethod": {
      "type": "object",
      "additionalProperties": false,
      "properties": {
        "default_browser_return_url": {
          "$ref": "#/definitions/defaultReturnTo"
        },
        "hooks": {
          "type": "array",
          "items": {
            "anyOf": [
              {
                "$ref": "#/definitions/selfServiceWebHook"
              },
              {
                "$ref": "#/definitions/selfServiceShowVerificationUIHook"
              },
              {
                "$ref": "#/definitions/b2bSSOHook"
              }
            ]
          },
          "uniqueItems": true,
          "additionalItems": false
        }
      }
    },
    "selfServiceAfterSettingsAuthMethod": {
      "type": "object",
      "additionalProperties": false,
      "properties": {
        "default_browser_return_url": {
          "$ref": "#/definitions/defaultReturnTo"
        },
        "hooks": {
          "type": "array",
          "items": {
            "anyOf": [
              {
                "$ref": "#/definitions/selfServiceWebHook"
              },
              {
                "$ref": "#/definitions/selfServiceSessionRevokerHook"
              }
            ]
          },
          "uniqueItems": true,
          "additionalItems": false
        }
      }
    },
    "selfServiceAfterDefaultLoginMethodHooks": {
      "type": "array",
      "items": {
        "anyOf": [
          {
            "$ref": "#/definitions/selfServiceSessionRevokerHook"
          },
          {
            "$ref": "#/definitions/selfServiceRequireVerifiedAddressHook"
          },
          {
            "$ref": "#/definitions/selfServiceWebHook"
          },
          {
            "$ref": "#/definitions/selfServiceVerificationHook"
          },
          {
            "$ref": "#/definitions/selfServiceShowVerificationUIHook"
          },
          {
            "$ref": "#/definitions/b2bSSOHook"
          }
        ]
      },
      "uniqueItems": true,
      "additionalItems": false
    },
    "selfServiceAfterDefaultLoginMethod": {
      "type": "object",
      "additionalProperties": false,
      "properties": {
        "default_browser_return_url": {
          "$ref": "#/definitions/defaultReturnTo"
        },
        "hooks": {
          "$ref": "#/definitions/selfServiceAfterDefaultLoginMethodHooks"
        }
      }
    },
    "selfServiceAfterOIDCLoginMethod": {
      "type": "object",
      "additionalProperties": false,
      "properties": {
        "default_browser_return_url": {
          "$ref": "#/definitions/defaultReturnTo"
        },
        "hooks": {
          "type": "array",
          "items": {
            "anyOf": [
              {
                "$ref": "#/definitions/selfServiceSessionRevokerHook"
              },
              {
                "$ref": "#/definitions/selfServiceWebHook"
              },
              {
                "$ref": "#/definitions/selfServiceRequireVerifiedAddressHook"
              },
              {
                "$ref": "#/definitions/b2bSSOHook"
              }
            ]
          },
          "uniqueItems": true,
          "additionalItems": false
        }
      }
    },
    "selfServiceAfterRegistrationMethod": {
      "type": "object",
      "additionalProperties": false,
      "properties": {
        "default_browser_return_url": {
          "$ref": "#/definitions/defaultReturnTo"
        },
        "hooks": {
          "type": "array",
          "items": {
            "anyOf": [
              {
                "$ref": "#/definitions/selfServiceSessionIssuerHook"
              },
              {
                "$ref": "#/definitions/selfServiceWebHook"
              },
              {
                "$ref": "#/definitions/selfServiceShowVerificationUIHook"
              },
              {
                "$ref": "#/definitions/b2bSSOHook"
              }
            ]
          },
          "uniqueItems": true,
          "additionalItems": false
        }
      }
    },
    "featureRequiredAal": {
      "title": "Required Authenticator Assurance Level",
      "description": "Sets what Authenticator Assurance Level (used for 2FA) is required to access this feature. If set to `highest_available` then this endpoint requires the highest AAL the identity has set up. If set to `aal1` then the identity can access this feature without 2FA.",
      "type": "string",
      "enum": [
        "aal1",
        "highest_available"
      ],
      "default": "highest_available"
    },
    "selfServiceAfterSettings": {
      "type": "object",
      "additionalProperties": false,
      "properties": {
        "default_browser_return_url": {
          "$ref": "#/definitions/defaultReturnTo"
        },
        "password": {
          "$ref": "#/definitions/selfServiceAfterSettingsAuthMethod"
        },
        "totp": {
          "$ref": "#/definitions/selfServiceAfterSettingsAuthMethod"
        },
        "oidc": {
          "$ref": "#/definitions/selfServiceAfterSettingsAuthMethod"
        },
        "webauthn": {
          "$ref": "#/definitions/selfServiceAfterSettingsAuthMethod"
        },
        "passkey": {
          "$ref": "#/definitions/selfServiceAfterSettingsAuthMethod"
        },
        "lookup_secret": {
          "$ref": "#/definitions/selfServiceAfterSettingsAuthMethod"
        },
        "profile": {
          "$ref": "#/definitions/selfServiceAfterSettingsProfileMethod"
        },
        "hooks": {
          "$ref": "#/definitions/selfServiceHooks"
        }
      }
    },
    "selfServiceBeforeLogin": {
      "type": "object",
      "additionalProperties": false,
      "properties": {
        "hooks": {
          "$ref": "#/definitions/selfServiceHooks"
        }
      }
    },
    "selfServiceAfterLogin": {
      "type": "object",
      "additionalProperties": false,
      "properties": {
        "default_browser_return_url": {
          "$ref": "#/definitions/defaultReturnTo"
        },
        "password": {
          "$ref": "#/definitions/selfServiceAfterDefaultLoginMethod"
        },
        "webauthn": {
          "$ref": "#/definitions/selfServiceAfterDefaultLoginMethod"
        },
        "passkey": {
          "$ref": "#/definitions/selfServiceAfterDefaultLoginMethod"
        },
        "oidc": {
          "$ref": "#/definitions/selfServiceAfterOIDCLoginMethod"
        },
        "code": {
          "$ref": "#/definitions/selfServiceAfterDefaultLoginMethod"
        },
        "totp": {
          "$ref": "#/definitions/selfServiceAfterDefaultLoginMethod"
        },
        "lookup_secret": {
          "$ref": "#/definitions/selfServiceAfterDefaultLoginMethod"
        },
        "hooks": {
          "$ref": "#/definitions/selfServiceAfterDefaultLoginMethodHooks"
        }
      }
    },
    "selfServiceBeforeRegistration": {
      "type": "object",
      "additionalProperties": false,
      "properties": {
        "hooks": {
          "$ref": "#/definitions/selfServiceHooks"
        }
      }
    },
    "selfServiceBeforeSettings": {
      "type": "object",
      "additionalProperties": false,
      "properties": {
        "hooks": {
          "$ref": "#/definitions/selfServiceHooks"
        }
      }
    },
    "selfServiceBeforeRecovery": {
      "type": "object",
      "additionalProperties": false,
      "properties": {
        "hooks": {
          "$ref": "#/definitions/selfServiceHooks"
        }
      }
    },
    "selfServiceBeforeVerification": {
      "type": "object",
      "additionalProperties": false,
      "properties": {
        "hooks": {
          "$ref": "#/definitions/selfServiceHooks"
        }
      }
    },
    "selfServiceAfterRegistration": {
      "type": "object",
      "additionalProperties": false,
      "properties": {
        "default_browser_return_url": {
          "$ref": "#/definitions/defaultReturnTo"
        },
        "password": {
          "$ref": "#/definitions/selfServiceAfterRegistrationMethod"
        },
        "webauthn": {
          "$ref": "#/definitions/selfServiceAfterRegistrationMethod"
        },
        "passkey": {
          "$ref": "#/definitions/selfServiceAfterRegistrationMethod"
        },
        "oidc": {
          "$ref": "#/definitions/selfServiceAfterRegistrationMethod"
        },
        "code": {
          "$ref": "#/definitions/selfServiceAfterRegistrationMethod"
        },
        "hooks": {
          "$ref": "#/definitions/selfServiceHooks"
        }
      }
    },
    "selfServiceAfterVerification": {
      "type": "object",
      "additionalProperties": false,
      "properties": {
        "default_browser_return_url": {
          "$ref": "#/definitions/defaultReturnTo"
        },
        "hooks": {
          "$ref": "#/definitions/selfServiceHooks"
        }
      }
    },
    "selfServiceAfterRecovery": {
      "type": "object",
      "properties": {
        "default_browser_return_url": {
          "$ref": "#/definitions/defaultReturnTo"
        },
        "hooks": {
          "$ref": "#/definitions/selfServiceAfterRecoveryHooks"
        }
      },
      "additionalProperties": false
    },
    "tlsxSource": {
      "type": "object",
      "additionalProperties": false,
      "properties": {
        "path": {
          "title": "Path to PEM-encoded Fle",
          "type": "string",
          "examples": [
            "path/to/file.pem"
          ]
        },
        "base64": {
          "title": "Base64 Encoded Inline",
          "description": "The base64 string of the PEM-encoded file content. Can be generated using for example `base64 -i path/to/file.pem`.",
          "type": "string",
          "examples": [
            "LS0tLS1CRUdJTiBDRVJUSUZJQ0FURS0tLS0tXG5NSUlEWlRDQ0FrMmdBd0lCQWdJRVY1eE90REFOQmdr..."
          ]
        }
      }
    },
    "tlsx": {
      "title": "HTTPS",
      "description": "Configure HTTP over TLS (HTTPS). All options can also be set using environment variables by replacing dots (`.`) with underscores (`_`) and uppercasing the key. For example, `some.prefix.tls.key.path` becomes `export SOME_PREFIX_TLS_KEY_PATH`. If all keys are left undefined, TLS will be disabled.",
      "type": "object",
      "additionalProperties": false,
      "properties": {
        "key": {
          "title": "Private Key (PEM)",
          "allOf": [
            {
              "$ref": "#/definitions/tlsxSource"
            }
          ]
        },
        "cert": {
          "title": "TLS Certificate (PEM)",
          "allOf": [
            {
              "$ref": "#/definitions/tlsxSource"
            }
          ]
        }
      }
    },
    "courierTemplates": {
      "additionalProperties": false,
      "type": "object",
      "properties": {
        "invalid": {
          "additionalProperties": false,
          "type": "object",
          "properties": {
            "email": {
              "$ref": "#/definitions/emailCourierTemplate"
            }
          },
          "required": [
            "email"
          ]
        },
        "valid": {
          "additionalProperties": false,
          "type": "object",
          "properties": {
            "email": {
              "$ref": "#/definitions/emailCourierTemplate"
            },
            "sms": {
              "$ref": "#/definitions/smsCourierTemplate"
            }
          },
          "required": [
            "email"
          ]
        }
      }
    },
    "smsCourierTemplate": {
      "additionalProperties": false,
      "type": "object",
      "properties": {
        "body": {
          "additionalProperties": false,
          "type": "object",
          "properties": {
            "plaintext": {
              "type": "string",
              "description": "A template send to the SMS provider.",
              "format": "uri",
              "examples": [
                "file://path/to/body.plaintext.gotmpl",
                "https://foo.bar.com/path/to/body.plaintext.gotmpl"
              ]
            }
          }
        }
      }
    },
    "emailCourierTemplate": {
      "additionalProperties": false,
      "type": "object",
      "properties": {
        "body": {
          "additionalProperties": false,
          "type": "object",
          "properties": {
            "plaintext": {
              "type": "string",
              "description": "The fallback template for email clients that do not support html.",
              "format": "uri",
              "examples": [
                "file://path/to/body.plaintext.gotmpl",
                "https://foo.bar.com/path/to/body.plaintext.gotmpl",
                "base64://e3sgZGVmaW5lIGFmLVpBIH19CkhhbGxvLAoKSGVyc3RlbCBqb3UgcmVrZW5pbmcgZGV1ciBoaWVyZGllIHNrYWtlbCB0ZSB2b2xnOgp7ey0gZW5kIC19fQoKe3sgZGVmaW5lIGVuLVVTIH19CkhpLAoKcGxlYXNlIHJlY292ZXIgYWNjZXNzIHRvIHlvdXIgYWNjb3VudCBieSBjbGlja2luZyB0aGUgZm9sbG93aW5nIGxpbms6Cnt7LSBlbmQgLX19Cgp7ey0gaWYgZXEgLmxhbmcgImFmLVpBIiAtfX0KCnt7IHRlbXBsYXRlICJhZi1aQSIgLiB9fQoKe3stIGVsc2UgLX19Cgp7eyB0ZW1wbGF0ZSAiZW4tVVMiIH19Cgp7ey0gZW5kIC19fQp7eyAuUmVjb3ZlcnlVUkwgfX0K"
              ]
            },
            "html": {
              "type": "string",
              "description": "The default template used for sending out emails. The template can contain HTML ",
              "format": "uri",
              "examples": [
                "file://path/to/body.html.gotmpl",
                "https://foo.bar.com/path/to/body.html.gotmpl",
                "base64://e3sgZGVmaW5lIGFmLVpBIH19CkhhbGxvLAoKSGVyc3RlbCBqb3UgcmVrZW5pbmcgZGV1ciBoaWVyZGllIHNrYWtlbCB0ZSB2b2xnOgp7ey0gZW5kIC19fQoKe3sgZGVmaW5lIGVuLVVTIH19CkhpLAoKcGxlYXNlIHJlY292ZXIgYWNjZXNzIHRvIHlvdXIgYWNjb3VudCBieSBjbGlja2luZyB0aGUgZm9sbG93aW5nIGxpbms6Cnt7LSBlbmQgLX19Cgp7ey0gaWYgZXEgLmxhbmcgImFmLVpBIiAtfX0KCnt7IHRlbXBsYXRlICJhZi1aQSIgLiB9fQoKe3stIGVsc2UgLX19Cgp7eyB0ZW1wbGF0ZSAiZW4tVVMiIH19Cgp7ey0gZW5kIC19fQo8YSBocmVmPSJ7eyAuUmVjb3ZlcnlVUkwgfX0iPnt7IC5SZWNvdmVyeVVSTCB9fTwvYT4"
              ]
            }
          }
        },
        "subject": {
          "type": "string",
          "format": "uri",
          "examples": [
            "file://path/to/subject.gotmpl",
            "https://foo.bar.com/path/to/subject.gotmpl",
            "base64://e3sgZGVmaW5lIGFmLVpBIH19CkhhbGxvLAoKSGVyc3RlbCBqb3UgcmVrZW5pbmcgZGV1ciBoaWVyZGllIHNrYWtlbCB0ZSB2b2xnOgp7ey0gZW5kIC19fQoKe3sgZGVmaW5lIGVuLVVTIH19CkhpLAoKcGxlYXNlIHJlY292ZXIgYWNjZXNzIHRvIHlvdXIgYWNjb3VudCBieSBjbGlja2luZyB0aGUgZm9sbG93aW5nIGxpbms6Cnt7LSBlbmQgLX19Cgp7ey0gaWYgZXEgLmxhbmcgImFmLVpBIiAtfX0KCnt7IHRlbXBsYXRlICJhZi1aQSIgLiB9fQoKe3stIGVsc2UgLX19Cgp7eyB0ZW1wbGF0ZSAiZW4tVVMiIH19Cgp7ey0gZW5kIC19fQo8YSBocmVmPSJ7eyAuUmVjb3ZlcnlVUkwgfX0iPnt7IC5SZWNvdmVyeVVSTCB9fTwvYT4"
          ]
        }
      }
    }
  },
  "properties": {
    "selfservice": {
      "type": "object",
      "additionalProperties": false,
      "required": [
        "default_browser_return_url"
      ],
      "properties": {
        "default_browser_return_url": {
          "$ref": "#/definitions/defaultReturnTo"
        },
        "allowed_return_urls": {
          "title": "Allowed Return To URLs",
          "description": "List of URLs that are allowed to be redirected to. A redirection request is made by appending `?return_to=...` to Login, Registration, and other self-service flows.",
          "type": "array",
          "items": {
            "type": "string",
            "format": "uri-reference"
          },
          "examples": [
            [
              "https://app.my-app.com/dashboard",
              "/dashboard",
              "https://www.my-app.com/",
              "https://*.my-app.com/"
            ]
          ]
        },
        "flows": {
          "type": "object",
          "additionalProperties": false,
          "properties": {
            "settings": {
              "type": "object",
              "additionalProperties": false,
              "properties": {
                "ui_url": {
                  "title": "URL of the Settings page.",
                  "description": "URL where the Settings UI is hosted. Check the [reference implementation](https://github.com/ory/kratos-selfservice-ui-node).",
                  "type": "string",
                  "format": "uri-reference",
                  "examples": [
                    "https://my-app.com/user/settings"
                  ],
                  "default": "https://www.ory.sh/kratos/docs/fallback/settings"
                },
                "lifespan": {
                  "type": "string",
                  "pattern": "^([0-9]+(ns|us|ms|s|m|h))+$",
                  "default": "1h",
                  "examples": [
                    "1h",
                    "1m",
                    "1s"
                  ]
                },
                "privileged_session_max_age": {
                  "type": "string",
                  "pattern": "^([0-9]+(ns|us|ms|s|m|h))+$",
                  "default": "1h",
                  "examples": [
                    "1h",
                    "1m",
                    "1s"
                  ]
                },
                "required_aal": {
                  "$ref": "#/definitions/featureRequiredAal"
                },
                "after": {
                  "$ref": "#/definitions/selfServiceAfterSettings"
                },
                "before": {
                  "$ref": "#/definitions/selfServiceBeforeSettings"
                }
              }
            },
            "logout": {
              "type": "object",
              "additionalProperties": false,
              "properties": {
                "after": {
                  "type": "object",
                  "additionalProperties": false,
                  "properties": {
                    "default_browser_return_url": {
                      "$ref": "#/definitions/defaultReturnTo"
                    }
                  }
                }
              }
            },
            "registration": {
              "type": "object",
              "additionalProperties": false,
              "properties": {
                "enabled": {
                  "type": "boolean",
                  "title": "Enable User Registration",
                  "description": "If set to true will enable [User Registration](https://www.ory.sh/kratos/docs/self-service/flows/user-registration/).",
                  "default": true
                },
                "login_hints": {
                  "type": "boolean",
                  "title": "Provide Login Hints on Failed Registration",
                  "description": "When registration fails because an account with the given credentials or addresses previously signed up, provide login hints about available methods to sign in to the user.",
                  "default": false
                },
                "ui_url": {
                  "title": "Registration UI URL",
                  "description": "URL where the Registration UI is hosted. Check the [reference implementation](https://github.com/ory/kratos-selfservice-ui-node).",
                  "type": "string",
                  "format": "uri-reference",
                  "examples": [
                    "https://my-app.com/signup"
                  ],
                  "default": "https://www.ory.sh/kratos/docs/fallback/registration"
                },
                "lifespan": {
                  "type": "string",
                  "pattern": "^([0-9]+(ns|us|ms|s|m|h))+$",
                  "default": "1h",
                  "examples": [
                    "1h",
                    "1m",
                    "1s"
                  ]
                },
                "before": {
                  "$ref": "#/definitions/selfServiceBeforeRegistration"
                },
                "after": {
                  "$ref": "#/definitions/selfServiceAfterRegistration"
                },
                "enable_legacy_one_step": {
                  "type": "boolean",
                  "title": "Disable two-step registration",
                  "description": "Deprecated, please use `style` instead.",
                  "deprecationMessage": "Deprecated, please use `style` instead.",
                  "default": false
                },
                "style": {
                  "title": "Registration Flow Style",
                  "description": "The style of the registration flow. If set to `unified` the login flow will be a one-step process. If set to `profile_first` the registration flow will first ask for the profile information first, and then the credentials.",
                  "type": "string",
                  "enum": ["unified", "profile_first"],
                  "default": "profile_first"
                }
              }
            },
            "login": {
              "type": "object",
              "additionalProperties": false,
              "properties": {
                "ui_url": {
                  "title": "Login UI URL",
                  "description": "URL where the Login UI is hosted. Check the [reference implementation](https://github.com/ory/kratos-selfservice-ui-node).",
                  "type": "string",
                  "format": "uri-reference",
                  "examples": [
                    "https://my-app.com/login"
                  ],
                  "default": "https://www.ory.sh/kratos/docs/fallback/login"
                },
                "lifespan": {
                  "type": "string",
                  "pattern": "^([0-9]+(ns|us|ms|s|m|h))+$",
                  "default": "1h",
                  "examples": [
                    "1h",
                    "1m",
                    "1s"
                  ]
                },
                "style": {
                  "title": "Login Flow Style",
                  "description": "The style of the login flow. If set to `unified` the login flow will be a one-step process. If set to `identifier_first` (experimental!) the login flow will first ask for the identifier and then the credentials.",
                  "type": "string",
                  "enum": [
                    "unified",
                    "identifier_first"
                  ],
                  "default": "unified"
                },
                "before": {
                  "$ref": "#/definitions/selfServiceBeforeLogin"
                },
                "after": {
                  "$ref": "#/definitions/selfServiceAfterLogin"
                }
              }
            },
            "verification": {
              "title": "Email and Phone Verification and Account Activation Configuration",
              "type": "object",
              "additionalProperties": false,
              "properties": {
                "enabled": {
                  "type": "boolean",
                  "title": "Enable Email/Phone Verification",
                  "description": "If set to true will enable [Email and Phone Verification and Account Activation](https://www.ory.sh/kratos/docs/self-service/flows/verify-email-account-activation/).",
                  "default": false
                },
                "ui_url": {
                  "title": "Verify UI URL",
                  "description": "URL where the Ory Verify UI is hosted. This is the page where users activate and / or verify their email or telephone number. Check the [reference implementation](https://github.com/ory/kratos-selfservice-ui-node).",
                  "type": "string",
                  "format": "uri-reference",
                  "examples": [
                    "https://my-app.com/verify"
                  ],
                  "default": "https://www.ory.sh/kratos/docs/fallback/verification"
                },
                "after": {
                  "$ref": "#/definitions/selfServiceAfterVerification"
                },
                "lifespan": {
                  "title": "Self-Service Verification Request Lifespan",
                  "description": "Sets how long the verification request (for the UI interaction) is valid.",
                  "type": "string",
                  "pattern": "^([0-9]+(ns|us|ms|s|m|h))+$",
                  "default": "1h",
                  "examples": [
                    "1h",
                    "1m",
                    "1s"
                  ]
                },
                "before": {
                  "$ref": "#/definitions/selfServiceBeforeVerification"
                },
                "use": {
                  "title": "Verification Strategy",
                  "description": "The strategy to use for verification requests",
                  "type": "string",
                  "enum": [
                    "link",
                    "code"
                  ],
                  "default": "code"
                },
                "notify_unknown_recipients": {
                  "title": "Notify unknown recipients",
                  "description": "Whether to notify recipients, if verification was requested for their address.",
                  "type": "boolean",
                  "default": false
                }
              }
            },
            "recovery": {
              "title": "Account Recovery Configuration",
              "type": "object",
              "additionalProperties": false,
              "properties": {
                "enabled": {
                  "type": "boolean",
                  "title": "Enable Account Recovery",
                  "description": "If set to true will enable [Account Recovery](https://www.ory.sh/kratos/docs/self-service/flows/password-reset-account-recovery/).",
                  "default": false
                },
                "ui_url": {
                  "title": "Recovery UI URL",
                  "description": "URL where the Ory Recovery UI is hosted. This is the page where users request and complete account recovery. Check the [reference implementation](https://github.com/ory/kratos-selfservice-ui-node).",
                  "type": "string",
                  "format": "uri-reference",
                  "examples": [
                    "https://my-app.com/verify"
                  ],
                  "default": "https://www.ory.sh/kratos/docs/fallback/recovery"
                },
                "after": {
                  "$ref": "#/definitions/selfServiceAfterRecovery"
                },
                "lifespan": {
                  "title": "Self-Service Recovery Request Lifespan",
                  "description": "Sets how long the recovery request is valid. If expired, the user has to redo the flow.",
                  "type": "string",
                  "pattern": "^([0-9]+(ns|us|ms|s|m|h))+$",
                  "default": "1h",
                  "examples": [
                    "1h",
                    "1m",
                    "1s"
                  ]
                },
                "before": {
                  "$ref": "#/definitions/selfServiceBeforeRecovery"
                },
                "use": {
                  "title": "Recovery Strategy",
                  "description": "The strategy to use for recovery requests",
                  "type": "string",
                  "enum": [
                    "link",
                    "code"
                  ],
                  "default": "code"
                },
                "notify_unknown_recipients": {
                  "title": "Notify unknown recipients",
                  "description": "Whether to notify recipients, if recovery was requested for their account.",
                  "type": "boolean",
                  "default": false
                }
              }
            },
            "error": {
              "type": "object",
              "additionalProperties": false,
              "properties": {
                "ui_url": {
                  "title": "Ory Kratos Error UI URL",
                  "description": "URL where the Ory Kratos Error UI is hosted. Check the [reference implementation](https://github.com/ory/kratos-selfservice-ui-node).",
                  "type": "string",
                  "format": "uri-reference",
                  "examples": [
                    "https://my-app.com/kratos-error"
                  ],
                  "default": "https://www.ory.sh/kratos/docs/fallback/error"
                }
              }
            }
          }
        },
        "methods": {
          "type": "object",
          "additionalProperties": false,
          "properties": {
            "b2b": {
              "title": "Single Sign-On for B2B",
              "description": "Single Sign-On for B2B allows your customers to bring their own (workforce) identity server (e.g. OneLogin). This feature is not available in the open source licensed code.",
              "type": "object",
              "properties": {
                "config": {
                  "type": "object",
                  "additionalProperties": false,
                  "properties": {
                    "organizations": {
                      "type": "array",
                      "items": {
                        "type": "object",
                        "properties": {
                          "id": {
                            "type": "string",
                            "description": "The ID of the organization.",
                            "format": "uuid",
                            "examples": [
                              "00000000-0000-0000-0000-000000000000"
                            ]
                          },
                          "label": {
                            "type": "string",
                            "description": "The label of the organization.",
                            "examples": [
                              "ACME SSO"
                            ]
                          },
                          "domains": {
                            "type": "array",
                            "items": {
                              "type": "string",
                              "format": "hostname",
                              "examples": [
                                "my-app.com"
                              ],
                              "description": "If this domain matches the email's domain, this provider is shown."
                            }
                          }
                        }
                      }
                    }
                  }
                }
              },
              "additionalProperties": false
            },
            "profile": {
              "type": "object",
              "additionalProperties": false,
              "properties": {
                "enabled": {
                  "type": "boolean",
                  "title": "Enables Profile Management Method",
                  "default": true
                }
              }
            },
            "link": {
              "type": "object",
              "additionalProperties": false,
              "properties": {
                "enabled": {
                  "type": "boolean",
                  "title": "Enables Link Method",
                  "default": false
                },
                "config": {
                  "type": "object",
                  "title": "Link Configuration",
                  "description": "Additional configuration for the link strategy.",
                  "properties": {
                    "base_url": {
                      "title": "Override the base URL which should be used as the base for recovery and verification links.",
                      "type": "string",
                      "examples": [
                        "https://my-app.com"
                      ]
                    },
                    "lifespan": {
                      "title": "How long a link is valid for",
                      "type": "string",
                      "pattern": "^([0-9]+(ns|us|ms|s|m|h))+$",
                      "default": "1h",
                      "examples": [
                        "1h",
                        "1m",
                        "1s"
                      ]
                    }
                  }
                }
              }
            },
            "code": {
              "type": "object",
              "additionalProperties": true,
              "anyOf": [
                {
                  "properties": {
                    "passwordless_enabled": {
                      "const": true
                    },
                    "mfa_enabled": {
                      "const": false
                    }
                  }
                },
                {
                  "properties": {
                    "mfa_enabled": {
                      "const": true
                    },
                    "passwordless_enabled": {
                      "const": false
                    }
                  }
                },
                {
                  "properties": {
                    "mfa_enabled": {
                      "const": false
                    },
                    "passwordless_enabled": {
                      "const": false
                    }
                  }
                }
              ],
              "properties": {
                "passwordless_enabled": {
                  "type": "boolean",
                  "title": "Enables login and registration with the code method.",
                  "description": "If set to true, code.enabled will be set to true as well.",
                  "default": false
                },
                "mfa_enabled": {
                  "type": "boolean",
                  "title": "Enables login flows code method to fulfil MFA requests",
                  "default": false
                },
                "enabled": {
                  "type": "boolean",
                  "title": "Enables Code Method",
                  "default": true
                },
                "config": {
                  "type": "object",
                  "title": "Code Configuration",
                  "description": "Additional configuration for the code strategy.",
                  "properties": {
                    "lifespan": {
                      "title": "How long a code is valid for",
                      "type": "string",
                      "pattern": "^([0-9]+(ns|us|ms|s|m|h))+$",
                      "default": "1h",
                      "examples": [
                        "1h",
                        "1m",
                        "1s"
                      ]
                    },
                    "missing_credential_fallback_enabled": {
                      "type": "boolean",
                      "title": "Enable Code OTP as a Fallback",
                      "description": "Enabling this allows users to sign in with the code method, even if their identity schema or their credentials are not set up to use the code method. If enabled, a verified address (such as an email) will be used to send the code to the user. Use with caution and only if actually needed.",
                      "default": false
                    }
                  }
                }
              }
            },
            "password": {
              "type": "object",
              "additionalProperties": false,
              "properties": {
                "enabled": {
                  "type": "boolean",
                  "title": "Enables Username/Email and Password Method",
                  "default": true
                },
                "config": {
                  "type": "object",
                  "title": "Password Configuration",
                  "description": "Define how passwords are validated.",
                  "properties": {
                    "haveibeenpwned_host": {
                      "title": "Custom haveibeenpwned host",
                      "description": "Allows changing the default HIBP host to a self hosted version.",
                      "type": "string",
                      "default": "api.pwnedpasswords.com"
                    },
                    "haveibeenpwned_enabled": {
                      "title": "Enable the HaveIBeenPwned API",
                      "description": "If set to false the password validation does not utilize the Have I Been Pwnd API.",
                      "type": "boolean",
                      "default": true
                    },
                    "max_breaches": {
                      "title": "Allow Password Breaches",
                      "description": "Defines how often a password may have been breached before it is rejected.",
                      "type": "integer",
                      "minimum": 0,
                      "maximum": 100,
                      "default": 0
                    },
                    "ignore_network_errors": {
                      "title": "Ignore Lookup Network Errors",
                      "description": "If set to false the password validation fails when the network or the Have I Been Pwnd API is down.",
                      "type": "boolean",
                      "default": true
                    },
                    "min_password_length": {
                      "title": "Minimum Password Length",
                      "description": "Defines the minimum length of the password.",
                      "type": "integer",
                      "default": 8,
                      "minimum": 6
                    },
                    "identifier_similarity_check_enabled": {
                      "title": "Enable password-identifier similarity check",
                      "description": "If set to false the password validation does not check for similarity between the password and the user identifier.",
                      "type": "boolean",
                      "default": true
                    },
                    "migrate_hook": {
                      "type": "object",
                      "additionalProperties": false,
                      "properties": {
                        "enabled": {
                          "type": "boolean",
                          "title": "Enable Password Migration",
                          "description": "If set to true will enable password migration.",
                          "default": false
                        },
                        "config": {
                          "type": "object",
                          "additionalProperties": false,
                          "properties": {
                            "url": {
                              "type": "string",
                              "description": "The URL the password migration hook should call",
                              "format": "uri"
                            },
                            "method": {
                              "type": "string",
                              "description": "The HTTP method to use (GET, POST, etc).",
                              "const": "POST",
                              "default": "POST"
                            },
                            "headers": {
                              "type": "object",
                              "description": "The HTTP headers that must be applied to the password migration hook.",
                              "additionalProperties": {
                                "type": "string"
                              }
                            },
                            "emit_analytics_event": {
                              "type": "boolean",
                              "default": true,
                              "description": "Emit tracing events for this hook on delivery or error"
                            },
                            "auth": {
                              "type": "object",
                              "title": "Auth mechanisms",
                              "description": "Define which auth mechanism the Web-Hook should use",
                              "oneOf": [
                                {
                                  "$ref": "#/definitions/webHookAuthApiKeyProperties"
                                },
                                {
                                  "$ref": "#/definitions/webHookAuthBasicAuthProperties"
                                }
                              ]
                            },
                            "body": {
                              "type": "string",
                              "format": "uri",
                              "pattern": "^(http|https|file|base64)://",
                              "description": "URI pointing to the jsonnet template used for payload generation. Only used for those HTTP methods, which support HTTP body payloads",
                              "examples": [
                                "file:///path/to/body.jsonnet",
                                "file://./body.jsonnet",
                                "base64://ZnVuY3Rpb24oY3R4KSB7CiAgaWRlbnRpdHlfaWQ6IGlmIGN0eFsiaWRlbnRpdHkiXSAhPSBudWxsIHRoZW4gY3R4LmlkZW50aXR5LmlkLAp9=",
                                "https://oryapis.com/default_body.jsonnet"
                              ]
                            },
                            "additionalProperties": false
                          }
                        }
                      }
                    }
                  },
                  "additionalProperties": false
                }
              }
            },
            "totp": {
              "type": "object",
              "additionalProperties": false,
              "properties": {
                "enabled": {
                  "type": "boolean",
                  "title": "Enables the TOTP method",
                  "default": false
                },
                "config": {
                  "type": "object",
                  "title": "TOTP Configuration",
                  "properties": {
                    "issuer": {
                      "title": "TOTP Issuer",
                      "description": "The issuer (e.g. a domain name) will be shown in the TOTP app (e.g. Google Authenticator). It helps the user differentiate between different codes.",
                      "type": "string"
                    }
                  },
                  "additionalProperties": false
                }
              }
            },
            "lookup_secret": {
              "type": "object",
              "additionalProperties": false,
              "properties": {
                "enabled": {
                  "type": "boolean",
                  "title": "Enables the lookup secret method",
                  "default": false
                }
              }
            },
            "webauthn": {
              "type": "object",
              "additionalProperties": false,
              "properties": {
                "enabled": {
                  "type": "boolean",
                  "title": "Enables the WebAuthn method",
                  "default": false
                },
                "config": {
                  "type": "object",
                  "title": "WebAuthn Configuration",
                  "properties": {
                    "passwordless": {
                      "type": "boolean",
                      "title": "Use For Passwordless Flows",
                      "description": "If enabled will have the effect that WebAuthn is used for passwordless flows (as a first factor) and not for multi-factor set ups. With this set to true, users will see an option to sign up with WebAuthn on the registration screen."
                    },
                    "rp": {
                      "title": "Relying Party (RP) Config",
                      "properties": {
                        "display_name": {
                          "type": "string",
                          "title": "Relying Party Display Name",
                          "description": "An name to help the user identify this RP.",
                          "examples": [
                            "Ory Foundation"
                          ]
                        },
                        "id": {
                          "type": "string",
                          "title": "Relying Party Identifier",
                          "description": "The id must be a subset of the domain currently in the browser.",
                          "examples": [
                            "ory.sh"
                          ]
                        },
                        "origin": {
                          "type": "string",
                          "title": "Relying Party Origin",
                          "description": "An explicit RP origin. If left empty, this defaults to `id`, prepended with the current protocol schema (HTTP or HTTPS).",
                          "format": "uri",
                          "deprecationMessage": "This field is deprecated. Use `origins` instead.",
                          "examples": [
                            "https://www.ory.sh"
                          ]
                        },
                        "origins": {
                          "type": "array",
                          "title": "Relying Party Origins",
                          "description": "A list of explicit RP origins. If left empty, this defaults to either `origin` or `id`, prepended with the current protocol schema (HTTP or HTTPS).",
                          "items": {
                            "type": "string",
                            "format": "uri",
                            "examples": [
                              "https://www.ory.sh",
                              "https://auth.ory.sh"
                            ]
                          }
                        },
                        "icon": {
                          "type": "string",
                          "title": "Relying Party Icon",
                          "description": "An icon to help the user identify this RP.",
                          "format": "uri",
                          "deprecationMessage": "This field is deprecated and ignored due to security considerations.",
                          "examples": [
                            "https://www.ory.sh/an-icon.png"
                          ]
                        }
                      },
                      "type": "object",
                      "oneOf": [
                        {
                          "required": [
                            "id",
                            "display_name"
                          ],
                          "properties": {
                            "origin": {
                              "not": {}
                            },
                            "origins": {
                              "not": {}
                            }
                          }
                        },
                        {
                          "required": [
                            "id",
                            "display_name",
                            "origin"
                          ],
                          "properties": {
                            "origin": {
                              "type": "string"
                            },
                            "origins": {
                              "not": {}
                            }
                          }
                        },
                        {
                          "required": [
                            "id",
                            "display_name",
                            "origins"
                          ],
                          "properties": {
                            "origin": {
                              "not": {}
                            },
                            "origins": {
                              "type": "array",
                              "items": {
                                "type": "string"
                              }
                            }
                          }
                        }
                      ]
                    }
                  },
                  "additionalProperties": false
                }
              },
              "if": {
                "properties": {
                  "enabled": {
                    "const": true
                  }
                },
                "required": [
                  "enabled"
                ]
              },
              "then": {
                "required": [
                  "config"
                ]
              }
            },
            "passkey": {
              "type": "object",
              "additionalProperties": false,
              "properties": {
                "enabled": {
                  "type": "boolean",
                  "title": "Enables the Passkey method",
                  "default": false
                },
                "config": {
                  "type": "object",
                  "title": "Passkey Configuration",
                  "properties": {
                    "rp": {
                      "title": "Relying Party (RP) Config",
                      "properties": {
                        "display_name": {
                          "type": "string",
                          "title": "Relying Party Display Name",
                          "description": "A name to help the user identify this RP.",
                          "examples": [
                            "Ory Foundation"
                          ]
                        },
                        "id": {
                          "type": "string",
                          "title": "Relying Party Identifier",
                          "description": "The id must be a subset of the domain currently in the browser.",
                          "examples": [
                            "ory.sh"
                          ]
                        },
                        "origins": {
                          "type": "array",
                          "title": "Relying Party Origins",
                          "description": "A list of explicit RP origins. If left empty, this defaults to either `origin` or `id`, prepended with the current protocol schema (HTTP or HTTPS).",
                          "items": {
                            "type": "string",
                            "examples": [
                              "https://www.ory.sh",
                              "https://auth.ory.sh"
                            ]
                          }
                        }
                      },
                      "type": "object",
                      "required": [
                        "display_name",
                        "id"
                      ]
                    }
                  },
                  "additionalProperties": false
                }
              },
              "if": {
                "properties": {
                  "enabled": {
                    "const": true
                  }
                },
                "required": [
                  "enabled"
                ]
              },
              "then": {
                "required": [
                  "config"
                ]
              }
            },
            "oidc": {
              "type": "object",
              "title": "Specify OpenID Connect and OAuth2 Configuration",
              "showEnvVarBlockForObject": true,
              "additionalProperties": false,
              "properties": {
                "enabled": {
                  "type": "boolean",
                  "title": "Enables OpenID Connect Method",
                  "default": false
                },
                "config": {
                  "type": "object",
                  "additionalProperties": false,
                  "properties": {
                    "base_redirect_uri": {
                      "type": "string",
                      "title": "Base URL for OAuth2 Redirect URIs",
                      "description": "Can be used to modify the base URL for OAuth2 Redirect URLs. If unset, the Public Base URL will be used.",
                      "format": "uri",
                      "examples": [
                        "https://auth.myexample.org/"
                      ]
                    },
                    "providers": {
                      "title": "OpenID Connect and OAuth2 Providers",
                      "description": "A list and configuration of OAuth2 and OpenID Connect providers Ory Kratos should integrate with.",
                      "type": "array",
                      "items": {
                        "$ref": "#/definitions/selfServiceOIDCProvider"
                      }
                    }
                  }
                }
              }
            }
          }
        }
      }
    },
    "database": {
      "type": "object",
      "title": "Database related configuration",
      "description": "Miscellaneous settings used in database related tasks (cleanup, etc.)",
      "properties": {
        "cleanup": {
          "type": "object",
          "title": "Database cleanup settings",
          "description": "Settings that controls how the database cleanup process is configured (delays, batch size, etc.)",
          "properties": {
            "batch_size": {
              "type": "integer",
              "title": "Number of records to clean in one iteration",
              "description": "Controls how many records should be purged from one table during database cleanup task",
              "minimum": 1,
              "default": 100
            },
            "sleep": {
              "type": "object",
              "title": "Delays between various database cleanup phases",
              "description": "Configures delays between each step of the cleanup process. It is useful to tune the process so it will be efficient and performant.",
              "properties": {
                "tables": {
                  "type": "string",
                  "title": "Delay between each table cleanups",
                  "description": "Controls the delay time between cleaning each table in one cleanup iteration",
                  "pattern": "^[0-9]+(ns|us|ms|s|m|h)$",
                  "default": "1m"
                }
              }
            },
            "older_than": {
              "type": "string",
              "title": "Remove records older than",
              "description": "Controls how old records do we want to leave",
              "pattern": "^[0-9]+(ns|us|ms|s|m|h)$",
              "default": "0s"
            }
          }
        }
      },
      "additionalProperties": false
    },
    "dsn": {
      "type": "string",
      "title": "Data Source Name",
      "description": "DSN is used to specify the database credentials as a connection URI.",
      "examples": [
        "postgres://user: password@postgresd:5432/database?sslmode=disable&max_conns=20&max_idle_conns=4",
        "mysql://user:secret@tcp(mysqld:3306)/database?max_conns=20&max_idle_conns=4",
        "cockroach://user@cockroachdb:26257/database?sslmode=disable&max_conns=20&max_idle_conns=4",
        "sqlite:///var/lib/sqlite/db.sqlite?_fk=true&mode=rwc"
      ]
    },
    "courier": {
      "type": "object",
      "title": "Courier configuration",
      "description": "The courier is responsible for sending and delivering messages over email, sms, and other means.",
      "properties": {
        "templates": {
          "additionalProperties": false,
          "type": "object",
          "properties": {
            "recovery": {
              "$ref": "#/definitions/courierTemplates"
            },
            "recovery_code": {
              "$ref": "#/definitions/courierTemplates"
            },
            "verification": {
              "$ref": "#/definitions/courierTemplates"
            },
            "verification_code": {
              "$ref": "#/definitions/courierTemplates"
            },
            "registration_code": {
              "additionalProperties": false,
              "type": "object",
              "properties": {
                "valid": {
                  "additionalProperties": false,
                  "type": "object",
                  "properties": {
                    "email": {
                      "$ref": "#/definitions/emailCourierTemplate"
                    },
                    "sms": {
                      "$ref": "#/definitions/smsCourierTemplate"
                    }
                  },
                  "required": [
                    "email"
                  ]
                }
              }
            },
            "login_code": {
              "additionalProperties": false,
              "type": "object",
              "properties": {
                "valid": {
                  "additionalProperties": false,
                  "type": "object",
                  "properties": {
                    "email": {
                      "$ref": "#/definitions/emailCourierTemplate"
                    },
                    "sms": {
                      "$ref": "#/definitions/smsCourierTemplate"
                    }
                  },
                  "required": [
                    "email"
                  ]
                }
              }
            }
          }
        },
        "template_override_path": {
          "type": "string",
          "title": "Override message templates",
          "description": "You can override certain or all message templates by pointing this key to the path where the templates are located.",
          "examples": [
            "/conf/courier-templates"
          ]
        },
        "message_retries": {
          "description": "Defines the maximum number of times the sending of a message is retried after it failed before it is marked as abandoned",
          "type": "integer",
          "default": 5,
          "examples": [
            10,
            60
          ]
        },
        "worker": {
          "description": "Configures the dispatch worker.",
          "type": "object",
          "properties": {
            "pull_count": {
              "description": "Defines how many messages are pulled from the queue at once.",
              "type": "integer",
              "default": 10
            },
            "pull_wait": {
              "description": "Defines how long the worker waits before pulling messages from the queue again.",
              "type": "string",
              "pattern": "^([0-9]+(ns|us|ms|s|m|h))+$",
              "default": "1s"
            }
          }
        },
        "delivery_strategy": {
          "title": "Delivery Strategy",
          "description": "Defines how emails will be sent, either through SMTP (default) or HTTP.",
          "type": "string",
          "enum": [
            "smtp",
            "http"
          ],
          "default": "smtp"
        },
        "http": {
          "title": "HTTP Configuration",
          "description": "Configures outgoing emails using HTTP.",
          "type": "object",
          "properties": {
            "request_config": {
              "$ref": "#/definitions/httpRequestConfig"
            }
          },
          "additionalProperties": false
        },
        "smtp": {
          "title": "SMTP Configuration",
          "description": "Configures outgoing emails using the SMTP protocol.",
          "type": "object",
          "properties": {
            "connection_uri": {
              "title": "SMTP connection string",
              "description": "This URI will be used to connect to the SMTP server. Use the scheme smtps for implicit TLS sessions or smtp for explicit StartTLS/cleartext sessions. Please note that TLS is always enforced with certificate trust verification by default for security reasons on both schemes. With the smtp scheme you can use the query parameter (`?disable_starttls=true`) to allow cleartext sessions or (`?disable_starttls=false`) to enforce StartTLS (default behaviour). Additionally, use the query parameter to allow (`?skip_ssl_verify=true`) or disallow (`?skip_ssl_verify=false`) self-signed TLS certificates (default behaviour) on both implicit and explicit TLS sessions.",
              "examples": [
                "smtps://foo:bar@my-mailserver:1234/?skip_ssl_verify=false",
                "smtp://foo:bar@my-mailserver:1234/?disable_starttls=true (NOT RECOMMENDED: Cleartext smtp for devel and legacy infrastructure only)",
                "smtp://foo:bar@my-mailserver:1234/ (Explicit StartTLS with certificate trust verification)",
                "smtp://foo:bar@my-mailserver:1234/?skip_ssl_verify=true (NOT RECOMMENDED: Explicit StartTLS without certificate trust verification)",
                "smtps://foo:bar@my-mailserver:1234/ (Implicit TLS with certificate trust verification)",
                "smtps://foo:bar@my-mailserver:1234/?skip_ssl_verify=true (NOT RECOMMENDED: Implicit TLS without certificate trust verification)",
                "smtps://subdomain.my-mailserver:1234/?server_name=my-mailserver (allows TLS to work if the server is hosted on a sudomain that uses a non-wildcard domain certificate)"
              ],
              "type": "string",
              "pattern": "^smtps?://.*"
            },
            "client_cert_path": {
              "title": "SMTP Client certificate path",
              "description": "Path of the client X.509 certificate, in case of certificate based client authentication to the SMTP server.",
              "type": "string",
              "default": ""
            },
            "client_key_path": {
              "title": "SMTP Client private key path",
              "description": "Path of the client certificate private key, in case of certificate based client authentication to the SMTP server",
              "type": "string",
              "default": ""
            },
            "from_address": {
              "title": "SMTP Sender Address",
              "description": "The recipient of an email will see this as the sender address.",
              "type": "string",
              "format": "email",
              "default": "no-reply@ory.kratos.sh"
            },
            "from_name": {
              "title": "SMTP Sender Name",
              "description": "The recipient of an email will see this as the sender name.",
              "type": "string",
              "examples": [
                "Bob"
              ]
            },
            "headers": {
              "title": "SMTP Headers",
              "description": "These headers will be passed in the SMTP conversation -- e.g. when using the AWS SES SMTP interface for cross-account sending.",
              "type": "object",
              "additionalProperties": {
                "type": "string"
              },
              "examples": [
                {
                  "X-SES-SOURCE-ARN": "arn:aws:ses:us-west-2:123456789012:identity/example.com",
                  "X-SES-FROM-ARN": "arn:aws:ses:us-west-2:123456789012:identity/example.com",
                  "X-SES-RETURN-PATH-ARN": "arn:aws:ses:us-west-2:123456789012:identity/example.com"
                }
              ]
            },
            "local_name": {
              "title": "SMTP HELO/EHLO name",
              "description": "Identifier used in the SMTP HELO/EHLO command. Some SMTP relays require a unique identifier.",
              "type": "string",
              "default": "localhost"
            }
          },
          "additionalProperties": false
        },
        "channels": {
          "type": "array",
          "items": {
            "title": "Courier channel configuration",
            "type": "object",
            "properties": {
              "id": {
                "type": "string",
                "title": "Channel id",
                "description": "The channel id. Corresponds to the .via property of the identity schema for recovery, verification, etc. Currently only sms is supported.",
                "maxLength": 32,
                "enum": [
                  "sms"
                ]
              },
              "type": {
                "type": "string",
                "title": "Channel type",
                "description": "The channel type. Currently only http is supported.",
                "enum": [
                  "http"
                ]
              },
              "request_config": {
                "$ref": "#/definitions/httpRequestConfig"
              }
            },
            "required": [
              "id",
              "request_config"
            ],
            "additionalProperties": false
          }
        }
      },
      "additionalProperties": false
    },
    "oauth2_provider": {
      "title": "OAuth2 Provider Configuration",
      "type": "object",
      "properties": {
        "url": {
          "title": "OAuth 2.0 Provider URL.",
          "description": "If set, the login and registration flows will handle the Ory OAuth 2.0 & OpenID `login_challenge` query parameter to serve as an OpenID Connect Provider. This URL should point to Ory Hydra when you are not running on the Ory Network and be left untouched otherwise.",
          "type": "string",
          "format": "uri",
          "examples": [
            "https://some-slug.projects.oryapis.com",
            "https://domain-of-ory-hydra:4445"
          ]
        },
        "headers": {
          "title": "HTTP Request Headers",
          "description": "These headers will be passed in HTTP request to the OAuth2 Provider.",
          "type": "object",
          "additionalProperties": {
            "type": "string"
          },
          "examples": [
            {
              "Authorization": "Bearer some-token"
            }
          ]
        },
        "override_return_to": {
          "title": "Persist OAuth2 request between flows",
          "type": "boolean",
          "default": false,
          "description": "Override the return_to query parameter with the OAuth2 provider request URL when perfoming an OAuth2 login flow."
        }
      },
      "additionalProperties": false
    },
    "preview": {
      "title": "Configure Preview Features",
      "type": "object",
      "properties": {
        "default_read_consistency_level": {
          "type": "string",
          "title": "Default Read Consistency Level",
          "description": "The default consistency level to use when reading from the database. Defaults to `strong` to not break existing API contracts. Only set this to `eventual` if you can accept that other read APIs will suddenly return eventually consistent results. It is only effective in Ory Network.",
          "enum": [
            "strong",
            "eventual"
          ],
          "default": "strong"
        }
      }
    },
    "serve": {
      "type": "object",
      "properties": {
        "admin": {
          "type": "object",
          "properties": {
            "request_log": {
              "type": "object",
              "properties": {
                "disable_for_health": {
                  "title": "Disable health endpoints request logging",
                  "description": "Disable request logging for /health/alive and /health/ready endpoints",
                  "type": "boolean",
                  "default": false
                }
              },
              "additionalProperties": false
            },
            "base_url": {
              "title": "Admin Base URL",
              "description": "The URL where the admin endpoint is exposed at.",
              "type": "string",
              "format": "uri",
              "examples": [
                "https://kratos.private-network:4434/"
              ]
            },
            "host": {
              "title": "Admin Host",
              "description": "The host (interface) kratos' admin endpoint listens on.",
              "type": "string",
              "default": "0.0.0.0"
            },
            "port": {
              "title": "Admin Port",
              "description": "The port kratos' admin endpoint listens on.",
              "type": "integer",
              "minimum": 1,
              "maximum": 65535,
              "examples": [
                4434
              ],
              "default": 4434
            },
            "socket": {
              "$ref": "#/definitions/socket"
            },
            "tls": {
              "$ref": "#/definitions/tlsx"
            }
          },
          "additionalProperties": false
        },
        "public": {
          "type": "object",
          "properties": {
            "request_log": {
              "type": "object",
              "properties": {
                "disable_for_health": {
                  "title": "Disable health endpoints request logging",
                  "description": "Disable request logging for /health/alive and /health/ready endpoints",
                  "type": "boolean",
                  "default": false
                }
              },
              "additionalProperties": false
            },
            "cors": {
              "type": "object",
              "additionalProperties": false,
              "description": "Configures Cross Origin Resource Sharing for public endpoints.",
              "properties": {
                "enabled": {
                  "type": "boolean",
                  "description": "Sets whether CORS is enabled.",
                  "default": false
                },
                "allowed_origins": {
                  "type": "array",
                  "description": "A list of origins a cross-domain request can be executed from. If the special * value is present in the list, all origins will be allowed. An origin may contain a wildcard (*) to replace 0 or more characters (i.e.: http://*.domain.com). Only one wildcard can be used per origin.",
                  "items": {
                    "type": "string",
                    "minLength": 1,
                    "not": {
                      "type": "string",
                      "description": "does match all strings that contain two or more (*)",
                      "pattern": ".*\\*.*\\*.*"
                    },
                    "anyOf": [
                      {
                        "type": "string",
                        "format": "uri"
                      },
                      {
                        "const": "*"
                      }
                    ]
                  },
                  "uniqueItems": true,
                  "default": [
                    "*"
                  ],
                  "examples": [
                    [
                      "https://example.com",
                      "https://*.example.com",
                      "https://*.foo.example.com"
                    ]
                  ]
                },
                "allowed_methods": {
                  "type": "array",
                  "description": "A list of HTTP methods the user agent is allowed to use with cross-domain requests.",
                  "default": [
                    "POST",
                    "GET",
                    "PUT",
                    "PATCH",
                    "DELETE"
                  ],
                  "items": {
                    "type": "string",
                    "enum": [
                      "POST",
                      "GET",
                      "PUT",
                      "PATCH",
                      "DELETE",
                      "CONNECT",
                      "HEAD",
                      "OPTIONS",
                      "TRACE"
                    ]
                  }
                },
                "allowed_headers": {
                  "type": "array",
                  "description": "A list of non simple headers the client is allowed to use with cross-domain requests.",
                  "default": [
                    "Authorization",
                    "Content-Type",
                    "Max-Age",
                    "X-Session-Token",
                    "X-XSRF-TOKEN",
                    "X-CSRF-TOKEN"
                  ],
                  "items": {
                    "type": "string"
                  }
                },
                "exposed_headers": {
                  "type": "array",
                  "description": "Sets which headers are safe to expose to the API of a CORS API specification.",
                  "default": [
                    "Content-Type"
                  ],
                  "items": {
                    "type": "string"
                  }
                },
                "allow_credentials": {
                  "type": "boolean",
                  "description": "Sets whether the request can include user credentials like cookies, HTTP authentication or client side SSL certificates.",
                  "default": true
                },
                "options_passthrough": {
                  "type": "boolean",
                  "description": "TODO",
                  "default": false
                },
                "max_age": {
                  "type": "integer",
                  "description": "Sets how long (in seconds) the results of a preflight request can be cached. If set to 0, every request is preceded by a preflight request.",
                  "default": 0,
                  "minimum": 0
                },
                "debug": {
                  "type": "boolean",
                  "description": "Adds additional log output to debug server side CORS issues.",
                  "default": false
                }
              }
            },
            "base_url": {
              "$ref": "#/definitions/baseUrl"
            },
            "host": {
              "title": "Public Host",
              "description": "The host (interface) kratos' public endpoint listens on.",
              "type": "string",
              "default": "0.0.0.0"
            },
            "port": {
              "title": "Public Port",
              "description": "The port kratos' public endpoint listens on.",
              "type": "integer",
              "minimum": 1,
              "maximum": 65535,
              "examples": [
                4433
              ],
              "default": 4433
            },
            "socket": {
              "$ref": "#/definitions/socket"
            },
            "tls": {
              "$ref": "#/definitions/tlsx"
            }
          },
          "additionalProperties": false
        }
      },
      "additionalProperties": false
    },
    "tracing": {
      "$ref": "ory://tracing-config"
    },
    "log": {
      "title": "Log",
      "description": "Configure logging using the following options. Logging will always be sent to stdout and stderr.",
      "type": "object",
      "properties": {
        "level": {
          "description": "Debug enables stack traces on errors. Can also be set using environment variable LOG_LEVEL.",
          "type": "string",
          "default": "info",
          "enum": [
            "trace",
            "debug",
            "info",
            "warning",
            "error",
            "fatal",
            "panic"
          ]
        },
        "leak_sensitive_values": {
          "type": "boolean",
          "title": "Leak Sensitive Log Values",
          "description": "If set will leak sensitive values (e.g. emails) in the logs."
        },
        "redaction_text": {
          "type": "string",
          "title": "Sensitive log value redaction text",
          "description": "Text to use, when redacting sensitive log value."
        },
        "format": {
          "description": "The log format can either be text or JSON.",
          "type": "string",
          "enum": [
            "json",
            "text"
          ]
        }
      },
      "additionalProperties": false
    },
    "identity": {
      "type": "object",
      "properties": {
        "default_schema_id": {
          "title": "The default Identity Schema",
          "description": "This Identity Schema will be used as the default for self-service flows. Its ID needs to exist in the \"schemas\" list.",
          "type": "string",
          "default": "default"
        },
        "schemas": {
          "type": "array",
          "title": "All JSON Schemas for Identity Traits",
          "description": "Note that identities that used the \"default_schema_url\" field in older kratos versions will be corrupted unless you specify their schema url with the id \"default\" in this list.",
          "examples": [
            [
              {
                "id": "customer",
                "url": "base64://ewogICIkc2NoZW1hIjogImh0dHA6Ly9qc29uLXNjaGVtYS5vcmcvZHJhZnQtMDcvc2NoZW1hIyIsCiAgInR5cGUiOiAib2JqZWN0IiwKICAicHJvcGVydGllcyI6IHsKICAgICJiYXIiOiB7CiAgICAgICJ0eXBlIjogInN0cmluZyIKICAgIH0KICB9LAogICJyZXF1aXJlZCI6IFsKICAgICJiYXIiCiAgXQp9"
              },
              {
                "id": "employee",
                "url": "https://foo.bar.com/path/to/employee.traits.schema.json"
              },
              {
                "id": "employee-v2",
                "url": "file://path/to/employee.v2.traits.schema.json"
              }
            ]
          ],
          "minItems": 1,
          "items": {
            "type": "object",
            "properties": {
              "id": {
                "title": "The schema's ID.",
                "type": "string",
                "examples": [
                  "employee"
                ]
              },
              "url": {
                "type": "string",
                "title": "JSON Schema URL for identity traits schema",
                "description": "URL for JSON Schema which describes a identity's traits. Can be a file path, a https URL, or a base64 encoded string.",
                "format": "uri",
                "examples": [
                  "file://path/to/identity.traits.schema.json",
                  "https://foo.bar.com/path/to/identity.traits.schema.json",
                  "base64://ewogICIkc2NoZW1hIjogImh0dHA6Ly9qc29uLXNjaGVtYS5vcmcvZHJhZnQtMDcvc2NoZW1hIyIsCiAgInR5cGUiOiAib2JqZWN0IiwKICAicHJvcGVydGllcyI6IHsKICAgICJiYXIiOiB7CiAgICAgICJ0eXBlIjogInN0cmluZyIKICAgIH0KICB9LAogICJyZXF1aXJlZCI6IFsKICAgICJiYXIiCiAgXQp9"
                ]
              }
            },
            "required": [
              "id",
              "url"
            ]
          }
        }
      },
      "required": [
        "schemas"
      ],
      "additionalProperties": false
    },
    "secrets": {
      "type": "object",
      "properties": {
        "default": {
          "type": "array",
          "title": "Default Encryption Signing Secrets",
          "description": "The first secret in the array is used for signing and encrypting things while all other keys are used to verify and decrypt older things that were signed with that old secret.",
          "items": {
            "type": "string",
            "minLength": 16
          },
          "uniqueItems": true
        },
        "cookie": {
          "type": "array",
          "title": "Signing Keys for Cookies",
          "description": "The first secret in the array is used for encrypting cookies while all other keys are used to decrypt older cookies that were signed with that old secret.",
          "items": {
            "type": "string",
            "minLength": 16
          },
          "uniqueItems": true
        },
        "cipher": {
          "type": "array",
          "title": "Secrets to use for encryption by cipher",
          "description": "The first secret in the array is used for encryption data while all other keys are used to decrypt older data that were signed with.",
          "items": {
            "type": "string",
            "minLength": 32,
            "maxLength": 32
          },
          "minItems": 1
        }
      },
      "additionalProperties": false
    },
    "hashers": {
      "title": "Hashing Algorithm Configuration",
      "type": "object",
      "properties": {
        "algorithm": {
          "title": "Password hashing algorithm",
          "description": "One of the values: argon2, bcrypt.\nAny other hashes will be migrated to the set algorithm once an identity authenticates using their password.",
          "type": "string",
          "default": "bcrypt",
          "enum": [
            "argon2",
            "bcrypt"
          ]
        },
        "argon2": {
          "title": "Configuration for the Argon2id hasher.",
          "type": "object",
          "properties": {
            "memory": {
              "type": "string",
              "pattern": "^[0-9]+(B|KB|MB|GB|TB|PB|EB)",
              "default": "128MB"
            },
            "iterations": {
              "type": "integer",
              "minimum": 1,
              "default": 1
            },
            "parallelism": {
              "type": "integer",
              "minimum": 1,
              "description": "Number of parallel workers, defaults to 2*runtime.NumCPU()."
            },
            "salt_length": {
              "type": "integer",
              "minimum": 16,
              "default": 16
            },
            "key_length": {
              "type": "integer",
              "minimum": 16,
              "default": 32
            },
            "expected_duration": {
              "description": "The time a hashing operation (~login latency) should take.",
              "type": "string",
              "pattern": "^([0-9]+(ns|us|ms|s|m|h))+$",
              "default": "500ms"
            },
            "expected_deviation": {
              "description": "The standard deviation expected for hashing operations. If this value is exceeded you will be warned in the logs to adjust the parameters.",
              "type": "string",
              "pattern": "^([0-9]+(ns|us|ms|s|m|h))+$",
              "default": "500ms"
            },
            "dedicated_memory": {
              "description": "The memory dedicated for Kratos. As password hashing is very resource intense, Kratos will monitor the memory consumption and warn about high values.",
              "type": "string",
              "pattern": "^[0-9]+(B|KB|MB|GB|TB|PB|EB)",
              "default": "1GB"
            }
          },
          "additionalProperties": false
        },
        "bcrypt": {
          "title": "Configuration for the Bcrypt hasher. Minimum is 4 when --dev flag is used and 12 otherwise.",
          "type": "object",
          "additionalProperties": false,
          "required": [
            "cost"
          ],
          "properties": {
            "cost": {
              "type": "integer",
              "minimum": 4,
              "maximum": 31,
              "default": 12
            }
          }
        }
      },
      "additionalProperties": false
    },
    "ciphers": {
      "title": "Cipher Algorithm Configuration",
      "type": "object",
      "properties": {
        "algorithm": {
          "title": "ciphering algorithm",
          "description": "One of the values: noop, aes, xchacha20-poly1305",
          "type": "string",
          "default": "noop",
          "enum": [
            "noop",
            "aes",
            "xchacha20-poly1305"
          ]
        }
      }
    },
    "cookies": {
      "type": "object",
      "title": "HTTP Cookie Configuration",
      "description": "Configure the HTTP Cookies. Applies to both CSRF and session cookies.",
      "properties": {
        "domain": {
          "title": "HTTP Cookie Domain",
          "description": "Sets the cookie domain for session and CSRF cookies. Useful when dealing with subdomains. Use with care!",
          "type": "string"
        },
        "path": {
          "title": "HTTP  Cookie Path",
          "description": "Sets the session and CSRF cookie path. Use with care!",
          "type": "string",
          "default": "/"
        },
        "secure": {
          "title": "Session Cookie Secure Flag",
          "description": "Sets the session secure flag. If unset, defaults to !dev mode.",
          "type": "string"
        },
        "same_site": {
          "title": "HTTP Cookie Same Site Configuration",
          "description": "Sets the session and CSRF cookie SameSite.",
          "type": "string",
          "enum": [
            "Strict",
            "Lax",
            "None"
          ],
          "default": "Lax"
        }
      },
      "additionalProperties": false
    },
    "session": {
      "type": "object",
      "additionalProperties": false,
      "properties": {
        "whoami": {
          "title": "WhoAmI / ToSession Settings",
          "description": "Control how the `/sessions/whoami` endpoint is behaving.",
          "type": "object",
          "properties": {
            "required_aal": {
              "$ref": "#/definitions/featureRequiredAal"
            },
            "tokenizer": {
              "title": "Tokenizer configuration",
              "description": "Configure the tokenizer, responsible for converting a session into a token format such as JWT.",
              "type": "object",
              "properties": {
                "templates": {
                  "title": "Tokenizer templates",
                  "description": "A list of different templates that govern how a session is converted to a token format.",
                  "type": "object",
                  "patternProperties": {
                    "[a-zA-Z0-9-_.]+": {
                      "type": "object",
                      "required": [
                        "jwks_url"
                      ],
                      "properties": {
                        "ttl": {
                          "type": "string",
                          "pattern": "^([0-9]+(ns|us|ms|s|m|h))+$",
                          "default": "1m",
                          "title": "Token time to live"
                        },
                        "claims_mapper_url": {
                          "type": "string",
                          "format": "uri",
                          "title": "JsonNet mapper URL"
                        },
                        "jwks_url": {
                          "type": "string",
                          "format": "uri",
                          "title": "JSON Web Key Set URL"
                        }
                      }
                    }
                  }
                }
              }
            }
          },
          "additionalProperties": false
        },
        "lifespan": {
          "title": "Session Lifespan",
          "description": "Defines how long a session is active. Once that lifespan has been reached, the user needs to sign in again.",
          "type": "string",
          "pattern": "^([0-9]+(ns|us|ms|s|m|h))+$",
          "default": "24h",
          "examples": [
            "1h",
            "1m",
            "1s"
          ]
        },
        "cookie": {
          "type": "object",
          "properties": {
            "domain": {
              "title": "Session Cookie Domain",
              "description": "Sets the session cookie domain. Useful when dealing with subdomains. Use with care! Overrides `cookies.domain`.",
              "type": "string"
            },
            "name": {
              "title": "Session Cookie Name",
              "description": "Sets the session cookie name. Use with care!",
              "type": "string",
              "default": "ory_kratos_session"
            },
            "persistent": {
              "title": "Make Session Cookie Persistent",
              "description": "If set to true will persist the cookie in the end-user's browser using the `max-age` parameter which is set to the `session.lifespan` value. Persistent cookies are not deleted when the browser is closed (e.g. on reboot or alt+f4). This option affects the Ory OAuth2 and OpenID Provider's remember feature as well.",
              "type": "boolean",
              "default": true
            },
            "path": {
              "title": "Session Cookie Path",
              "description": "Sets the session cookie path. Use with care! Overrides `cookies.path`.",
              "type": "string"
            },
            "secure": {
              "title": "Session Cookie Secure Flag",
              "description": "Sets the session secure flag. If unset, defaults to !dev mode.",
              "type": "string"
            },
            "same_site": {
              "title": "Session Cookie SameSite Configuration",
              "description": "Sets the session cookie SameSite. Overrides `cookies.same_site`.",
              "type": "string",
              "enum": [
                "Strict",
                "Lax",
                "None"
              ]
            }
          },
          "additionalProperties": false
        },
        "earliest_possible_extend": {
          "title": "Earliest Possible Session Extension",
          "description": "Sets when a session can be extended. Settings this value to `24h` will prevent the session from being extended before until 24 hours before it expires. This setting prevents excessive writes to the database. We highly recommend setting this value.",
          "type": "string",
          "pattern": "^([0-9]+(ns|us|ms|s|m|h))+$",
          "examples": [
            "1h",
            "1m",
            "1s"
          ]
        }
      }
    },
    "security": {
      "type": "object",
      "properties": {
        "account_enumeration": {
          "type": "object",
          "properties": {
            "mitigate": {
              "type": "boolean",
              "default": false,
              "description": "Mitigate account enumeration by making it harder to figure out if an identifier (email, phone number) exists or not. Enabling this setting degrades user experience. This setting does not mitigate all possible attack vectors yet."
            }
          }
        }
      }
    },
    "version": {
      "title": "The kratos version this config is written for.",
      "description": "SemVer according to https://semver.org/ prefixed with `v` as in our releases.",
      "type": "string",
      "pattern": "^(v(0|[1-9]\\d*)\\.(0|[1-9]\\d*)\\.(0|[1-9]\\d*)(?:-((?:0|[1-9]\\d*|\\d*[a-zA-Z-][0-9a-zA-Z-]*)(?:\\.(?:0|[1-9]\\d*|\\d*[a-zA-Z-][0-9a-zA-Z-]*))*))?(?:\\+([0-9a-zA-Z-]+(?:\\.[0-9a-zA-Z-]+)*))?)|$",
      "examples": [
        "v0.5.0-alpha.1"
      ]
    },
    "dev": {
      "type": "boolean"
    },
    "help": {
      "type": "boolean"
    },
    "sqa-opt-out": {
      "type": "boolean",
      "default": false,
      "description": "This is a CLI flag and environment variable and can not be set using the config file."
    },
    "watch-courier": {
      "type": "boolean",
      "default": false,
      "description": "This is a CLI flag and environment variable and can not be set using the config file."
    },
    "expose-metrics-port": {
      "title": "Metrics port",
      "description": "The port the courier's metrics endpoint listens on (0/disabled by default). This is a CLI flag and environment variable and can not be set using the config file.",
      "type": "integer",
      "minimum": 0,
      "maximum": 65535,
      "examples": [
        4434
      ],
      "default": 0
    },
    "config": {
      "type": "array",
      "items": {
        "type": "string"
      },
      "description": "This is a CLI flag and environment variable and can not be set using the config file."
    },
    "clients": {
      "title": "Global outgoing network settings",
      "description": "Configure how outgoing network calls behave.",
      "type": "object",
      "properties": {
        "http": {
          "title": "Global HTTP client configuration",
          "description": "Configure how outgoing HTTP calls behave.",
          "type": "object",
          "properties": {
            "disallow_private_ip_ranges": {
              "title": "Disallow private IP ranges",
              "description": "Disallow all outgoing HTTP calls to private IP ranges. This feature can help protect against SSRF attacks.",
              "type": "boolean",
              "default": false
            },
            "private_ip_exception_urls": {
              "title": "Add exempt URLs to private IP ranges",
              "description": "Allows the given URLs to be called despite them being in the private IP range. URLs need to have an exact and case-sensitive match to be excempt.",
              "type": "array",
              "items": {
                "type": "string",
                "format": "uri-reference"
              },
              "default": []
            }
          }
        },
        "web_hook": {
          "title": "Global web_hook HTTP client configuration",
          "description": "Configure the global HTTP client of the web_hook action.",
          "type": "object",
          "properties": {
            "header_allowlist": {
              "title": "Allowed request headers",
              "description": "List of request headers that are forwarded to the web hook target in canonical form.",
              "type": "array",
              "items": {
                "type": "string"
              },
              "default": [
                "Accept",
                "Accept-Encoding",
                "Accept-Language",
                "Content-Length",
                "Content-Type",
                "Origin",
                "Priority",
                "Referer",
                "Sec-Ch-Ua",
                "Sec-Ch-Ua-Mobile",
                "Sec-Ch-Ua-Platform",
                "Sec-Fetch-Dest",
                "Sec-Fetch-Mode",
                "Sec-Fetch-Site",
                "Sec-Fetch-User",
                "True-Client-Ip",
                "User-Agent"
              ]
            }
          }
        }
      }
    },
    "feature_flags": {
      "title": "Feature flags",
      "properties": {
        "cacheable_sessions": {
          "type": "boolean",
          "title": "Enable Ory Sessions caching",
          "description": "If enabled allows Ory Sessions to be cached. Only effective in the Ory Network.",
          "default": false
        },
        "cacheable_sessions_max_age": {
          "title": "Set Ory Session Edge Caching maximum age",
          "description": "Set how long Ory Sessions are cached on the edge. If unset, the session expiry will be used. Only effective in the Ory Network.",
          "type": "string",
          "pattern": "^([0-9]+(ns|us|ms|s|m|h))+$"
        },
        "use_continue_with_transitions": {
          "type": "boolean",
          "title": "Enable new flow transitions using `continue_with` items",
          "description": "If enabled allows new flow transitions using `continue_with` items.",
          "default": false
        },
        "legacy_continue_with_verification_ui": {
          "type": "boolean",
          "title": "Always include show_verification_ui in continue_with",
          "description": "If true, restores the legacy behavior of always including `show_verification_ui` in the registration flow's `continue_with` when verification is enabled. If set to false, `show_verification_ui` is only set in `continue_with` if the `show_verification_ui` hook is used. This flag will be removed in the future.",
          "deprecationMessage": "This behavior is deprecated and will be removed in the future. Use the `show_verification_hook` in the post-registration hook instead.",
          "default": false
        },
        "faster_session_extend": {
          "type": "boolean",
          "title": "Enable faster session extension",
          "description": "If enabled allows faster session extension by skipping the session lookup. Disabling this feature will be deprecated in the future.",
          "default": false
        },
        "password_profile_registration_node_group": {
          "title": "Registration node group",
          "description": "The node group to use for registration flows. Previously, the node group for the password method's profile fields was `password`. Going forward, it will be `default`. This switch can toggle between those two for backwards compatibility",
          "enum": ["password", "default"],
          "default": "default"
        }
      },
      "additionalProperties": false
    },
    "organizations": {
      "title": "Organizations",
      "description": "Please use selfservice.methods.b2b instead. This key will be removed. Only effective in the Ory Network.",
      "type": "array",
      "default": []
    },
    "enterprise": {
      "title": "Enterprise features",
      "description": "Specifies enterprise features. Only effective in the Ory Network or with a valid license.",
      "type": "object",
      "properties": {
        "identity_schema_fallback_url_template": {
          "type": "string",
          "title": "Fallback URL template for identity schemas",
          "description": "A fallback URL template used when looking up identity schemas."
        }
      },
      "additionalProperties": false
    },
    "revision": {
      "title": "Config revision",
      "description": "Set a recognizable revision. This could be the commit time or a random value. This value is exposed at the `/health/config` endpoint and allows you to ensure that the correct config is loaded.",
      "type": "string"
    }
  },
  "allOf": [
    {
      "if": {
        "properties": {
          "selfservice": {
            "properties": {
              "flows": {
                "oneOf": [
                  {
                    "properties": {
                      "verification": {
                        "properties": {
                          "enabled": {
                            "const": true
                          }
                        },
                        "required": [
                          "enabled"
                        ]
                      }
                    },
                    "required": [
                      "verification"
                    ]
                  },
                  {
                    "properties": {
                      "recovery": {
                        "properties": {
                          "enabled": {
                            "const": true
                          }
                        },
                        "required": [
                          "enabled"
                        ]
                      }
                    },
                    "required": [
                      "recovery"
                    ]
                  }
                ]
              }
            },
            "required": [
              "flows"
            ]
          }
        },
        "required": [
          "selfservice"
        ]
      },
      "then": {
        "required": [
          "courier"
        ]
      }
    },
    {
      "if": {
        "properties": {
          "ciphers": {
            "properties": {
              "algorithm": {
                "oneOf": [
                  {
                    "const": "aes"
                  },
                  {
                    "const": "xchacha20-poly1305"
                  }
                ]
              }
            },
            "required": [
              "algorithm"
            ]
          }
        },
        "required": [
          "ciphers"
        ]
      },
      "then": {
        "required": [
          "secrets"
        ],
        "properties": {
          "secrets": {
            "required": [
              "cipher"
            ]
          }
        }
      }
    }
  ],
  "required": [
    "identity",
    "dsn",
    "selfservice"
  ],
  "additionalProperties": false
}<|MERGE_RESOLUTION|>--- conflicted
+++ resolved
@@ -510,15 +510,12 @@
             "netid",
             "dingtalk",
             "patreon",
+            "line",
             "linkedin",
             "linkedin_v2",
             "lark",
             "x",
-<<<<<<< HEAD
-            "line"
-=======
             "fedcm-test"
->>>>>>> c433c44a
           ],
           "examples": [
             "google"
