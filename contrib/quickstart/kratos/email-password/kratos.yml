--- conflicted
+++ resolved
@@ -1,8 +1,4 @@
-<<<<<<< HEAD
-version: v0.6.3-alpha.1
-=======
 version: v0.7.1-alpha.1
->>>>>>> 641eba67
 
 dsn: memory
 
