{
  "$id": "https://github.com/ory/kratos/embedx/config.schema.json",
  "$schema": "http://json-schema.org/draft-07/schema#",
  "title": "Ory Kratos Configuration",
  "type": "object",
  "definitions": {
    "baseUrl": {
      "title": "Base URL",
      "description": "The URL where the endpoint is exposed at. This domain is used to generate redirects, form URLs, and more.",
      "type": "string",
      "format": "uri-reference",
      "examples": [
        "https://my-app.com/",
        "https://my-app.com/.ory/kratos/public"
      ]
    },
    "socket": {
      "type": "object",
      "additionalProperties": false,
      "description": "Sets the permissions of the unix socket",
      "properties": {
        "owner": {
          "type": "string",
          "description": "Owner of unix socket. If empty, the owner will be the user running Kratos.",
          "default": ""
        },
        "group": {
          "type": "string",
          "description": "Group of unix socket. If empty, the group will be the primary group of the user running Kratos.",
          "default": ""
        },
        "mode": {
          "type": "integer",
          "description": "Mode of unix socket in numeric form",
          "default": 493,
          "minimum": 0,
          "maximum": 511
        }
      }
    },
    "defaultReturnTo": {
      "title": "Redirect browsers to set URL per default",
      "description": "Ory Kratos redirects to this URL per default on completion of self-service flows and other browser interaction. Read this [article for more information on browser redirects](https://www.ory.sh/kratos/docs/concepts/browser-redirect-flow-completion).",
      "type": "string",
      "format": "uri-reference",
      "examples": ["https://my-app.com/dashboard", "/dashboard"]
    },
    "selfServiceSessionRevokerHook": {
      "type": "object",
      "properties": {
        "hook": {
          "const": "revoke_active_sessions"
        }
      },
      "additionalProperties": false,
      "required": ["hook"]
    },
    "selfServiceSessionIssuerHook": {
      "type": "object",
      "properties": {
        "hook": {
          "const": "session"
        }
      },
      "additionalProperties": false,
      "required": ["hook"]
    },
    "selfServiceRequireVerifiedAddressHook": {
      "type": "object",
      "properties": {
        "hook": {
          "const": "require_verified_address"
        }
      },
      "additionalProperties": false,
      "required": ["hook"]
    },
    "selfServiceVerificationHook": {
      "type": "object",
      "properties": {
        "hook": {
          "const": "verification"
        }
      },
      "additionalProperties": false,
      "required": ["hook"]
    },
    "selfServiceShowVerificationUIHook": {
      "type": "object",
      "properties": {
        "hook": {
          "const": "show_verification_ui"
        }
      },
      "additionalProperties": false,
      "required": ["hook"]
    },
    "b2bSSOHook": {
      "type": "object",
      "properties": {
        "hook": {
          "const": "b2b_sso"
        },
        "config": {
          "type": "object",
          "additionalProperties": true
        }
      },
      "additionalProperties": false,
      "required": ["hook", "config"]
    },
    "webHookAuthBasicAuthProperties": {
      "properties": {
        "type": {
          "const": "basic_auth"
        },
        "config": {
          "type": "object",
          "properties": {
            "user": {
              "type": "string",
              "description": "user name for basic auth"
            },
            "password": {
              "type": "string",
              "description": "password for basic auth"
            }
          },
          "additionalProperties": false,
          "required": ["user", "password"]
        }
      },
      "additionalProperties": false,
      "required": ["type", "config"]
    },
    "httpRequestConfig": {
      "type": "object",
      "properties": {
        "url": {
          "title": "HTTP address of API endpoint",
          "description": "This URL will be used to send the emails to.",
          "examples": ["https://example.com/api/v1/email"],
          "type": "string",
          "pattern": "^https?://"
        },
        "method": {
          "type": "string",
          "description": "The HTTP method to use (GET, POST, etc). Defaults to POST.",
          "default": "POST"
        },
        "headers": {
          "type": "object",
          "description": "The HTTP headers that must be applied to request",
          "additionalProperties": {
            "type": "string"
          }
        },
        "body": {
          "type": "string",
          "format": "uri",
          "pattern": "^(http|https|file|base64)://",
          "description": "URI pointing to the jsonnet template used for payload generation. Only used for those HTTP methods, which support HTTP body payloads",
          "default": "base64://ZnVuY3Rpb24oY3R4KSB7CiAgcmVjaXBpZW50OiBjdHgucmVjaXBpZW50LAogIHRlbXBsYXRlX3R5cGU6IGN0eC50ZW1wbGF0ZV90eXBlLAogIHRvOiBpZiAidGVtcGxhdGVfZGF0YSIgaW4gY3R4ICYmICJ0byIgaW4gY3R4LnRlbXBsYXRlX2RhdGEgdGhlbiBjdHgudGVtcGxhdGVfZGF0YS50byBlbHNlIG51bGwsCiAgcmVjb3ZlcnlfY29kZTogaWYgInRlbXBsYXRlX2RhdGEiIGluIGN0eCAmJiAicmVjb3ZlcnlfY29kZSIgaW4gY3R4LnRlbXBsYXRlX2RhdGEgdGhlbiBjdHgudGVtcGxhdGVfZGF0YS5yZWNvdmVyeV9jb2RlIGVsc2UgbnVsbCwKICByZWNvdmVyeV91cmw6IGlmICJ0ZW1wbGF0ZV9kYXRhIiBpbiBjdHggJiYgInJlY292ZXJ5X3VybCIgaW4gY3R4LnRlbXBsYXRlX2RhdGEgdGhlbiBjdHgudGVtcGxhdGVfZGF0YS5yZWNvdmVyeV91cmwgZWxzZSBudWxsLAogIHZlcmlmaWNhdGlvbl91cmw6IGlmICJ0ZW1wbGF0ZV9kYXRhIiBpbiBjdHggJiYgInZlcmlmaWNhdGlvbl91cmwiIGluIGN0eC50ZW1wbGF0ZV9kYXRhIHRoZW4gY3R4LnRlbXBsYXRlX2RhdGEudmVyaWZpY2F0aW9uX3VybCBlbHNlIG51bGwsCiAgdmVyaWZpY2F0aW9uX2NvZGU6IGlmICJ0ZW1wbGF0ZV9kYXRhIiBpbiBjdHggJiYgInZlcmlmaWNhdGlvbl9jb2RlIiBpbiBjdHgudGVtcGxhdGVfZGF0YSB0aGVuIGN0eC50ZW1wbGF0ZV9kYXRhLnZlcmlmaWNhdGlvbl9jb2RlIGVsc2UgbnVsbCwKICBzdWJqZWN0OiBjdHguc3ViamVjdCwKICBib2R5OiBjdHguYm9keQp9Cg==",
          "examples": [
            "file:///path/to/body.jsonnet",
            "file://./body.jsonnet",
            "base64://ZnVuY3Rpb24oY3R4KSB7CiAgaWRlbnRpdHlfaWQ6IGlmIGN0eFsiaWRlbnRpdHkiXSAhPSBudWxsIHRoZW4gY3R4LmlkZW50aXR5LmlkLAp9=",
            "https://oryapis.com/default_body.jsonnet"
          ]
        },
        "auth": {
          "type": "object",
          "title": "Auth mechanisms",
          "description": "Define which auth mechanism to use for auth with the HTTP email provider",
          "oneOf": [
            {
              "$ref": "#/definitions/webHookAuthApiKeyProperties"
            },
            {
              "$ref": "#/definitions/webHookAuthBasicAuthProperties"
            }
          ]
        },
        "additionalProperties": false
      },
      "additionalProperties": false
    },
    "webHookAuthApiKeyProperties": {
      "properties": {
        "type": {
          "const": "api_key"
        },
        "config": {
          "type": "object",
          "properties": {
            "name": {
              "type": "string",
              "description": "The name of the api key"
            },
            "value": {
              "type": "string",
              "description": "The value of the api key"
            },
            "in": {
              "type": "string",
              "description": "How the api key should be transferred",
              "enum": ["header", "cookie"]
            }
          },
          "additionalProperties": false,
          "required": ["name", "value", "in"]
        }
      },
      "additionalProperties": false,
      "required": ["type", "config"]
    },
    "selfServiceWebHook": {
      "type": "object",
      "properties": {
        "hook": {
          "const": "web_hook"
        },
        "config": {
          "type": "object",
          "title": "Web-Hook Configuration",
          "description": "Define what the hook should do",
          "properties": {
            "response": {
              "title": "Response Handling",
              "description": "How the web hook should handle the response",
              "type": "object",
              "additionalProperties": false,
              "properties": {
                "ignore": {
                  "type": "boolean",
                  "description": "Ignore the response from the web hook. If enabled the request will be made asynchronously which can be useful if you only wish to notify another system but do not parse the response.",
                  "default": false
                },
                "parse": {
                  "type": "boolean",
                  "default": false,
                  "description": "If enabled parses the response before saving the flow result. Set this value to true if you would like to modify the identity, for example identity metadata, before saving it during registration. When enabled, you may also abort the registration, verification, login or settings flow due to, for example, a validation flow. Head over to the [web hook documentation](https://www.ory.sh/docs/kratos/hooks/configure-hooks) for more information."
                }
              },
              "not": {
                "properties": {
                  "ignore": {
                    "const": true
                  },
                  "parse": {
                    "const": true
                  }
                },
                "required": ["ignore", "parse"]
              }
            },
            "url": {
              "type": "string",
              "description": "The URL the Web-Hook should call",
              "format": "uri"
            },
            "method": {
              "type": "string",
              "description": "The HTTP method to use (GET, POST, etc)."
            },
            "headers": {
              "type": "object",
              "description": "The HTTP headers that must be applied to the Web-Hook",
              "additionalProperties": {
                "type": "string"
              }
            },
            "body": {
              "type": "string",
              "oneOf": [
                {
                  "format": "uri",
                  "pattern": "^(http|https|file|base64)://",
                  "description": "URI pointing to the jsonnet template used for payload generation. Only used for those HTTP methods, which support HTTP body payloads",
                  "examples": [
                    "file:///path/to/body.jsonnet",
                    "file://./body.jsonnet",
                    "base64://ZnVuY3Rpb24oY3R4KSB7CiAgaWRlbnRpdHlfaWQ6IGlmIGN0eFsiaWRlbnRpdHkiXSAhPSBudWxsIHRoZW4gY3R4LmlkZW50aXR5LmlkLAp9=",
                    "https://oryapis.com/default_body.jsonnet"
                  ]
                },
                {
                  "description": "DEPRECATED: please use a URI instead (i.e. prefix your filepath with 'file://')",
                  "not": {
                    "pattern": "^(http|https|file|base64)://"
                  }
                }
              ]
            },
            "can_interrupt": {
              "type": "boolean",
              "default": false,
              "description": "Deprecated, please use `response.parse` instead. If enabled allows the web hook to interrupt / abort the self-service flow. It only applies to certain flows (registration/verification/login/settings) and requires a valid response format."
            },
            "emit_analytics_event": {
              "type": "boolean",
              "default": true,
              "description": "Emit tracing events for this webhook on delivery or error"
            },
            "auth": {
              "type": "object",
              "title": "Auth mechanisms",
              "description": "Define which auth mechanism the Web-Hook should use",
              "oneOf": [
                {
                  "$ref": "#/definitions/webHookAuthApiKeyProperties"
                },
                {
                  "$ref": "#/definitions/webHookAuthBasicAuthProperties"
                }
              ]
            },
            "additionalProperties": false
          },
          "anyOf": [
            {
              "not": {
                "properties": {
                  "response": {
                    "properties": {
                      "ignore": {
                        "enum": [true]
                      }
                    },
                    "required": ["ignore"]
                  }
                },
                "required": ["response"]
              }
            },
            {
              "properties": {
                "can_interrupt": {
                  "enum": [false]
                }
              },
              "require": ["can_interrupt"]
            }
          ],
          "additionalProperties": false,
          "required": ["url", "method"]
        }
      },
      "additionalProperties": false,
      "required": ["hook", "config"]
    },
    "OIDCClaims": {
      "title": "OpenID Connect claims",
      "description": "The OpenID Connect claims and optionally their properties which should be included in the id_token or returned from the UserInfo Endpoint.",
      "type": "object",
      "examples": [
        {
          "id_token": {
            "email": null,
            "email_verified": null
          }
        },
        {
          "userinfo": {
            "given_name": {
              "essential": true
            },
            "nickname": null,
            "email": {
              "essential": true
            },
            "email_verified": {
              "essential": true
            },
            "picture": null,
            "http://example.info/claims/groups": null
          },
          "id_token": {
            "auth_time": {
              "essential": true
            },
            "acr": {
              "values": ["urn:mace:incommon:iap:silver"]
            }
          }
        }
      ],
      "patternProperties": {
        "^userinfo$|^id_token$": {
          "type": "object",
          "additionalProperties": false,
          "patternProperties": {
            ".*": {
              "oneOf": [
                {
                  "const": null,
                  "description": "Indicates that this Claim is being requested in the default manner."
                },
                {
                  "type": "object",
                  "additionalProperties": false,
                  "properties": {
                    "essential": {
                      "description": "Indicates whether the Claim being requested is an Essential Claim.",
                      "type": "boolean"
                    },
                    "value": {
                      "description": "Requests that the Claim be returned with a particular value.",
                      "$comment": "There seem to be no constrains on value"
                    },
                    "values": {
                      "description": "Requests that the Claim be returned with one of a set of values, with the values appearing in order of preference.",
                      "type": "array",
                      "items": {
                        "$comment": "There seem to be no constrains on individual items"
                      }
                    }
                  }
                }
              ]
            }
          }
        }
      }
    },
    "selfServiceOIDCProvider": {
      "type": "object",
      "properties": {
        "id": {
          "type": "string",
          "examples": ["google"]
        },
        "provider": {
          "title": "Provider",
          "description": "Can be one of github, github-app, gitlab, generic, google, microsoft, discord, slack, facebook, auth0, vk, yandex, apple, spotify, netid, dingtalk, patreon, eparaksts, eparaksts-mobile.",
          "type": "string",
          "enum": [
            "github",
            "github-app",
            "gitlab",
            "generic",
            "google",
            "microsoft",
            "discord",
            "slack",
            "facebook",
            "auth0",
            "vk",
            "yandex",
            "apple",
            "spotify",
            "netid",
            "dingtalk",
            "patreon",
            "linkedin",
<<<<<<< HEAD
            "lark",
            "eparaksts",
            "eparaksts-mobile"
=======
            "linkedin_v2",
            "lark",
            "x"
>>>>>>> 369aad44
          ],
          "examples": ["google"]
        },
        "label": {
          "title": "Optional string which will be used when generating labels for UI buttons.",
          "type": "string"
        },
        "client_id": {
          "type": "string"
        },
        "client_secret": {
          "type": "string"
        },
        "issuer_url": {
          "type": "string",
          "format": "uri",
          "examples": ["https://accounts.google.com"]
        },
        "auth_url": {
          "type": "string",
          "format": "uri",
          "examples": ["https://accounts.google.com/o/oauth2/v2/auth"]
        },
        "token_url": {
          "type": "string",
          "format": "uri",
          "examples": ["https://www.googleapis.com/oauth2/v4/token"]
        },
        "mapper_url": {
          "title": "Jsonnet Mapper URL",
          "description": "The URL where the jsonnet source is located for mapping the provider's data to Ory Kratos data.",
          "type": "string",
          "format": "uri",
          "examples": [
            "file://path/to/oidc.jsonnet",
            "https://foo.bar.com/path/to/oidc.jsonnet",
            "base64://bG9jYWwgc3ViamVjdCA9I..."
          ]
        },
        "scope": {
          "type": "array",
          "items": {
            "type": "string",
            "examples": ["offline_access", "profile"]
          }
        },
        "microsoft_tenant": {
          "title": "Azure AD Tenant",
          "description": "The Azure AD Tenant to use for authentication.",
          "type": "string",
          "examples": [
            "common",
            "organizations",
            "consumers",
            "8eaef023-2b34-4da1-9baa-8bc8c9d6a490",
            "contoso.onmicrosoft.com"
          ]
        },
        "subject_source": {
          "title": "Microsoft subject source",
          "description": "Controls which source the subject identifier is taken from by microsoft provider. If set to `userinfo` (the default) then the identifier is taken from the `sub` field of OIDC ID token or data received from `/userinfo` standard OIDC endpoint. If set to `me` then the `id` field of data structure received from `https://graph.microsoft.com/v1.0/me` is taken as an identifier.",
          "type": "string",
          "enum": ["userinfo", "me"],
          "default": "userinfo",
          "examples": ["userinfo"]
        },
        "apple_team_id": {
          "title": "Apple Developer Team ID",
          "description": "Apple Developer Team ID needed for generating a JWT token for client secret",
          "type": "string",
          "examples": ["KP76DQS54M"]
        },
        "apple_private_key_id": {
          "title": "Apple Private Key Identifier",
          "description": "Sign In with Apple Private Key Identifier needed for generating a JWT token for client secret",
          "type": "string",
          "examples": ["UX56C66723"]
        },
        "apple_private_key": {
          "title": "Apple Private Key",
          "description": "Sign In with Apple Private Key needed for generating a JWT token for client secret",
          "type": "string",
          "examples": [
            "-----BEGIN PRIVATE KEY-----\n........\n-----END PRIVATE KEY-----"
          ]
        },
        "requested_claims": {
          "$ref": "#/definitions/OIDCClaims"
        },
        "organization_id": {
          "title": "Organization ID",
          "description": "The ID of the organization that this provider belongs to. Only effective in the Ory Network.",
          "type": "string",
          "examples": ["12345678-1234-1234-1234-123456789012"]
        },
        "additional_id_token_audiences": {
          "title": "Additional client ids allowed when using ID token submission",
          "type": "array",
          "items": {
            "type": "string",
            "examples": ["12345678-1234-1234-1234-123456789012"]
          }
        },
        "claims_source": {
          "title": "Claims source",
          "description": "Can be either `userinfo` (calls the userinfo endpoint to get the claims) or `id_token` (takes the claims from the id token). It defaults to `id_token`",
          "type": "string",
          "enum": ["id_token", "userinfo"],
          "default": "id_token",
          "examples": ["id_token", "userinfo"]
        }
      },
      "additionalProperties": false,
      "required": ["id", "provider", "client_id", "mapper_url"],
      "allOf": [
        {
          "if": {
            "properties": {
              "provider": {
                "const": "microsoft"
              }
            },
            "required": ["provider"]
          },
          "then": {
            "required": ["microsoft_tenant"]
          },
          "else": {
            "not": {
              "properties": {
                "microsoft_tenant": {}
              },
              "required": ["microsoft_tenant"]
            }
          }
        },
        {
          "if": {
            "properties": {
              "provider": {
                "const": "apple"
              }
            },
            "required": ["provider"]
          },
          "then": {
            "not": {
              "properties": {
                "client_secret": {
                  "type": "string",
                  "minLength": 1
                }
              },
              "required": ["client_secret"]
            },
            "required": [
              "apple_private_key_id",
              "apple_private_key",
              "apple_team_id"
            ]
          },
          "else": {
            "required": ["client_secret"],
            "allOf": [
              {
                "not": {
                  "properties": {
                    "apple_team_id": {
                      "type": "string",
                      "minLength": 1
                    }
                  },
                  "required": ["apple_team_id"]
                }
              },
              {
                "not": {
                  "properties": {
                    "apple_private_key_id": {
                      "type": "string",
                      "minLength": 1
                    }
                  },
                  "required": ["apple_private_key_id"]
                }
              },
              {
                "not": {
                  "properties": {
                    "apple_private_key": {
                      "type": "string",
                      "minLength": 1
                    }
                  },
                  "required": ["apple_private_key"]
                }
              }
            ]
          }
        }
      ]
    },
    "selfServiceHooks": {
      "type": "array",
      "items": {
        "anyOf": [
          {
            "$ref": "#/definitions/selfServiceWebHook"
          },
          {
            "$ref": "#/definitions/b2bSSOHook"
          }
        ]
      },
      "uniqueItems": true,
      "additionalItems": false
    },
    "selfServiceAfterRecoveryHooks": {
      "type": "array",
      "items": {
        "anyOf": [
          {
            "$ref": "#/definitions/selfServiceWebHook"
          },
          {
            "$ref": "#/definitions/selfServiceSessionRevokerHook"
          }
        ]
      },
      "uniqueItems": true,
      "additionalItems": false
    },
    "selfServiceAfterSettingsMethod": {
      "type": "object",
      "additionalProperties": false,
      "properties": {
        "default_browser_return_url": {
          "$ref": "#/definitions/defaultReturnTo"
        },
        "hooks": {
          "type": "array",
          "items": {
            "anyOf": [
              {
                "$ref": "#/definitions/selfServiceWebHook"
              }
            ]
          },
          "uniqueItems": true,
          "additionalItems": false
        }
      }
    },
    "selfServiceAfterSettingsAuthMethod": {
      "type": "object",
      "additionalProperties": false,
      "properties": {
        "default_browser_return_url": {
          "$ref": "#/definitions/defaultReturnTo"
        },
        "hooks": {
          "type": "array",
          "items": {
            "anyOf": [
              {
                "$ref": "#/definitions/selfServiceWebHook"
              },
              {
                "$ref": "#/definitions/selfServiceSessionRevokerHook"
              }
            ]
          },
          "uniqueItems": true,
          "additionalItems": false
        }
      }
    },
    "selfServiceAfterDefaultLoginMethod": {
      "type": "object",
      "additionalProperties": false,
      "properties": {
        "default_browser_return_url": {
          "$ref": "#/definitions/defaultReturnTo"
        },
        "hooks": {
          "type": "array",
          "items": {
            "anyOf": [
              {
                "$ref": "#/definitions/selfServiceSessionRevokerHook"
              },
              {
                "$ref": "#/definitions/selfServiceRequireVerifiedAddressHook"
              },
              {
                "$ref": "#/definitions/selfServiceWebHook"
              },
              {
                "$ref": "#/definitions/selfServiceVerificationHook"
              },
              {
                "$ref": "#/definitions/selfServiceShowVerificationUIHook"
              }
            ]
          },
          "uniqueItems": true,
          "additionalItems": false
        }
      }
    },
    "selfServiceAfterOIDCLoginMethod": {
      "type": "object",
      "additionalProperties": false,
      "properties": {
        "default_browser_return_url": {
          "$ref": "#/definitions/defaultReturnTo"
        },
        "hooks": {
          "type": "array",
          "items": {
            "anyOf": [
              {
                "$ref": "#/definitions/selfServiceSessionRevokerHook"
              },
              {
                "$ref": "#/definitions/selfServiceWebHook"
              },
              {
                "$ref": "#/definitions/selfServiceRequireVerifiedAddressHook"
              },
              {
                "$ref": "#/definitions/b2bSSOHook"
              }
            ]
          },
          "uniqueItems": true,
          "additionalItems": false
        }
      }
    },
    "selfServiceAfterRegistrationMethod": {
      "type": "object",
      "additionalProperties": false,
      "properties": {
        "default_browser_return_url": {
          "$ref": "#/definitions/defaultReturnTo"
        },
        "hooks": {
          "type": "array",
          "items": {
            "anyOf": [
              {
                "$ref": "#/definitions/selfServiceSessionIssuerHook"
              },
              {
                "$ref": "#/definitions/selfServiceWebHook"
              },
              {
                "$ref": "#/definitions/selfServiceShowVerificationUIHook"
              },
              {
                "$ref": "#/definitions/b2bSSOHook"
              }
            ]
          },
          "uniqueItems": true,
          "additionalItems": false
        }
      }
    },
    "featureRequiredAal": {
      "title": "Required Authenticator Assurance Level",
      "description": "Sets what Authenticator Assurance Level (used for 2FA) is required to access this feature. If set to `highest_available` then this endpoint requires the highest AAL the identity has set up. If set to `aal1` then the identity can access this feature without 2FA.",
      "type": "string",
      "enum": ["aal1", "highest_available"],
      "default": "highest_available"
    },
    "selfServiceAfterSettings": {
      "type": "object",
      "additionalProperties": false,
      "properties": {
        "default_browser_return_url": {
          "$ref": "#/definitions/defaultReturnTo"
        },
        "password": {
          "$ref": "#/definitions/selfServiceAfterSettingsAuthMethod"
        },
        "totp": {
          "$ref": "#/definitions/selfServiceAfterSettingsAuthMethod"
        },
        "oidc": {
          "$ref": "#/definitions/selfServiceAfterSettingsAuthMethod"
        },
        "webauthn": {
          "$ref": "#/definitions/selfServiceAfterSettingsAuthMethod"
        },
        "passkey": {
          "$ref": "#/definitions/selfServiceAfterSettingsAuthMethod"
        },
        "lookup_secret": {
          "$ref": "#/definitions/selfServiceAfterSettingsAuthMethod"
        },
        "profile": {
          "$ref": "#/definitions/selfServiceAfterSettingsMethod"
        },
        "hooks": {
          "$ref": "#/definitions/selfServiceHooks"
        }
      }
    },
    "selfServiceBeforeLogin": {
      "type": "object",
      "additionalProperties": false,
      "properties": {
        "hooks": {
          "$ref": "#/definitions/selfServiceHooks"
        }
      }
    },
    "selfServiceAfterLogin": {
      "type": "object",
      "additionalProperties": false,
      "properties": {
        "default_browser_return_url": {
          "$ref": "#/definitions/defaultReturnTo"
        },
        "password": {
          "$ref": "#/definitions/selfServiceAfterDefaultLoginMethod"
        },
        "webauthn": {
          "$ref": "#/definitions/selfServiceAfterDefaultLoginMethod"
        },
        "passkey": {
          "$ref": "#/definitions/selfServiceAfterDefaultLoginMethod"
        },
        "oidc": {
          "$ref": "#/definitions/selfServiceAfterOIDCLoginMethod"
        },
        "code": {
          "$ref": "#/definitions/selfServiceAfterDefaultLoginMethod"
        },
        "totp": {
          "$ref": "#/definitions/selfServiceAfterDefaultLoginMethod"
        },
        "lookup_secret": {
          "$ref": "#/definitions/selfServiceAfterDefaultLoginMethod"
        },
        "hooks": {
          "type": "array",
          "items": {
            "anyOf": [
              {
                "$ref": "#/definitions/selfServiceWebHook"
              },
              {
                "$ref": "#/definitions/selfServiceSessionRevokerHook"
              },
              {
                "$ref": "#/definitions/selfServiceRequireVerifiedAddressHook"
              },
              {
                "$ref": "#/definitions/selfServiceVerificationHook"
              },
              {
                "$ref": "#/definitions/selfServiceShowVerificationUIHook"
              },
              {
                "$ref": "#/definitions/b2bSSOHook"
              }
            ]
          },
          "uniqueItems": true,
          "additionalItems": false
        }
      }
    },
    "selfServiceBeforeRegistration": {
      "type": "object",
      "additionalProperties": false,
      "properties": {
        "hooks": {
          "$ref": "#/definitions/selfServiceHooks"
        }
      }
    },
    "selfServiceBeforeSettings": {
      "type": "object",
      "additionalProperties": false,
      "properties": {
        "hooks": {
          "$ref": "#/definitions/selfServiceHooks"
        }
      }
    },
    "selfServiceBeforeRecovery": {
      "type": "object",
      "additionalProperties": false,
      "properties": {
        "hooks": {
          "$ref": "#/definitions/selfServiceHooks"
        }
      }
    },
    "selfServiceBeforeVerification": {
      "type": "object",
      "additionalProperties": false,
      "properties": {
        "hooks": {
          "$ref": "#/definitions/selfServiceHooks"
        }
      }
    },
    "selfServiceAfterRegistration": {
      "type": "object",
      "additionalProperties": false,
      "properties": {
        "default_browser_return_url": {
          "$ref": "#/definitions/defaultReturnTo"
        },
        "password": {
          "$ref": "#/definitions/selfServiceAfterRegistrationMethod"
        },
        "webauthn": {
          "$ref": "#/definitions/selfServiceAfterRegistrationMethod"
        },
        "passkey": {
          "$ref": "#/definitions/selfServiceAfterRegistrationMethod"
        },
        "oidc": {
          "$ref": "#/definitions/selfServiceAfterRegistrationMethod"
        },
        "code": {
          "$ref": "#/definitions/selfServiceAfterRegistrationMethod"
        },
        "hooks": {
          "$ref": "#/definitions/selfServiceHooks"
        }
      }
    },
    "selfServiceAfterVerification": {
      "type": "object",
      "additionalProperties": false,
      "properties": {
        "default_browser_return_url": {
          "$ref": "#/definitions/defaultReturnTo"
        },
        "hooks": {
          "$ref": "#/definitions/selfServiceHooks"
        }
      }
    },
    "selfServiceAfterRecovery": {
      "type": "object",
      "properties": {
        "default_browser_return_url": {
          "$ref": "#/definitions/defaultReturnTo"
        },
        "hooks": {
          "$ref": "#/definitions/selfServiceAfterRecoveryHooks"
        }
      },
      "additionalProperties": false
    },
    "tlsxSource": {
      "type": "object",
      "additionalProperties": false,
      "properties": {
        "path": {
          "title": "Path to PEM-encoded Fle",
          "type": "string",
          "examples": ["path/to/file.pem"]
        },
        "base64": {
          "title": "Base64 Encoded Inline",
          "description": "The base64 string of the PEM-encoded file content. Can be generated using for example `base64 -i path/to/file.pem`.",
          "type": "string",
          "examples": [
            "LS0tLS1CRUdJTiBDRVJUSUZJQ0FURS0tLS0tXG5NSUlEWlRDQ0FrMmdBd0lCQWdJRVY1eE90REFOQmdr..."
          ]
        }
      }
    },
    "tlsx": {
      "title": "HTTPS",
      "description": "Configure HTTP over TLS (HTTPS). All options can also be set using environment variables by replacing dots (`.`) with underscores (`_`) and uppercasing the key. For example, `some.prefix.tls.key.path` becomes `export SOME_PREFIX_TLS_KEY_PATH`. If all keys are left undefined, TLS will be disabled.",
      "type": "object",
      "additionalProperties": false,
      "properties": {
        "key": {
          "title": "Private Key (PEM)",
          "allOf": [
            {
              "$ref": "#/definitions/tlsxSource"
            }
          ]
        },
        "cert": {
          "title": "TLS Certificate (PEM)",
          "allOf": [
            {
              "$ref": "#/definitions/tlsxSource"
            }
          ]
        }
      }
    },
    "courierTemplates": {
      "additionalProperties": false,
      "type": "object",
      "properties": {
        "invalid": {
          "additionalProperties": false,
          "type": "object",
          "properties": {
            "email": {
              "$ref": "#/definitions/emailCourierTemplate"
            }
          },
          "required": ["email"]
        },
        "valid": {
          "additionalProperties": false,
          "type": "object",
          "properties": {
            "email": {
              "$ref": "#/definitions/emailCourierTemplate"
            },
            "sms": {
              "$ref": "#/definitions/smsCourierTemplate"
            }
          },
          "required": ["email"]
        }
      }
    },
    "smsCourierTemplate": {
      "additionalProperties": false,
      "type": "object",
      "properties": {
        "body": {
          "additionalProperties": false,
          "type": "object",
          "properties": {
            "plaintext": {
              "type": "string",
              "description": "A template send to the SMS provider.",
              "format": "uri",
              "examples": [
                "file://path/to/body.plaintext.gotmpl",
                "https://foo.bar.com/path/to/body.plaintext.gotmpl"
              ]
            }
          }
        }
      }
    },
    "emailCourierTemplate": {
      "additionalProperties": false,
      "type": "object",
      "properties": {
        "body": {
          "additionalProperties": false,
          "type": "object",
          "properties": {
            "plaintext": {
              "type": "string",
              "description": "The fallback template for email clients that do not support html.",
              "format": "uri",
              "examples": [
                "file://path/to/body.plaintext.gotmpl",
                "https://foo.bar.com/path/to/body.plaintext.gotmpl",
                "base64://e3sgZGVmaW5lIGFmLVpBIH19CkhhbGxvLAoKSGVyc3RlbCBqb3UgcmVrZW5pbmcgZGV1ciBoaWVyZGllIHNrYWtlbCB0ZSB2b2xnOgp7ey0gZW5kIC19fQoKe3sgZGVmaW5lIGVuLVVTIH19CkhpLAoKcGxlYXNlIHJlY292ZXIgYWNjZXNzIHRvIHlvdXIgYWNjb3VudCBieSBjbGlja2luZyB0aGUgZm9sbG93aW5nIGxpbms6Cnt7LSBlbmQgLX19Cgp7ey0gaWYgZXEgLmxhbmcgImFmLVpBIiAtfX0KCnt7IHRlbXBsYXRlICJhZi1aQSIgLiB9fQoKe3stIGVsc2UgLX19Cgp7eyB0ZW1wbGF0ZSAiZW4tVVMiIH19Cgp7ey0gZW5kIC19fQp7eyAuUmVjb3ZlcnlVUkwgfX0K"
              ]
            },
            "html": {
              "type": "string",
              "description": "The default template used for sending out emails. The template can contain HTML ",
              "format": "uri",
              "examples": [
                "file://path/to/body.html.gotmpl",
                "https://foo.bar.com/path/to/body.html.gotmpl",
                "base64://e3sgZGVmaW5lIGFmLVpBIH19CkhhbGxvLAoKSGVyc3RlbCBqb3UgcmVrZW5pbmcgZGV1ciBoaWVyZGllIHNrYWtlbCB0ZSB2b2xnOgp7ey0gZW5kIC19fQoKe3sgZGVmaW5lIGVuLVVTIH19CkhpLAoKcGxlYXNlIHJlY292ZXIgYWNjZXNzIHRvIHlvdXIgYWNjb3VudCBieSBjbGlja2luZyB0aGUgZm9sbG93aW5nIGxpbms6Cnt7LSBlbmQgLX19Cgp7ey0gaWYgZXEgLmxhbmcgImFmLVpBIiAtfX0KCnt7IHRlbXBsYXRlICJhZi1aQSIgLiB9fQoKe3stIGVsc2UgLX19Cgp7eyB0ZW1wbGF0ZSAiZW4tVVMiIH19Cgp7ey0gZW5kIC19fQo8YSBocmVmPSJ7eyAuUmVjb3ZlcnlVUkwgfX0iPnt7IC5SZWNvdmVyeVVSTCB9fTwvYT4"
              ]
            }
          }
        },
        "subject": {
          "type": "string",
          "format": "uri",
          "examples": [
            "file://path/to/subject.gotmpl",
            "https://foo.bar.com/path/to/subject.gotmpl",
            "base64://e3sgZGVmaW5lIGFmLVpBIH19CkhhbGxvLAoKSGVyc3RlbCBqb3UgcmVrZW5pbmcgZGV1ciBoaWVyZGllIHNrYWtlbCB0ZSB2b2xnOgp7ey0gZW5kIC19fQoKe3sgZGVmaW5lIGVuLVVTIH19CkhpLAoKcGxlYXNlIHJlY292ZXIgYWNjZXNzIHRvIHlvdXIgYWNjb3VudCBieSBjbGlja2luZyB0aGUgZm9sbG93aW5nIGxpbms6Cnt7LSBlbmQgLX19Cgp7ey0gaWYgZXEgLmxhbmcgImFmLVpBIiAtfX0KCnt7IHRlbXBsYXRlICJhZi1aQSIgLiB9fQoKe3stIGVsc2UgLX19Cgp7eyB0ZW1wbGF0ZSAiZW4tVVMiIH19Cgp7ey0gZW5kIC19fQo8YSBocmVmPSJ7eyAuUmVjb3ZlcnlVUkwgfX0iPnt7IC5SZWNvdmVyeVVSTCB9fTwvYT4"
          ]
        }
      }
    }
  },
  "properties": {
    "selfservice": {
      "type": "object",
      "additionalProperties": false,
      "required": ["default_browser_return_url"],
      "properties": {
        "default_browser_return_url": {
          "$ref": "#/definitions/defaultReturnTo"
        },
        "allowed_return_urls": {
          "title": "Allowed Return To URLs",
          "description": "List of URLs that are allowed to be redirected to. A redirection request is made by appending `?return_to=...` to Login, Registration, and other self-service flows.",
          "type": "array",
          "items": {
            "type": "string",
            "format": "uri-reference"
          },
          "examples": [
            [
              "https://app.my-app.com/dashboard",
              "/dashboard",
              "https://www.my-app.com/",
              "https://*.my-app.com/"
            ]
          ]
        },
        "flows": {
          "type": "object",
          "additionalProperties": false,
          "properties": {
            "settings": {
              "type": "object",
              "additionalProperties": false,
              "properties": {
                "ui_url": {
                  "title": "URL of the Settings page.",
                  "description": "URL where the Settings UI is hosted. Check the [reference implementation](https://github.com/ory/kratos-selfservice-ui-node).",
                  "type": "string",
                  "format": "uri-reference",
                  "examples": ["https://my-app.com/user/settings"],
                  "default": "https://www.ory.sh/kratos/docs/fallback/settings"
                },
                "lifespan": {
                  "type": "string",
                  "pattern": "^([0-9]+(ns|us|ms|s|m|h))+$",
                  "default": "1h",
                  "examples": ["1h", "1m", "1s"]
                },
                "privileged_session_max_age": {
                  "type": "string",
                  "pattern": "^([0-9]+(ns|us|ms|s|m|h))+$",
                  "default": "1h",
                  "examples": ["1h", "1m", "1s"]
                },
                "required_aal": {
                  "$ref": "#/definitions/featureRequiredAal"
                },
                "after": {
                  "$ref": "#/definitions/selfServiceAfterSettings"
                },
                "before": {
                  "$ref": "#/definitions/selfServiceBeforeSettings"
                }
              }
            },
            "logout": {
              "type": "object",
              "additionalProperties": false,
              "properties": {
                "after": {
                  "type": "object",
                  "additionalProperties": false,
                  "properties": {
                    "default_browser_return_url": {
                      "$ref": "#/definitions/defaultReturnTo"
                    }
                  }
                }
              }
            },
            "registration": {
              "type": "object",
              "additionalProperties": false,
              "properties": {
                "enabled": {
                  "type": "boolean",
                  "title": "Enable User Registration",
                  "description": "If set to true will enable [User Registration](https://www.ory.sh/kratos/docs/self-service/flows/user-registration/).",
                  "default": true
                },
                "login_hints": {
                  "type": "boolean",
                  "title": "Provide Login Hints on Failed Registration",
                  "description": "When registration fails because an account with the given credentials or addresses previously signed up, provide login hints about available methods to sign in to the user.",
                  "default": false
                },
                "ui_url": {
                  "title": "Registration UI URL",
                  "description": "URL where the Registration UI is hosted. Check the [reference implementation](https://github.com/ory/kratos-selfservice-ui-node).",
                  "type": "string",
                  "format": "uri-reference",
                  "examples": ["https://my-app.com/signup"],
                  "default": "https://www.ory.sh/kratos/docs/fallback/registration"
                },
                "lifespan": {
                  "type": "string",
                  "pattern": "^([0-9]+(ns|us|ms|s|m|h))+$",
                  "default": "1h",
                  "examples": ["1h", "1m", "1s"]
                },
                "before": {
                  "$ref": "#/definitions/selfServiceBeforeRegistration"
                },
                "after": {
                  "$ref": "#/definitions/selfServiceAfterRegistration"
                },
                "enable_legacy_one_step": {
                  "type": "boolean",
                  "title": "Disable two-step registration",
                  "description": "Two-step registration is a significantly improved sign up flow and recommended when using more than one sign up methods. To revert to one-step registration, set this to `true`.",
                  "default": false
                }
              }
            },
            "login": {
              "type": "object",
              "additionalProperties": false,
              "properties": {
                "ui_url": {
                  "title": "Login UI URL",
                  "description": "URL where the Login UI is hosted. Check the [reference implementation](https://github.com/ory/kratos-selfservice-ui-node).",
                  "type": "string",
                  "format": "uri-reference",
                  "examples": ["https://my-app.com/login"],
                  "default": "https://www.ory.sh/kratos/docs/fallback/login"
                },
                "lifespan": {
                  "type": "string",
                  "pattern": "^([0-9]+(ns|us|ms|s|m|h))+$",
                  "default": "1h",
                  "examples": ["1h", "1m", "1s"]
                },
                "before": {
                  "$ref": "#/definitions/selfServiceBeforeLogin"
                },
                "after": {
                  "$ref": "#/definitions/selfServiceAfterLogin"
                }
              }
            },
            "verification": {
              "title": "Email and Phone Verification and Account Activation Configuration",
              "type": "object",
              "additionalProperties": false,
              "properties": {
                "enabled": {
                  "type": "boolean",
                  "title": "Enable Email/Phone Verification",
                  "description": "If set to true will enable [Email and Phone Verification and Account Activation](https://www.ory.sh/kratos/docs/self-service/flows/verify-email-account-activation/).",
                  "default": false
                },
                "ui_url": {
                  "title": "Verify UI URL",
                  "description": "URL where the Ory Verify UI is hosted. This is the page where users activate and / or verify their email or telephone number. Check the [reference implementation](https://github.com/ory/kratos-selfservice-ui-node).",
                  "type": "string",
                  "format": "uri-reference",
                  "examples": ["https://my-app.com/verify"],
                  "default": "https://www.ory.sh/kratos/docs/fallback/verification"
                },
                "after": {
                  "$ref": "#/definitions/selfServiceAfterVerification"
                },
                "lifespan": {
                  "title": "Self-Service Verification Request Lifespan",
                  "description": "Sets how long the verification request (for the UI interaction) is valid.",
                  "type": "string",
                  "pattern": "^([0-9]+(ns|us|ms|s|m|h))+$",
                  "default": "1h",
                  "examples": ["1h", "1m", "1s"]
                },
                "before": {
                  "$ref": "#/definitions/selfServiceBeforeVerification"
                },
                "use": {
                  "title": "Verification Strategy",
                  "description": "The strategy to use for verification requests",
                  "type": "string",
                  "enum": ["link", "code"],
                  "default": "code"
                },
                "notify_unknown_recipients": {
                  "title": "Notify unknown recipients",
                  "description": "Whether to notify recipients, if verification was requested for their address.",
                  "type": "boolean",
                  "default": false
                }
              }
            },
            "recovery": {
              "title": "Account Recovery Configuration",
              "type": "object",
              "additionalProperties": false,
              "properties": {
                "enabled": {
                  "type": "boolean",
                  "title": "Enable Account Recovery",
                  "description": "If set to true will enable [Account Recovery](https://www.ory.sh/kratos/docs/self-service/flows/password-reset-account-recovery/).",
                  "default": false
                },
                "ui_url": {
                  "title": "Recovery UI URL",
                  "description": "URL where the Ory Recovery UI is hosted. This is the page where users request and complete account recovery. Check the [reference implementation](https://github.com/ory/kratos-selfservice-ui-node).",
                  "type": "string",
                  "format": "uri-reference",
                  "examples": ["https://my-app.com/verify"],
                  "default": "https://www.ory.sh/kratos/docs/fallback/recovery"
                },
                "after": {
                  "$ref": "#/definitions/selfServiceAfterRecovery"
                },
                "lifespan": {
                  "title": "Self-Service Recovery Request Lifespan",
                  "description": "Sets how long the recovery request is valid. If expired, the user has to redo the flow.",
                  "type": "string",
                  "pattern": "^([0-9]+(ns|us|ms|s|m|h))+$",
                  "default": "1h",
                  "examples": ["1h", "1m", "1s"]
                },
                "before": {
                  "$ref": "#/definitions/selfServiceBeforeRecovery"
                },
                "use": {
                  "title": "Recovery Strategy",
                  "description": "The strategy to use for recovery requests",
                  "type": "string",
                  "enum": ["link", "code"],
                  "default": "code"
                },
                "notify_unknown_recipients": {
                  "title": "Notify unknown recipients",
                  "description": "Whether to notify recipients, if recovery was requested for their account.",
                  "type": "boolean",
                  "default": false
                }
              }
            },
            "error": {
              "type": "object",
              "additionalProperties": false,
              "properties": {
                "ui_url": {
                  "title": "Ory Kratos Error UI URL",
                  "description": "URL where the Ory Kratos Error UI is hosted. Check the [reference implementation](https://github.com/ory/kratos-selfservice-ui-node).",
                  "type": "string",
                  "format": "uri-reference",
                  "examples": ["https://my-app.com/kratos-error"],
                  "default": "https://www.ory.sh/kratos/docs/fallback/error"
                }
              }
            }
          }
        },
        "methods": {
          "type": "object",
          "additionalProperties": false,
          "properties": {
            "profile": {
              "type": "object",
              "additionalProperties": false,
              "properties": {
                "enabled": {
                  "type": "boolean",
                  "title": "Enables Profile Management Method",
                  "default": true
                }
              }
            },
            "link": {
              "type": "object",
              "additionalProperties": false,
              "properties": {
                "enabled": {
                  "type": "boolean",
                  "title": "Enables Link Method",
                  "default": false
                },
                "config": {
                  "type": "object",
                  "title": "Link Configuration",
                  "description": "Additional configuration for the link strategy.",
                  "properties": {
                    "base_url": {
                      "title": "Override the base URL which should be used as the base for recovery and verification links.",
                      "type": "string",
                      "examples": ["https://my-app.com"]
                    },
                    "lifespan": {
                      "title": "How long a link is valid for",
                      "type": "string",
                      "pattern": "^([0-9]+(ns|us|ms|s|m|h))+$",
                      "default": "1h",
                      "examples": ["1h", "1m", "1s"]
                    }
                  }
                }
              }
            },
            "code": {
              "type": "object",
              "additionalProperties": false,
              "anyOf": [
                {
                  "properties": {
                    "passwordless_enabled": { "const": true },
                    "mfa_enabled": { "const": false }
                  }
                },
                {
                  "properties": {
                    "mfa_enabled": { "const": true },
                    "passwordless_enabled": { "const": false }
                  }
                },
                {
                  "properties": {
                    "mfa_enabled": { "const": false },
                    "passwordless_enabled": { "const": false }
                  }
                }
              ],
              "properties": {
                "passwordless_enabled": {
                  "type": "boolean",
                  "title": "Enables login and registration with the code method.",
                  "description": "If set to true, code.enabled will be set to true as well.",
                  "default": false
                },
                "mfa_enabled": {
                  "type": "boolean",
                  "title": "Enables login flows code method to fulfil MFA requests",
                  "default": false
                },
                "passwordless_login_fallback_enabled": {
                  "type": "boolean",
                  "title": "Passwordless Login Fallback Enabled",
                  "description": "This setting allows the code method to always login a user with code if they have registered with another authentication method such as password or social sign in.",
                  "default": false
                },
                "enabled": {
                  "type": "boolean",
                  "title": "Enables Code Method",
                  "default": true
                },
                "config": {
                  "type": "object",
                  "title": "Code Configuration",
                  "description": "Additional configuration for the code strategy.",
                  "properties": {
                    "lifespan": {
                      "title": "How long a code is valid for",
                      "type": "string",
                      "pattern": "^([0-9]+(ns|us|ms|s|m|h))+$",
                      "default": "1h",
                      "examples": ["1h", "1m", "1s"]
                    }
                  }
                }
              }
            },
            "password": {
              "type": "object",
              "additionalProperties": false,
              "properties": {
                "enabled": {
                  "type": "boolean",
                  "title": "Enables Username/Email and Password Method",
                  "default": true
                },
                "config": {
                  "type": "object",
                  "title": "Password Configuration",
                  "description": "Define how passwords are validated.",
                  "properties": {
                    "haveibeenpwned_host": {
                      "title": "Custom haveibeenpwned host",
                      "description": "Allows changing the default HIBP host to a self hosted version.",
                      "type": "string",
                      "default": "api.pwnedpasswords.com"
                    },
                    "haveibeenpwned_enabled": {
                      "title": "Enable the HaveIBeenPwned API",
                      "description": "If set to false the password validation does not utilize the Have I Been Pwnd API.",
                      "type": "boolean",
                      "default": true
                    },
                    "max_breaches": {
                      "title": "Allow Password Breaches",
                      "description": "Defines how often a password may have been breached before it is rejected.",
                      "type": "integer",
                      "minimum": 0,
                      "maximum": 100,
                      "default": 0
                    },
                    "ignore_network_errors": {
                      "title": "Ignore Lookup Network Errors",
                      "description": "If set to false the password validation fails when the network or the Have I Been Pwnd API is down.",
                      "type": "boolean",
                      "default": true
                    },
                    "min_password_length": {
                      "title": "Minimum Password Length",
                      "description": "Defines the minimum length of the password.",
                      "type": "integer",
                      "default": 8,
                      "minimum": 6
                    },
                    "identifier_similarity_check_enabled": {
                      "title": "Enable password-identifier similarity check",
                      "description": "If set to false the password validation does not check for similarity between the password and the user identifier.",
                      "type": "boolean",
                      "default": true
                    }
                  },
                  "additionalProperties": false
                }
              }
            },
            "totp": {
              "type": "object",
              "additionalProperties": false,
              "properties": {
                "enabled": {
                  "type": "boolean",
                  "title": "Enables the TOTP method",
                  "default": false
                },
                "config": {
                  "type": "object",
                  "title": "TOTP Configuration",
                  "properties": {
                    "issuer": {
                      "title": "TOTP Issuer",
                      "description": "The issuer (e.g. a domain name) will be shown in the TOTP app (e.g. Google Authenticator). It helps the user differentiate between different codes.",
                      "type": "string"
                    }
                  },
                  "additionalProperties": false
                }
              }
            },
            "lookup_secret": {
              "type": "object",
              "additionalProperties": false,
              "properties": {
                "enabled": {
                  "type": "boolean",
                  "title": "Enables the lookup secret method",
                  "default": false
                }
              }
            },
            "webauthn": {
              "type": "object",
              "additionalProperties": false,
              "properties": {
                "enabled": {
                  "type": "boolean",
                  "title": "Enables the WebAuthn method",
                  "default": false
                },
                "config": {
                  "type": "object",
                  "title": "WebAuthn Configuration",
                  "properties": {
                    "passwordless": {
                      "type": "boolean",
                      "title": "Use For Passwordless Flows",
                      "description": "If enabled will have the effect that WebAuthn is used for passwordless flows (as a first factor) and not for multi-factor set ups. With this set to true, users will see an option to sign up with WebAuthn on the registration screen."
                    },
                    "rp": {
                      "title": "Relying Party (RP) Config",
                      "properties": {
                        "display_name": {
                          "type": "string",
                          "title": "Relying Party Display Name",
                          "description": "An name to help the user identify this RP.",
                          "examples": ["Ory Foundation"]
                        },
                        "id": {
                          "type": "string",
                          "title": "Relying Party Identifier",
                          "description": "The id must be a subset of the domain currently in the browser.",
                          "examples": ["ory.sh"]
                        },
                        "origin": {
                          "type": "string",
                          "title": "Relying Party Origin",
                          "description": "An explicit RP origin. If left empty, this defaults to `id`, prepended with the current protocol schema (HTTP or HTTPS).",
                          "format": "uri",
                          "deprecationMessage": "This field is deprecated. Use `origins` instead.",
                          "examples": ["https://www.ory.sh"]
                        },
                        "origins": {
                          "type": "array",
                          "title": "Relying Party Origins",
                          "description": "A list of explicit RP origins. If left empty, this defaults to either `origin` or `id`, prepended with the current protocol schema (HTTP or HTTPS).",
                          "items": {
                            "type": "string",
                            "format": "uri",
                            "examples": [
                              "https://www.ory.sh",
                              "https://auth.ory.sh"
                            ]
                          }
                        },
                        "icon": {
                          "type": "string",
                          "title": "Relying Party Icon",
                          "description": "An icon to help the user identify this RP.",
                          "format": "uri",
                          "deprecationMessage": "This field is deprecated and ignored due to security considerations.",
                          "examples": ["https://www.ory.sh/an-icon.png"]
                        }
                      },
                      "type": "object",
                      "oneOf": [
                        {
                          "required": ["id", "display_name"],
                          "properties": {
                            "origin": {
                              "not": {}
                            },
                            "origins": {
                              "not": {}
                            }
                          }
                        },
                        {
                          "required": ["id", "display_name", "origin"],
                          "properties": {
                            "origin": {
                              "type": "string"
                            },
                            "origins": {
                              "not": {}
                            }
                          }
                        },
                        {
                          "required": ["id", "display_name", "origins"],
                          "properties": {
                            "origin": {
                              "not": {}
                            },
                            "origins": {
                              "type": "array",
                              "items": {
                                "type": "string"
                              }
                            }
                          }
                        }
                      ]
                    }
                  },
                  "additionalProperties": false
                }
              },
              "if": {
                "properties": {
                  "enabled": {
                    "const": true
                  }
                },
                "required": ["enabled"]
              },
              "then": {
                "required": ["config"]
              }
            },
            "passkey": {
              "type": "object",
              "additionalProperties": false,
              "properties": {
                "enabled": {
                  "type": "boolean",
                  "title": "Enables the Passkey method",
                  "default": false
                },
                "config": {
                  "type": "object",
                  "title": "Passkey Configuration",
                  "properties": {
                    "rp": {
                      "title": "Relying Party (RP) Config",
                      "properties": {
                        "display_name": {
                          "type": "string",
                          "title": "Relying Party Display Name",
                          "description": "A name to help the user identify this RP.",
                          "examples": ["Ory Foundation"]
                        },
                        "id": {
                          "type": "string",
                          "title": "Relying Party Identifier",
                          "description": "The id must be a subset of the domain currently in the browser.",
                          "examples": ["ory.sh"]
                        },
                        "origins": {
                          "type": "array",
                          "title": "Relying Party Origins",
                          "description": "A list of explicit RP origins. If left empty, this defaults to either `origin` or `id`, prepended with the current protocol schema (HTTP or HTTPS).",
                          "items": {
                            "type": "string",
                            "format": "uri",
                            "examples": [
                              "https://www.ory.sh",
                              "https://auth.ory.sh"
                            ]
                          }
                        }
                      },
                      "type": "object",
                      "required": ["display_name", "id"]
                    }
                  },
                  "additionalProperties": false
                }
              },
              "if": {
                "properties": {
                  "enabled": {
                    "const": true
                  }
                },
                "required": ["enabled"]
              },
              "then": {
                "required": ["config"]
              }
            },
            "oidc": {
              "type": "object",
              "title": "Specify OpenID Connect and OAuth2 Configuration",
              "showEnvVarBlockForObject": true,
              "additionalProperties": false,
              "properties": {
                "enabled": {
                  "type": "boolean",
                  "title": "Enables OpenID Connect Method",
                  "default": false
                },
                "config": {
                  "type": "object",
                  "additionalProperties": false,
                  "properties": {
                    "base_redirect_uri": {
                      "type": "string",
                      "title": "Base URL for OAuth2 Redirect URIs",
                      "description": "Can be used to modify the base URL for OAuth2 Redirect URLs. If unset, the Public Base URL will be used.",
                      "format": "uri",
                      "examples": ["https://auth.myexample.org/"]
                    },
                    "providers": {
                      "title": "OpenID Connect and OAuth2 Providers",
                      "description": "A list and configuration of OAuth2 and OpenID Connect providers Ory Kratos should integrate with.",
                      "type": "array",
                      "items": {
                        "$ref": "#/definitions/selfServiceOIDCProvider"
                      }
                    }
                  }
                }
              }
            }
          }
        }
      }
    },
    "database": {
      "type": "object",
      "title": "Database related configuration",
      "description": "Miscellaneous settings used in database related tasks (cleanup, etc.)",
      "properties": {
        "cleanup": {
          "type": "object",
          "title": "Database cleanup settings",
          "description": "Settings that controls how the database cleanup process is configured (delays, batch size, etc.)",
          "properties": {
            "batch_size": {
              "type": "integer",
              "title": "Number of records to clean in one iteration",
              "description": "Controls how many records should be purged from one table during database cleanup task",
              "minimum": 1,
              "default": 100
            },
            "sleep": {
              "type": "object",
              "title": "Delays between various database cleanup phases",
              "description": "Configures delays between each step of the cleanup process. It is useful to tune the process so it will be efficient and performant.",
              "properties": {
                "tables": {
                  "type": "string",
                  "title": "Delay between each table cleanups",
                  "description": "Controls the delay time between cleaning each table in one cleanup iteration",
                  "pattern": "^[0-9]+(ns|us|ms|s|m|h)$",
                  "default": "1m"
                }
              }
            },
            "older_than": {
              "type": "string",
              "title": "Remove records older than",
              "description": "Controls how old records do we want to leave",
              "pattern": "^[0-9]+(ns|us|ms|s|m|h)$",
              "default": "0s"
            }
          }
        }
      },
      "additionalProperties": false
    },
    "dsn": {
      "type": "string",
      "title": "Data Source Name",
      "description": "DSN is used to specify the database credentials as a connection URI.",
      "examples": [
        "postgres://user: password@postgresd:5432/database?sslmode=disable&max_conns=20&max_idle_conns=4",
        "mysql://user:secret@tcp(mysqld:3306)/database?max_conns=20&max_idle_conns=4",
        "cockroach://user@cockroachdb:26257/database?sslmode=disable&max_conns=20&max_idle_conns=4",
        "sqlite:///var/lib/sqlite/db.sqlite?_fk=true&mode=rwc"
      ]
    },
    "courier": {
      "type": "object",
      "title": "Courier configuration",
      "description": "The courier is responsible for sending and delivering messages over email, sms, and other means.",
      "properties": {
        "templates": {
          "additionalProperties": false,
          "type": "object",
          "properties": {
            "recovery": {
              "$ref": "#/definitions/courierTemplates"
            },
            "recovery_code": {
              "$ref": "#/definitions/courierTemplates"
            },
            "verification": {
              "$ref": "#/definitions/courierTemplates"
            },
            "verification_code": {
              "$ref": "#/definitions/courierTemplates"
            },
            "registration_code": {
              "additionalProperties": false,
              "type": "object",
              "properties": {
                "valid": {
                  "additionalProperties": false,
                  "type": "object",
                  "properties": {
                    "email": {
                      "$ref": "#/definitions/emailCourierTemplate"
                    }
                  },
                  "required": ["email"]
                }
              }
            },
            "login_code": {
              "additionalProperties": false,
              "type": "object",
              "properties": {
                "valid": {
                  "additionalProperties": false,
                  "type": "object",
                  "properties": {
                    "email": {
                      "$ref": "#/definitions/emailCourierTemplate"
                    },
                    "sms": {
                      "$ref": "#/definitions/smsCourierTemplate"
                    }
                  },
                  "required": ["email"]
                }
              }
            }
          }
        },
        "template_override_path": {
          "type": "string",
          "title": "Override message templates",
          "description": "You can override certain or all message templates by pointing this key to the path where the templates are located.",
          "examples": ["/conf/courier-templates"]
        },
        "message_retries": {
          "description": "Defines the maximum number of times the sending of a message is retried after it failed before it is marked as abandoned",
          "type": "integer",
          "default": 5,
          "examples": [10, 60]
        },
        "worker": {
          "description": "Configures the dispatch worker.",
          "type": "object",
          "properties": {
            "pull_count": {
              "description": "Defines how many messages are pulled from the queue at once.",
              "type": "integer",
              "default": 10
            },
            "pull_wait": {
              "description": "Defines how long the worker waits before pulling messages from the queue again.",
              "type": "string",
              "pattern": "^([0-9]+(ns|us|ms|s|m|h))+$",
              "default": "1s"
            }
          }
        },
        "delivery_strategy": {
          "title": "Delivery Strategy",
          "description": "Defines how emails will be sent, either through SMTP (default) or HTTP.",
          "type": "string",
          "enum": ["smtp", "http"],
          "default": "smtp"
        },
        "http": {
          "title": "HTTP Configuration",
          "description": "Configures outgoing emails using HTTP.",
          "type": "object",
          "properties": {
            "request_config": {
              "$ref": "#/definitions/httpRequestConfig"
            }
          },
          "additionalProperties": false
        },
        "smtp": {
          "title": "SMTP Configuration",
          "description": "Configures outgoing emails using the SMTP protocol.",
          "type": "object",
          "properties": {
            "connection_uri": {
              "title": "SMTP connection string",
              "description": "This URI will be used to connect to the SMTP server. Use the scheme smtps for implicit TLS sessions or smtp for explicit StartTLS/cleartext sessions. Please note that TLS is always enforced with certificate trust verification by default for security reasons on both schemes. With the smtp scheme you can use the query parameter (`?disable_starttls=true`) to allow cleartext sessions or (`?disable_starttls=false`) to enforce StartTLS (default behaviour). Additionally, use the query parameter to allow (`?skip_ssl_verify=true`) or disallow (`?skip_ssl_verify=false`) self-signed TLS certificates (default behaviour) on both implicit and explicit TLS sessions.",
              "examples": [
                "smtps://foo:bar@my-mailserver:1234/?skip_ssl_verify=false",
                "smtp://foo:bar@my-mailserver:1234/?disable_starttls=true (NOT RECOMMENDED: Cleartext smtp for devel and legacy infrastructure only)",
                "smtp://foo:bar@my-mailserver:1234/ (Explicit StartTLS with certificate trust verification)",
                "smtp://foo:bar@my-mailserver:1234/?skip_ssl_verify=true (NOT RECOMMENDED: Explicit StartTLS without certificate trust verification)",
                "smtps://foo:bar@my-mailserver:1234/ (Implicit TLS with certificate trust verification)",
                "smtps://foo:bar@my-mailserver:1234/?skip_ssl_verify=true (NOT RECOMMENDED: Implicit TLS without certificate trust verification)",
                "smtps://subdomain.my-mailserver:1234/?server_name=my-mailserver (allows TLS to work if the server is hosted on a sudomain that uses a non-wildcard domain certificate)"
              ],
              "type": "string",
              "pattern": "^smtps?:\\/\\/.*"
            },
            "client_cert_path": {
              "title": "SMTP Client certificate path",
              "description": "Path of the client X.509 certificate, in case of certificate based client authentication to the SMTP server.",
              "type": "string",
              "default": ""
            },
            "client_key_path": {
              "title": "SMTP Client private key path",
              "description": "Path of the client certificate private key, in case of certificate based client authentication to the SMTP server",
              "type": "string",
              "default": ""
            },
            "from_address": {
              "title": "SMTP Sender Address",
              "description": "The recipient of an email will see this as the sender address.",
              "type": "string",
              "format": "email",
              "default": "no-reply@ory.kratos.sh"
            },
            "from_name": {
              "title": "SMTP Sender Name",
              "description": "The recipient of an email will see this as the sender name.",
              "type": "string",
              "examples": ["Bob"]
            },
            "headers": {
              "title": "SMTP Headers",
              "description": "These headers will be passed in the SMTP conversation -- e.g. when using the AWS SES SMTP interface for cross-account sending.",
              "type": "object",
              "additionalProperties": {
                "type": "string"
              },
              "examples": [
                {
                  "X-SES-SOURCE-ARN": "arn:aws:ses:us-west-2:123456789012:identity/example.com",
                  "X-SES-FROM-ARN": "arn:aws:ses:us-west-2:123456789012:identity/example.com",
                  "X-SES-RETURN-PATH-ARN": "arn:aws:ses:us-west-2:123456789012:identity/example.com"
                }
              ]
            },
            "local_name": {
              "title": "SMTP HELO/EHLO name",
              "description": "Identifier used in the SMTP HELO/EHLO command. Some SMTP relays require a unique identifier.",
              "type": "string",
              "default": "localhost"
            }
          },
          "additionalProperties": false
        },
        "sms": {
          "title": "SMS sender configuration",
          "description": "Configures outgoing sms messages using HTTP protocol with generic SMS provider",
          "type": "object",
          "properties": {
            "enabled": {
              "description": "Determines if SMS functionality is enabled",
              "type": "boolean",
              "default": false
            },
            "from": {
              "title": "SMS Sender Address",
              "description": "The recipient of a sms will see this as the sender address.",
              "type": "string",
              "default": "Ory Kratos"
            },
            "request_config": {
              "type": "object",
              "properties": {
                "url": {
                  "title": "HTTP address of API endpoint",
                  "description": "This URL will be used to connect to the SMS provider.",
                  "examples": ["https://api.twillio.com/sms/send"],
                  "type": "string",
                  "pattern": "^https?:\\/\\/.*"
                },
                "method": {
                  "type": "string",
                  "description": "The HTTP method to use (GET, POST, etc)."
                },
                "headers": {
                  "type": "object",
                  "description": "The HTTP headers that must be applied to request",
                  "additionalProperties": {
                    "type": "string"
                  }
                },
                "body": {
                  "type": "string",
                  "format": "uri",
                  "pattern": "^(http|https|file|base64)://",
                  "description": "URI pointing to the jsonnet template used for payload generation. Only used for those HTTP methods, which support HTTP body payloads",
                  "examples": [
                    "file:///path/to/body.jsonnet",
                    "file://./body.jsonnet",
                    "base64://ZnVuY3Rpb24oY3R4KSB7CiAgaWRlbnRpdHlfaWQ6IGlmIGN0eFsiaWRlbnRpdHkiXSAhPSBudWxsIHRoZW4gY3R4LmlkZW50aXR5LmlkLAp9=",
                    "https://oryapis.com/default_body.jsonnet"
                  ]
                },
                "auth": {
                  "type": "object",
                  "title": "Auth mechanisms",
                  "description": "Define which auth mechanism to use for auth with the SMS provider",
                  "oneOf": [
                    {
                      "$ref": "#/definitions/webHookAuthApiKeyProperties"
                    },
                    {
                      "$ref": "#/definitions/webHookAuthBasicAuthProperties"
                    }
                  ]
                },
                "additionalProperties": false
              },
              "required": ["url", "method"],
              "additionalProperties": false
            }
          },
          "additionalProperties": false
        },
        "channels": {
          "type": "array",
          "items": {
            "title": "Courier channel configuration",
            "type": "object",
            "properties": {
              "id": {
                "type": "string",
                "title": "Channel id",
                "description": "The channel id. Corresponds to the .via property of the identity schema for recovery, verification, etc. Currently only phone is supported.",
                "maxLength": 32,
                "enum": ["sms"]
              },
              "type": {
                "type": "string",
                "title": "Channel type",
                "description": "The channel type. Currently only http is supported.",
                "enum": ["http"]
              },
              "request_config": {
                "$ref": "#/definitions/httpRequestConfig"
              }
            },
            "required": ["id", "request_config"],
            "additionalProperties": false
          }
        }
      },
      "additionalProperties": false
    },
    "oauth2_provider": {
      "title": "OAuth2 Provider Configuration",
      "type": "object",
      "properties": {
        "url": {
          "title": "OAuth 2.0 Provider URL.",
          "description": "If set, the login and registration flows will handle the Ory OAuth 2.0 & OpenID `login_challenge` query parameter to serve as an OpenID Connect Provider. This URL should point to Ory Hydra when you are not running on the Ory Network and be left untouched otherwise.",
          "type": "string",
          "format": "uri",
          "examples": [
            "https://some-slug.projects.oryapis.com",
            "https://domain-of-ory-hydra:4445"
          ]
        },
        "headers": {
          "title": "HTTP Request Headers",
          "description": "These headers will be passed in HTTP request to the OAuth2 Provider.",
          "type": "object",
          "additionalProperties": {
            "type": "string"
          },
          "examples": [
            {
              "Authorization": "Bearer some-token"
            }
          ]
        },
        "override_return_to": {
          "title": "Persist OAuth2 request between flows",
          "type": "boolean",
          "default": false,
          "description": "Override the return_to query parameter with the OAuth2 provider request URL when perfoming an OAuth2 login flow."
        }
      },
      "additionalProperties": false
    },
    "preview": {
      "title": "Configure Preview Features",
      "type": "object",
      "properties": {
        "default_read_consistency_level": {
          "type": "string",
          "title": "Default Read Consistency Level",
          "description": "The default consistency level to use when reading from the database. Defaults to `strong` to not break existing API contracts. Only set this to `eventual` if you can accept that other read APIs will suddenly return eventually consistent results. It is only effective in Ory Network.",
          "enum": ["strong", "eventual"],
          "default": "strong"
        }
      }
    },
    "serve": {
      "type": "object",
      "properties": {
        "admin": {
          "type": "object",
          "properties": {
            "request_log": {
              "type": "object",
              "properties": {
                "disable_for_health": {
                  "title": "Disable health endpoints request logging",
                  "description": "Disable request logging for /health/alive and /health/ready endpoints",
                  "type": "boolean",
                  "default": false
                }
              },
              "additionalProperties": false
            },
            "base_url": {
              "title": "Admin Base URL",
              "description": "The URL where the admin endpoint is exposed at.",
              "type": "string",
              "format": "uri",
              "examples": ["https://kratos.private-network:4434/"]
            },
            "host": {
              "title": "Admin Host",
              "description": "The host (interface) kratos' admin endpoint listens on.",
              "type": "string",
              "default": "0.0.0.0"
            },
            "port": {
              "title": "Admin Port",
              "description": "The port kratos' admin endpoint listens on.",
              "type": "integer",
              "minimum": 1,
              "maximum": 65535,
              "examples": [4434],
              "default": 4434
            },
            "socket": {
              "$ref": "#/definitions/socket"
            },
            "tls": {
              "$ref": "#/definitions/tlsx"
            }
          },
          "additionalProperties": false
        },
        "public": {
          "type": "object",
          "properties": {
            "request_log": {
              "type": "object",
              "properties": {
                "disable_for_health": {
                  "title": "Disable health endpoints request logging",
                  "description": "Disable request logging for /health/alive and /health/ready endpoints",
                  "type": "boolean",
                  "default": false
                }
              },
              "additionalProperties": false
            },
            "cors": {
              "type": "object",
              "additionalProperties": false,
              "description": "Configures Cross Origin Resource Sharing for public endpoints.",
              "properties": {
                "enabled": {
                  "type": "boolean",
                  "description": "Sets whether CORS is enabled.",
                  "default": false
                },
                "allowed_origins": {
                  "type": "array",
                  "description": "A list of origins a cross-domain request can be executed from. If the special * value is present in the list, all origins will be allowed. An origin may contain a wildcard (*) to replace 0 or more characters (i.e.: http://*.domain.com). Only one wildcard can be used per origin.",
                  "items": {
                    "type": "string",
                    "minLength": 1,
                    "not": {
                      "type": "string",
                      "description": "does match all strings that contain two or more (*)",
                      "pattern": ".*\\*.*\\*.*"
                    },
                    "anyOf": [
                      {
                        "type": "string",
                        "format": "uri"
                      },
                      {
                        "const": "*"
                      }
                    ]
                  },
                  "uniqueItems": true,
                  "default": ["*"],
                  "examples": [
                    [
                      "https://example.com",
                      "https://*.example.com",
                      "https://*.foo.example.com"
                    ]
                  ]
                },
                "allowed_methods": {
                  "type": "array",
                  "description": "A list of HTTP methods the user agent is allowed to use with cross-domain requests.",
                  "default": ["POST", "GET", "PUT", "PATCH", "DELETE"],
                  "items": {
                    "type": "string",
                    "enum": [
                      "POST",
                      "GET",
                      "PUT",
                      "PATCH",
                      "DELETE",
                      "CONNECT",
                      "HEAD",
                      "OPTIONS",
                      "TRACE"
                    ]
                  }
                },
                "allowed_headers": {
                  "type": "array",
                  "description": "A list of non simple headers the client is allowed to use with cross-domain requests.",
                  "default": [
                    "Authorization",
                    "Content-Type",
                    "Max-Age",
                    "X-Session-Token",
                    "X-XSRF-TOKEN",
                    "X-CSRF-TOKEN"
                  ],
                  "items": {
                    "type": "string"
                  }
                },
                "exposed_headers": {
                  "type": "array",
                  "description": "Sets which headers are safe to expose to the API of a CORS API specification.",
                  "default": ["Content-Type"],
                  "items": {
                    "type": "string"
                  }
                },
                "allow_credentials": {
                  "type": "boolean",
                  "description": "Sets whether the request can include user credentials like cookies, HTTP authentication or client side SSL certificates.",
                  "default": true
                },
                "options_passthrough": {
                  "type": "boolean",
                  "description": "TODO",
                  "default": false
                },
                "max_age": {
                  "type": "integer",
                  "description": "Sets how long (in seconds) the results of a preflight request can be cached. If set to 0, every request is preceded by a preflight request.",
                  "default": 0,
                  "minimum": 0
                },
                "debug": {
                  "type": "boolean",
                  "description": "Adds additional log output to debug server side CORS issues.",
                  "default": false
                }
              }
            },
            "base_url": {
              "$ref": "#/definitions/baseUrl"
            },
            "host": {
              "title": "Public Host",
              "description": "The host (interface) kratos' public endpoint listens on.",
              "type": "string",
              "default": "0.0.0.0"
            },
            "port": {
              "title": "Public Port",
              "description": "The port kratos' public endpoint listens on.",
              "type": "integer",
              "minimum": 1,
              "maximum": 65535,
              "examples": [4433],
              "default": 4433
            },
            "socket": {
              "$ref": "#/definitions/socket"
            },
            "tls": {
              "$ref": "#/definitions/tlsx"
            }
          },
          "additionalProperties": false
        }
      },
      "additionalProperties": false
    },
    "tracing": {
      "$ref": "https://raw.githubusercontent.com/ory/x/v0.0.623/otelx/config.schema.json"
    },
    "log": {
      "title": "Log",
      "description": "Configure logging using the following options. Logging will always be sent to stdout and stderr.",
      "type": "object",
      "properties": {
        "level": {
          "description": "Debug enables stack traces on errors. Can also be set using environment variable LOG_LEVEL.",
          "type": "string",
          "default": "info",
          "enum": [
            "trace",
            "debug",
            "info",
            "warning",
            "error",
            "fatal",
            "panic"
          ]
        },
        "leak_sensitive_values": {
          "type": "boolean",
          "title": "Leak Sensitive Log Values",
          "description": "If set will leak sensitive values (e.g. emails) in the logs."
        },
        "redaction_text": {
          "type": "string",
          "title": "Sensitive log value redaction text",
          "description": "Text to use, when redacting sensitive log value."
        },
        "format": {
          "description": "The log format can either be text or JSON.",
          "type": "string",
          "enum": ["json", "text"]
        }
      },
      "additionalProperties": false
    },
    "identity": {
      "type": "object",
      "properties": {
        "default_schema_id": {
          "title": "The default Identity Schema",
          "description": "This Identity Schema will be used as the default for self-service flows. Its ID needs to exist in the \"schemas\" list.",
          "type": "string",
          "default": "default"
        },
        "schemas": {
          "type": "array",
          "title": "All JSON Schemas for Identity Traits",
          "description": "Note that identities that used the \"default_schema_url\" field in older kratos versions will be corrupted unless you specify their schema url with the id \"default\" in this list.",
          "examples": [
            [
              {
                "id": "customer",
                "url": "base64://ewogICIkc2NoZW1hIjogImh0dHA6Ly9qc29uLXNjaGVtYS5vcmcvZHJhZnQtMDcvc2NoZW1hIyIsCiAgInR5cGUiOiAib2JqZWN0IiwKICAicHJvcGVydGllcyI6IHsKICAgICJiYXIiOiB7CiAgICAgICJ0eXBlIjogInN0cmluZyIKICAgIH0KICB9LAogICJyZXF1aXJlZCI6IFsKICAgICJiYXIiCiAgXQp9"
              },
              {
                "id": "employee",
                "url": "https://foo.bar.com/path/to/employee.traits.schema.json"
              },
              {
                "id": "employee-v2",
                "url": "file://path/to/employee.v2.traits.schema.json"
              }
            ]
          ],
          "minItems": 1,
          "items": {
            "type": "object",
            "properties": {
              "id": {
                "title": "The schema's ID.",
                "type": "string",
                "examples": ["employee"]
              },
              "url": {
                "type": "string",
                "title": "JSON Schema URL for identity traits schema",
                "description": "URL for JSON Schema which describes a identity's traits. Can be a file path, a https URL, or a base64 encoded string.",
                "format": "uri",
                "examples": [
                  "file://path/to/identity.traits.schema.json",
                  "https://foo.bar.com/path/to/identity.traits.schema.json",
                  "base64://ewogICIkc2NoZW1hIjogImh0dHA6Ly9qc29uLXNjaGVtYS5vcmcvZHJhZnQtMDcvc2NoZW1hIyIsCiAgInR5cGUiOiAib2JqZWN0IiwKICAicHJvcGVydGllcyI6IHsKICAgICJiYXIiOiB7CiAgICAgICJ0eXBlIjogInN0cmluZyIKICAgIH0KICB9LAogICJyZXF1aXJlZCI6IFsKICAgICJiYXIiCiAgXQp9"
                ]
              }
            },
            "required": ["id", "url"]
          }
        }
      },
      "required": ["schemas"],
      "additionalProperties": false
    },
    "secrets": {
      "type": "object",
      "properties": {
        "default": {
          "type": "array",
          "title": "Default Encryption Signing Secrets",
          "description": "The first secret in the array is used for signing and encrypting things while all other keys are used to verify and decrypt older things that were signed with that old secret.",
          "items": {
            "type": "string",
            "minLength": 16
          },
          "uniqueItems": true
        },
        "cookie": {
          "type": "array",
          "title": "Signing Keys for Cookies",
          "description": "The first secret in the array is used for encrypting cookies while all other keys are used to decrypt older cookies that were signed with that old secret.",
          "items": {
            "type": "string",
            "minLength": 16
          },
          "uniqueItems": true
        },
        "cipher": {
          "type": "array",
          "title": "Secrets to use for encryption by cipher",
          "description": "The first secret in the array is used for encryption data while all other keys are used to decrypt older data that were signed with.",
          "items": {
            "type": "string",
            "minLength": 32,
            "maxLength": 32
          },
          "minItems": 1
        }
      },
      "additionalProperties": false
    },
    "hashers": {
      "title": "Hashing Algorithm Configuration",
      "type": "object",
      "properties": {
        "algorithm": {
          "title": "Password hashing algorithm",
          "description": "One of the values: argon2, bcrypt.\nAny other hashes will be migrated to the set algorithm once an identity authenticates using their password.",
          "type": "string",
          "default": "bcrypt",
          "enum": ["argon2", "bcrypt"]
        },
        "argon2": {
          "title": "Configuration for the Argon2id hasher.",
          "type": "object",
          "properties": {
            "memory": {
              "type": "string",
              "pattern": "^[0-9]+(B|KB|MB|GB|TB|PB|EB)",
              "default": "128MB"
            },
            "iterations": {
              "type": "integer",
              "minimum": 1,
              "default": 1
            },
            "parallelism": {
              "type": "integer",
              "minimum": 1,
              "description": "Number of parallel workers, defaults to 2*runtime.NumCPU()."
            },
            "salt_length": {
              "type": "integer",
              "minimum": 16,
              "default": 16
            },
            "key_length": {
              "type": "integer",
              "minimum": 16,
              "default": 32
            },
            "expected_duration": {
              "description": "The time a hashing operation (~login latency) should take.",
              "type": "string",
              "pattern": "^([0-9]+(ns|us|ms|s|m|h))+$",
              "default": "500ms"
            },
            "expected_deviation": {
              "description": "The standard deviation expected for hashing operations. If this value is exceeded you will be warned in the logs to adjust the parameters.",
              "type": "string",
              "pattern": "^([0-9]+(ns|us|ms|s|m|h))+$",
              "default": "500ms"
            },
            "dedicated_memory": {
              "description": "The memory dedicated for Kratos. As password hashing is very resource intense, Kratos will monitor the memory consumption and warn about high values.",
              "type": "string",
              "pattern": "^[0-9]+(B|KB|MB|GB|TB|PB|EB)",
              "default": "1GB"
            }
          },
          "additionalProperties": false
        },
        "bcrypt": {
          "title": "Configuration for the Bcrypt hasher. Minimum is 4 when --dev flag is used and 12 otherwise.",
          "type": "object",
          "additionalProperties": false,
          "required": ["cost"],
          "properties": {
            "cost": {
              "type": "integer",
              "minimum": 4,
              "maximum": 31,
              "default": 12
            }
          }
        }
      },
      "additionalProperties": false
    },
    "ciphers": {
      "title": "Cipher Algorithm Configuration",
      "type": "object",
      "properties": {
        "algorithm": {
          "title": "ciphering algorithm",
          "description": "One of the values: noop, aes, xchacha20-poly1305",
          "type": "string",
          "default": "noop",
          "enum": ["noop", "aes", "xchacha20-poly1305"]
        }
      }
    },
    "cookies": {
      "type": "object",
      "title": "HTTP Cookie Configuration",
      "description": "Configure the HTTP Cookies. Applies to both CSRF and session cookies.",
      "properties": {
        "domain": {
          "title": "HTTP Cookie Domain",
          "description": "Sets the cookie domain for session and CSRF cookies. Useful when dealing with subdomains. Use with care!",
          "type": "string"
        },
        "path": {
          "title": "HTTP  Cookie Path",
          "description": "Sets the session and CSRF cookie path. Use with care!",
          "type": "string",
          "default": "/"
        },
        "same_site": {
          "title": "HTTP Cookie Same Site Configuration",
          "description": "Sets the session and CSRF cookie SameSite.",
          "type": "string",
          "enum": ["Strict", "Lax", "None"],
          "default": "Lax"
        }
      },
      "additionalProperties": false
    },
    "session": {
      "type": "object",
      "additionalProperties": false,
      "properties": {
        "whoami": {
          "title": "WhoAmI / ToSession Settings",
          "description": "Control how the `/sessions/whoami` endpoint is behaving.",
          "type": "object",
          "properties": {
            "required_aal": {
              "$ref": "#/definitions/featureRequiredAal"
            },
            "tokenizer": {
              "title": "Tokenizer configuration",
              "description": "Configure the tokenizer, responsible for converting a session into a token format such as JWT.",
              "type": "object",
              "properties": {
                "templates": {
                  "title": "Tokenizer templates",
                  "description": "A list of different templates that govern how a session is converted to a token format.",
                  "type": "object",
                  "patternProperties": {
                    "[a-zA-Z0-9-_.]+": {
                      "type": "object",
                      "required": ["jwks_url"],
                      "properties": {
                        "ttl": {
                          "type": "string",
                          "pattern": "^([0-9]+(ns|us|ms|s|m|h))+$",
                          "default": "1m",
                          "title": "Token time to live"
                        },
                        "claims_mapper_url": {
                          "type": "string",
                          "format": "uri",
                          "title": "JsonNet mapper URL"
                        },
                        "jwks_url": {
                          "type": "string",
                          "format": "uri",
                          "title": "JSON Web Key Set URL"
                        }
                      }
                    }
                  }
                }
              }
            }
          },
          "additionalProperties": false
        },
        "lifespan": {
          "title": "Session Lifespan",
          "description": "Defines how long a session is active. Once that lifespan has been reached, the user needs to sign in again.",
          "type": "string",
          "pattern": "^([0-9]+(ns|us|ms|s|m|h))+$",
          "default": "24h",
          "examples": ["1h", "1m", "1s"]
        },
        "cookie": {
          "type": "object",
          "properties": {
            "domain": {
              "title": "Session Cookie Domain",
              "description": "Sets the session cookie domain. Useful when dealing with subdomains. Use with care! Overrides `cookies.domain`.",
              "type": "string"
            },
            "name": {
              "title": "Session Cookie Name",
              "description": "Sets the session cookie name. Use with care!",
              "type": "string",
              "default": "ory_kratos_session"
            },
            "persistent": {
              "title": "Make Session Cookie Persistent",
              "description": "If set to true will persist the cookie in the end-user's browser using the `max-age` parameter which is set to the `session.lifespan` value. Persistent cookies are not deleted when the browser is closed (e.g. on reboot or alt+f4). This option affects the Ory OAuth2 and OpenID Provider's remember feature as well.",
              "type": "boolean",
              "default": true
            },
            "path": {
              "title": "Session Cookie Path",
              "description": "Sets the session cookie path. Use with care! Overrides `cookies.path`.",
              "type": "string"
            },
            "same_site": {
              "title": "Session Cookie SameSite Configuration",
              "description": "Sets the session cookie SameSite. Overrides `cookies.same_site`.",
              "type": "string",
              "enum": ["Strict", "Lax", "None"]
            }
          },
          "additionalProperties": false
        },
        "earliest_possible_extend": {
          "title": "Earliest Possible Session Extension",
          "description": "Sets when a session can be extended. Settings this value to `24h` will prevent the session from being extended before until 24 hours before it expires. This setting prevents excessive writes to the database. We highly recommend setting this value.",
          "type": "string",
          "pattern": "^([0-9]+(ns|us|ms|s|m|h))+$",
          "examples": ["1h", "1m", "1s"]
        }
      }
    },
    "version": {
      "title": "The kratos version this config is written for.",
      "description": "SemVer according to https://semver.org/ prefixed with `v` as in our releases.",
      "type": "string",
      "pattern": "^(v(0|[1-9]\\d*)\\.(0|[1-9]\\d*)\\.(0|[1-9]\\d*)(?:-((?:0|[1-9]\\d*|\\d*[a-zA-Z-][0-9a-zA-Z-]*)(?:\\.(?:0|[1-9]\\d*|\\d*[a-zA-Z-][0-9a-zA-Z-]*))*))?(?:\\+([0-9a-zA-Z-]+(?:\\.[0-9a-zA-Z-]+)*))?)|$",
      "examples": ["v0.5.0-alpha.1"]
    },
    "dev": {
      "type": "boolean"
    },
    "help": {
      "type": "boolean"
    },
    "sqa-opt-out": {
      "type": "boolean",
      "default": false,
      "description": "This is a CLI flag and environment variable and can not be set using the config file."
    },
    "watch-courier": {
      "type": "boolean",
      "default": false,
      "description": "This is a CLI flag and environment variable and can not be set using the config file."
    },
    "expose-metrics-port": {
      "title": "Metrics port",
      "description": "The port the courier's metrics endpoint listens on (0/disabled by default). This is a CLI flag and environment variable and can not be set using the config file.",
      "type": "integer",
      "minimum": 0,
      "maximum": 65535,
      "examples": [4434],
      "default": 0
    },
    "config": {
      "type": "array",
      "items": {
        "type": "string"
      },
      "description": "This is a CLI flag and environment variable and can not be set using the config file."
    },
    "clients": {
      "title": "Global outgoing network settings",
      "description": "Configure how outgoing network calls behave.",
      "type": "object",
      "properties": {
        "http": {
          "title": "Global HTTP client configuration",
          "description": "Configure how outgoing HTTP calls behave.",
          "type": "object",
          "properties": {
            "disallow_private_ip_ranges": {
              "title": "Disallow private IP ranges",
              "description": "Disallow all outgoing HTTP calls to private IP ranges. This feature can help protect against SSRF attacks.",
              "type": "boolean",
              "default": false
            },
            "private_ip_exception_urls": {
              "title": "Add exempt URLs to private IP ranges",
              "description": "Allows the given URLs to be called despite them being in the private IP range. URLs need to have an exact and case-sensitive match to be excempt.",
              "type": "array",
              "items": {
                "type": "string",
                "format": "uri-reference"
              },
              "default": []
            }
          }
        }
      }
    },
    "feature_flags": {
      "title": "Feature flags",
      "properties": {
        "cacheable_sessions": {
          "type": "boolean",
          "title": "Enable Ory Sessions caching",
          "description": "If enabled allows Ory Sessions to be cached. Only effective in the Ory Network.",
          "default": false
        },
        "cacheable_sessions_max_age": {
          "title": "Set Ory Session Edge Caching maximum age",
          "description": "Set how long Ory Sessions are cached on the edge. If unset, the session expiry will be used. Only effective in the Ory Network.",
          "type": "string",
          "pattern": "^([0-9]+(ns|us|ms|s|m|h))+$"
        },
        "use_continue_with_transitions": {
          "type": "boolean",
          "title": "Enable new flow transitions using `continue_with` items",
          "description": "If enabled allows new flow transitions using `continue_with` items.",
          "default": false
        }
      },
      "additionalProperties": false
    },
    "organizations": {
      "title": "Organizations",
      "description": "Secifies which organizations are available. Only effective in the Ory Network.",
      "type": "array",
      "default": []
    },
    "enterprise": {
      "title": "Enterprise features",
      "description": "Specifies enterprise features. Only effective in the Ory Network or with a valid license.",
      "type": "object",
      "properties": {
        "identity_schema_fallback_url_template": {
          "type": "string",
          "title": "Fallback URL template for identity schemas",
          "description": "A fallback URL template used when looking up identity schemas."
        }
      },
      "additionalProperties": false
    }
  },
  "allOf": [
    {
      "if": {
        "properties": {
          "selfservice": {
            "properties": {
              "flows": {
                "oneOf": [
                  {
                    "properties": {
                      "verification": {
                        "properties": {
                          "enabled": {
                            "const": true
                          }
                        },
                        "required": ["enabled"]
                      }
                    },
                    "required": ["verification"]
                  },
                  {
                    "properties": {
                      "recovery": {
                        "properties": {
                          "enabled": {
                            "const": true
                          }
                        },
                        "required": ["enabled"]
                      }
                    },
                    "required": ["recovery"]
                  }
                ]
              }
            },
            "required": ["flows"]
          }
        },
        "required": ["selfservice"]
      },
      "then": {
        "required": ["courier"]
      }
    },
    {
      "if": {
        "properties": {
          "ciphers": {
            "properties": {
              "algorithm": {
                "oneOf": [
                  {
                    "const": "aes"
                  },
                  {
                    "const": "xchacha20-poly1305"
                  }
                ]
              }
            },
            "required": ["algorithm"]
          }
        },
        "required": ["ciphers"]
      },
      "then": {
        "required": ["secrets"],
        "properties": {
          "secrets": {
            "required": ["cipher"]
          }
        }
      }
    }
  ],
  "required": ["identity", "dsn", "selfservice"],
  "additionalProperties": false
}<|MERGE_RESOLUTION|>--- conflicted
+++ resolved
@@ -453,15 +453,11 @@
             "dingtalk",
             "patreon",
             "linkedin",
-<<<<<<< HEAD
+            "linkedin_v2",
             "lark",
+            "x",
             "eparaksts",
             "eparaksts-mobile"
-=======
-            "linkedin_v2",
-            "lark",
-            "x"
->>>>>>> 369aad44
           ],
           "examples": ["google"]
         },
