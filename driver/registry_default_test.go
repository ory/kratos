--- conflicted
+++ resolved
@@ -573,24 +573,15 @@
 		}{
 			{
 				prep: func(conf *config.Config) {
-<<<<<<< HEAD
-					conf.MustSet(config.ViperKeySelfServiceStrategyConfig+".code.enabled", false)
-					conf.MustSet(config.ViperKeySelfServiceStrategyConfig+".link.enabled", false)
-=======
+					conf.MustSet(ctx, config.ViperKeySelfServiceStrategyConfig+".code.enabled", false)
 					conf.MustSet(ctx, config.ViperKeySelfServiceStrategyConfig+".link.enabled", false)
->>>>>>> 39bb84dd
-				},
-			},
-			{
-				prep: func(conf *config.Config) {
-<<<<<<< HEAD
-					conf.MustSet(config.ViperKeySelfServiceStrategyConfig+".code.enabled", true)
-					conf.MustSet(config.ViperKeySelfServiceStrategyConfig+".link.enabled", true)
+				},
+			},
+			{
+				prep: func(conf *config.Config) {
+					conf.MustSet(ctx, config.ViperKeySelfServiceStrategyConfig+".code.enabled", true)
+					conf.MustSet(ctx, config.ViperKeySelfServiceStrategyConfig+".link.enabled", true)
 				}, expect: []string{"code", "link"},
-=======
-					conf.MustSet(ctx, config.ViperKeySelfServiceStrategyConfig+".link.enabled", true)
-				}, expect: []string{"link"},
->>>>>>> 39bb84dd
 			},
 		} {
 			t.Run(fmt.Sprintf("run=%d", k), func(t *testing.T) {
