--- conflicted
+++ resolved
@@ -194,11 +194,6 @@
 func (m *RegistryDefault) HealthHandler(_ context.Context) *healthx.Handler {
 	if m.healthxHandler == nil {
 		m.healthxHandler = healthx.NewHandler(m.Writer(), config.Version,
-<<<<<<< HEAD
-			healthx.ReadyCheckers{"database": func(_ *http.Request) error {
-				return m.Ping()
-			}})
-=======
 			healthx.ReadyCheckers{
 				"database": func(_ *http.Request) error {
 					return m.Ping()
@@ -216,7 +211,6 @@
 					return nil
 				},
 			})
->>>>>>> 43c80b5e
 	}
 
 	return m.healthxHandler
