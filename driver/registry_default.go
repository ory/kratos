package driver

import (
	"context"
	"net/http"
	"strings"
	"sync"
	"time"

	"github.com/luna-duclos/instrumentedsql"
	"github.com/luna-duclos/instrumentedsql/opentracing"

	"github.com/ory/kratos/corp"

	"github.com/ory/kratos/metrics/prometheus"

	"github.com/gobuffalo/pop/v5"

	"github.com/ory/kratos/continuity"
	"github.com/ory/kratos/hash"
	"github.com/ory/kratos/schema"
	"github.com/ory/kratos/selfservice/flow/recovery"
	"github.com/ory/kratos/selfservice/flow/settings"
	"github.com/ory/kratos/selfservice/flow/verification"
	"github.com/ory/kratos/selfservice/hook"
	"github.com/ory/kratos/selfservice/strategy/link"
	"github.com/ory/kratos/selfservice/strategy/profile"
	"github.com/ory/kratos/x"

	"github.com/cenkalti/backoff"
	"github.com/gorilla/sessions"
	"github.com/pkg/errors"

	"github.com/ory/x/dbal"
	"github.com/ory/x/healthx"
	"github.com/ory/x/sqlcon"

	"github.com/ory/x/tracing"

	"github.com/ory/x/logrusx"

	"github.com/ory/kratos/courier"
	"github.com/ory/kratos/persistence"
	"github.com/ory/kratos/persistence/sql"
	"github.com/ory/kratos/selfservice/flow/login"
	"github.com/ory/kratos/selfservice/flow/logout"
	"github.com/ory/kratos/selfservice/flow/registration"
	"github.com/ory/kratos/selfservice/strategy/oidc"

	"github.com/ory/herodot"

	"github.com/ory/kratos/driver/config"
	"github.com/ory/kratos/identity"
	"github.com/ory/kratos/selfservice/errorx"
	password2 "github.com/ory/kratos/selfservice/strategy/password"
	"github.com/ory/kratos/session"
)

type RegistryDefault struct {
	rwl sync.RWMutex
	l   *logrusx.Logger
	c   *config.Config

	injectedSelfserviceHooks map[string]func(config.SelfServiceHook) interface{}

	nosurf         x.CSRFHandler
	trc            *tracing.Tracer
	pmm            *prometheus.MetricsManager
	writer         herodot.Writer
	healthxHandler *healthx.Handler
	metricsHandler *prometheus.Handler

	persister persistence.Persister

	hookVerifier         *hook.Verifier
	hookSessionIssuer    *hook.SessionIssuer
	hookSessionDestroyer *hook.SessionDestroyer

	identityHandler   *identity.Handler
	identityValidator *identity.Validator
	identityManager   *identity.Manager

	continuityManager continuity.Manager

	schemaHandler *schema.Handler

	sessionHandler *session.Handler
	sessionManager session.Manager

	passwordHasher    hash.Hasher
	passwordValidator password2.Validator

	errorHandler *errorx.Handler
	errorManager *errorx.Manager

	selfserviceRegistrationExecutor            *registration.HookExecutor
	selfserviceRegistrationHandler             *registration.Handler
	seflserviceRegistrationErrorHandler        *registration.ErrorHandler
	selfserviceRegistrationRequestErrorHandler *registration.ErrorHandler

	selfserviceLoginExecutor            *login.HookExecutor
	selfserviceLoginHandler             *login.Handler
	selfserviceLoginRequestErrorHandler *login.ErrorHandler

	selfserviceSettingsHandler      *settings.Handler
	selfserviceSettingsErrorHandler *settings.ErrorHandler
	selfserviceSettingsExecutor     *settings.HookExecutor

	selfserviceVerifyErrorHandler *verification.ErrorHandler
	selfserviceVerifyManager      *identity.Manager
	selfserviceVerifyHandler      *verification.Handler

	selfserviceLinkSender *link.Sender

	selfserviceRecoveryErrorHandler *recovery.ErrorHandler
	selfserviceRecoveryHandler      *recovery.Handler

	selfserviceLogoutHandler *logout.Handler

	selfserviceStrategies []interface{}

	buildVersion string
	buildHash    string
	buildDate    string

	csrfTokenGenerator x.CSRFToken
}

func (m *RegistryDefault) Audit() *logrusx.Logger {
	return m.Logger().WithField("audience", "audit")
}

func (m *RegistryDefault) RegisterPublicRoutes(ctx context.Context, router *x.RouterPublic) {
	m.LoginHandler().RegisterPublicRoutes(router)
	m.RegistrationHandler().RegisterPublicRoutes(router)
	m.LogoutHandler().RegisterPublicRoutes(router)
	m.SettingsHandler().RegisterPublicRoutes(router)
	m.AllLoginStrategies().RegisterPublicRoutes(router)
	m.AllSettingsStrategies().RegisterPublicRoutes(router)
	m.AllRegistrationStrategies().RegisterPublicRoutes(router)
	m.SessionHandler().RegisterPublicRoutes(router)
	m.SelfServiceErrorHandler().RegisterPublicRoutes(router)
	m.SchemaHandler().RegisterPublicRoutes(router)

	m.AllRecoveryStrategies().RegisterPublicRoutes(router)
	m.RecoveryHandler().RegisterPublicRoutes(router)

	m.VerificationHandler().RegisterPublicRoutes(router)
	m.AllVerificationStrategies().RegisterPublicRoutes(router)

	m.HealthHandler(ctx).SetHealthRoutes(router.Router, false)
}

func (m *RegistryDefault) RegisterAdminRoutes(ctx context.Context, router *x.RouterAdmin) {
	m.RegistrationHandler().RegisterAdminRoutes(router)
	m.LoginHandler().RegisterAdminRoutes(router)
	m.SchemaHandler().RegisterAdminRoutes(router)
	m.SettingsHandler().RegisterAdminRoutes(router)
	m.IdentityHandler().RegisterAdminRoutes(router)
	m.SessionHandler().RegisterAdminRoutes(router)
	m.SelfServiceErrorHandler().RegisterAdminRoutes(router)

	m.RecoveryHandler().RegisterAdminRoutes(router)
	m.AllRecoveryStrategies().RegisterAdminRoutes(router)

	m.VerificationHandler().RegisterAdminRoutes(router)
	m.AllVerificationStrategies().RegisterAdminRoutes(router)

	m.HealthHandler(ctx).SetHealthRoutes(router.Router, true)
<<<<<<< HEAD
=======
	m.HealthHandler(ctx).SetVersionRoutes(router.Router)
>>>>>>> 6c8ca8e2
	m.MetricsHandler().SetRoutes(router.Router)
}

func (m *RegistryDefault) RegisterRoutes(ctx context.Context, public *x.RouterPublic, admin *x.RouterAdmin) {
	m.RegisterAdminRoutes(ctx, admin)
	m.RegisterPublicRoutes(ctx, public)
}

func NewRegistryDefault() *RegistryDefault {
	return &RegistryDefault{}
}

func (m *RegistryDefault) WithLogger(l *logrusx.Logger) Registry {
	m.l = l
	return m
}

func (m *RegistryDefault) LogoutHandler() *logout.Handler {
	if m.selfserviceLogoutHandler == nil {
		m.selfserviceLogoutHandler = logout.NewHandler(m)
	}
	return m.selfserviceLogoutHandler
}

func (m *RegistryDefault) HealthHandler(_ context.Context) *healthx.Handler {
	if m.healthxHandler == nil {
		m.healthxHandler = healthx.NewHandler(m.Writer(), config.Version,
			healthx.ReadyCheckers{
				"database": func(_ *http.Request) error {
					return m.Ping()
				},
				"migrations": func(r *http.Request) error {
					status, err := m.Persister().MigrationStatus(r.Context())
					if err != nil {
						return err
					}

					if status.HasPending() {
						return errors.Errorf("migrations have not yet been fully applied")
					}

					return nil
				},
			})
	}

	return m.healthxHandler
}

func (m *RegistryDefault) MetricsHandler() *prometheus.Handler {
	if m.metricsHandler == nil {
		m.metricsHandler = prometheus.NewHandler(m.Writer(), config.Version)
	}

	return m.metricsHandler
}

func (m *RegistryDefault) WithCSRFHandler(c x.CSRFHandler) {
	m.nosurf = c
}

func (m *RegistryDefault) CSRFHandler() x.CSRFHandler {
	if m.nosurf == nil {
		panic("csrf handler is not set")
	}
	return m.nosurf
}

func (m *RegistryDefault) Config(ctx context.Context) *config.Config {
	if m.c == nil {
		panic("configuration not set")
	}
	return corp.ContextualizeConfig(ctx, m.c)
}

func (m *RegistryDefault) selfServiceStrategies() []interface{} {
	if len(m.selfserviceStrategies) == 0 {
		m.selfserviceStrategies = []interface{}{
			password2.NewStrategy(m),
			oidc.NewStrategy(m),
			profile.NewStrategy(m),
			link.NewStrategy(m),
		}
	}

	return m.selfserviceStrategies
}

func (m *RegistryDefault) RegistrationStrategies(ctx context.Context) (registrationStrategies registration.Strategies) {
	for _, strategy := range m.selfServiceStrategies() {
		if s, ok := strategy.(registration.Strategy); ok {
			if m.Config(ctx).SelfServiceStrategy(string(s.ID())).Enabled {
				registrationStrategies = append(registrationStrategies, s)
			}
		}
	}
	return
}

func (m *RegistryDefault) AllRegistrationStrategies() registration.Strategies {
	var registrationStrategies []registration.Strategy

	for _, strategy := range m.selfServiceStrategies() {
		if s, ok := strategy.(registration.Strategy); ok {
			registrationStrategies = append(registrationStrategies, s)
		}
	}
	return registrationStrategies
}

func (m *RegistryDefault) LoginStrategies(ctx context.Context) (loginStrategies login.Strategies) {
	for _, strategy := range m.selfServiceStrategies() {
		if s, ok := strategy.(login.Strategy); ok {
			if m.Config(ctx).SelfServiceStrategy(string(s.ID())).Enabled {
				loginStrategies = append(loginStrategies, s)
			}
		}
	}
	return
}

func (m *RegistryDefault) AllLoginStrategies() login.Strategies {
	var loginStrategies []login.Strategy
	for _, strategy := range m.selfServiceStrategies() {
		if s, ok := strategy.(login.Strategy); ok {
			loginStrategies = append(loginStrategies, s)
		}
	}
	return loginStrategies
}

func (m *RegistryDefault) ActiveCredentialsCounterStrategies(ctx context.Context) (activeCredentialsCounterStrategies []identity.ActiveCredentialsCounter) {
	for _, strategy := range m.selfServiceStrategies() {
		if s, ok := strategy.(identity.ActiveCredentialsCounter); ok {
			activeCredentialsCounterStrategies = append(activeCredentialsCounterStrategies, s)
		}
	}
	return
}

func (m *RegistryDefault) IdentityValidator() *identity.Validator {
	if m.identityValidator == nil {
		m.identityValidator = identity.NewValidator(m)
	}
	return m.identityValidator
}

func (m *RegistryDefault) WithConfig(c *config.Config) Registry {
	m.c = c
	return m
}

func (m *RegistryDefault) Writer() herodot.Writer {
	if m.writer == nil {
		h := herodot.NewJSONWriter(m.Logger())
		m.writer = h
	}
	return m.writer
}

func (m *RegistryDefault) Logger() *logrusx.Logger {
	if m.l == nil {
		m.l = logrusx.New("ORY Kratos", config.Version)
	}
	return m.l
}

func (m *RegistryDefault) IdentityHandler() *identity.Handler {
	if m.identityHandler == nil {
		m.identityHandler = identity.NewHandler(m)
	}
	return m.identityHandler
}

func (m *RegistryDefault) SchemaHandler() *schema.Handler {
	if m.schemaHandler == nil {
		m.schemaHandler = schema.NewHandler(m)
	}
	return m.schemaHandler
}

func (m *RegistryDefault) SessionHandler() *session.Handler {
	if m.sessionHandler == nil {
		m.sessionHandler = session.NewHandler(m)
	}
	return m.sessionHandler
}

func (m *RegistryDefault) Hasher() hash.Hasher {
	if m.passwordHasher == nil {
		m.passwordHasher = hash.NewHasherArgon2(m)
	}
	return m.passwordHasher
}

func (m *RegistryDefault) PasswordValidator() password2.Validator {
	if m.passwordValidator == nil {
		m.passwordValidator = password2.NewDefaultPasswordValidatorStrategy(m)
	}
	return m.passwordValidator
}

func (m *RegistryDefault) SelfServiceErrorHandler() *errorx.Handler {
	if m.errorHandler == nil {
		m.errorHandler = errorx.NewHandler(m)
	}
	return m.errorHandler
}

func (m *RegistryDefault) CookieManager(ctx context.Context) sessions.Store {
	cs := sessions.NewCookieStore(m.Config(ctx).SecretsSession()...)
	cs.Options.Secure = !m.Config(ctx).IsInsecureDevMode()
	cs.Options.HttpOnly = true

	if domain := m.Config(ctx).SessionDomain(); domain != "" {
		cs.Options.Domain = domain
	}

	if path := m.Config(ctx).SessionPath(); path != "" {
		cs.Options.Path = path
	}

	if sameSite := m.Config(ctx).SessionSameSiteMode(); sameSite != 0 {
		cs.Options.SameSite = sameSite
	}

	cs.Options.MaxAge = 0
	if m.Config(ctx).SessionPersistentCookie() {
		cs.Options.MaxAge = int(m.Config(ctx).SessionLifespan().Seconds())
	}
	return cs
}

func (m *RegistryDefault) ContinuityCookieManager(ctx context.Context) sessions.Store {
	// To support hot reloading, this can not be instantiated only once.
	cs := sessions.NewCookieStore(m.Config(ctx).SecretsSession()...)
	cs.Options.Secure = !m.Config(ctx).IsInsecureDevMode()
	cs.Options.HttpOnly = true
	cs.Options.SameSite = http.SameSiteLaxMode
	return cs
}

func (m *RegistryDefault) Tracer(ctx context.Context) *tracing.Tracer {
	if m.trc == nil {
		// Tracing is initialized only once so it can not be hot reloaded or context-aware.
		t, err := tracing.New(m.l, m.Config(ctx).Tracing())
		if err != nil {
			m.Logger().WithError(err).Fatalf("Unable to initialize Tracer.")
		}
		m.trc = t
	}

	return m.trc
}

func (m *RegistryDefault) SessionManager() session.Manager {
	if m.sessionManager == nil {
		m.sessionManager = session.NewManagerHTTP(m)
	}
	return m.sessionManager
}

func (m *RegistryDefault) SelfServiceErrorManager() *errorx.Manager {
	if m.errorManager == nil {
		m.errorManager = errorx.NewManager(m)
	}
	return m.errorManager
}

func (m *RegistryDefault) CanHandle(dsn string) bool {
	return dsn == "memory" ||
		strings.HasPrefix(dsn, "mysql") ||
		strings.HasPrefix(dsn, "sqlite") ||
		strings.HasPrefix(dsn, "sqlite3") ||
		strings.HasPrefix(dsn, "postgres") ||
		strings.HasPrefix(dsn, "postgresql") ||
		strings.HasPrefix(dsn, "cockroach") ||
		strings.HasPrefix(dsn, "cockroachdb") ||
		strings.HasPrefix(dsn, "crdb")
}

func (m *RegistryDefault) Init(ctx context.Context) error {
	if m.persister != nil {
		// The DSN connection can not be hot-reloaded!
		panic("RegistryDefault.Init() must not be called more than once.")
	}

	bc := backoff.NewExponentialBackOff()
	bc.MaxElapsedTime = time.Minute * 5
	bc.Reset()
	return errors.WithStack(
		backoff.Retry(func() error {
			var opts []instrumentedsql.Opt
			if m.Tracer(ctx).IsLoaded() {
				opts = []instrumentedsql.Opt{
					instrumentedsql.WithTracer(opentracing.NewTracer(true)),
					instrumentedsql.WithOmitArgs(),
				}
			}

			pool, idlePool, connMaxLifetime, cleanedDSN := sqlcon.ParseConnectionOptions(m.l, m.Config(ctx).DSN())
			m.Logger().
				WithField("pool", pool).
				WithField("idlePool", idlePool).
				WithField("connMaxLifetime", connMaxLifetime).
				Debug("Connecting to SQL Database")
			c, err := pop.NewConnection(&pop.ConnectionDetails{
				URL:                       sqlcon.FinalizeDSN(m.l, cleanedDSN),
				IdlePool:                  idlePool,
				ConnMaxLifetime:           connMaxLifetime,
				Pool:                      pool,
				UseInstrumentedDriver:     m.Tracer(ctx).IsLoaded(),
				InstrumentedDriverOptions: opts,
			})
			if err != nil {
				m.Logger().WithError(err).Warnf("Unable to connect to database, retrying.")
				return errors.WithStack(err)
			}
			if err := c.Open(); err != nil {
				m.Logger().WithError(err).Warnf("Unable to open database, retrying.")
				return errors.WithStack(err)
			}
			p, err := sql.NewPersister(ctx, m, c)
			if err != nil {
				m.Logger().WithError(err).Warnf("Unable to initialize persister, retrying.")
				return err
			}
			if err := p.Ping(); err != nil {
				m.Logger().WithError(err).Warnf("Unable to ping database, retrying.")
				return err
			}

			// if dsn is memory we have to run the migrations on every start
<<<<<<< HEAD
			if dbal.IsMemorySQLite(m.Config(ctx).DSN()) {
=======
			if dbal.IsMemorySQLite(m.Config(ctx).DSN()) || m.Config(ctx).DSN() == dbal.SQLiteInMemory || m.Config(ctx).DSN() == dbal.SQLiteSharedInMemory || m.Config(ctx).DSN() == "memory" {
>>>>>>> 6c8ca8e2
				m.Logger().Infoln("ORY Kratos is running migrations on every startup as DSN is memory. This means your data is lost when Kratos terminates.")
				if err := p.MigrateUp(ctx); err != nil {
					m.Logger().WithError(err).Warnf("Unable to run migrations, retrying.")
					return err
				}
			}

			m.persister = p
			return nil
		}, bc),
	)
}

func (m *RegistryDefault) Courier(ctx context.Context) *courier.Courier {
	return courier.NewSMTP(m, m.Config(ctx))
}

func (m *RegistryDefault) ContinuityManager() continuity.Manager {
	if m.continuityManager == nil {
		m.continuityManager = continuity.NewManagerCookie(m)
	}
	return m.continuityManager
}

func (m *RegistryDefault) ContinuityPersister() continuity.Persister {
	return m.persister
}

func (m *RegistryDefault) IdentityPool() identity.Pool {
	return m.persister
}

func (m *RegistryDefault) PrivilegedIdentityPool() identity.PrivilegedPool {
	return m.persister
}

func (m *RegistryDefault) RegistrationFlowPersister() registration.FlowPersister {
	return m.persister
}

func (m *RegistryDefault) RecoveryFlowPersister() recovery.FlowPersister {
	return m.persister
}

func (m *RegistryDefault) LoginFlowPersister() login.FlowPersister {
	return m.persister
}

func (m *RegistryDefault) SettingsFlowPersister() settings.FlowPersister {
	return m.persister
}

func (m *RegistryDefault) SelfServiceErrorPersister() errorx.Persister {
	return m.persister
}

func (m *RegistryDefault) SessionPersister() session.Persister {
	return m.persister
}

func (m *RegistryDefault) CourierPersister() courier.Persister {
	return m.persister
}

func (m *RegistryDefault) RecoveryTokenPersister() link.RecoveryTokenPersister {
	return m.Persister()
}

func (m *RegistryDefault) VerificationTokenPersister() link.VerificationTokenPersister {
	return m.Persister()
}

func (m *RegistryDefault) Persister() persistence.Persister {
	return m.persister
}

func (m *RegistryDefault) Ping() error {
	return m.persister.Ping()
}

func (m *RegistryDefault) WithCSRFTokenGenerator(cg x.CSRFToken) {
	m.csrfTokenGenerator = cg
}

func (m *RegistryDefault) GenerateCSRFToken(r *http.Request) string {
	if m.csrfTokenGenerator == nil {
		m.csrfTokenGenerator = x.DefaultCSRFToken
	}
	return m.csrfTokenGenerator(r)
}

func (m *RegistryDefault) IdentityManager() *identity.Manager {
	if m.identityManager == nil {
		m.identityManager = identity.NewManager(m)
	}
	return m.identityManager
}

func (m *RegistryDefault) PrometheusManager() *prometheus.MetricsManager {
	m.rwl.Lock()
	defer m.rwl.Unlock()
	if m.pmm == nil {
		m.pmm = prometheus.NewMetricsManager(m.buildVersion, m.buildHash, m.buildDate)
	}
	return m.pmm
}<|MERGE_RESOLUTION|>--- conflicted
+++ resolved
@@ -167,10 +167,7 @@
 	m.AllVerificationStrategies().RegisterAdminRoutes(router)
 
 	m.HealthHandler(ctx).SetHealthRoutes(router.Router, true)
-<<<<<<< HEAD
-=======
 	m.HealthHandler(ctx).SetVersionRoutes(router.Router)
->>>>>>> 6c8ca8e2
 	m.MetricsHandler().SetRoutes(router.Router)
 }
 
@@ -504,11 +501,7 @@
 			}
 
 			// if dsn is memory we have to run the migrations on every start
-<<<<<<< HEAD
-			if dbal.IsMemorySQLite(m.Config(ctx).DSN()) {
-=======
 			if dbal.IsMemorySQLite(m.Config(ctx).DSN()) || m.Config(ctx).DSN() == dbal.SQLiteInMemory || m.Config(ctx).DSN() == dbal.SQLiteSharedInMemory || m.Config(ctx).DSN() == "memory" {
->>>>>>> 6c8ca8e2
 				m.Logger().Infoln("ORY Kratos is running migrations on every startup as DSN is memory. This means your data is lost when Kratos terminates.")
 				if err := p.MigrateUp(ctx); err != nil {
 					m.Logger().WithError(err).Warnf("Unable to run migrations, retrying.")
