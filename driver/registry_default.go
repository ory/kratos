package driver

import (
	"context"
	"net/http"
	"strings"
	"time"

	"github.com/ory/kratos/schema"
	"github.com/ory/kratos/selfservice/flow/verify"
	"github.com/ory/kratos/x"

	"github.com/cenkalti/backoff"
	"github.com/gobuffalo/pop/v5"
	"github.com/gorilla/sessions"
	"github.com/pkg/errors"
	"github.com/sirupsen/logrus"

	"github.com/ory/x/dbal"
	"github.com/ory/x/healthx"
	"github.com/ory/x/sqlcon"

	"github.com/ory/x/tracing"

	"github.com/ory/x/logrusx"

	"github.com/ory/kratos/courier"
	"github.com/ory/kratos/persistence"
	"github.com/ory/kratos/persistence/sql"
	"github.com/ory/kratos/selfservice/flow/login"
	"github.com/ory/kratos/selfservice/flow/logout"
	"github.com/ory/kratos/selfservice/flow/profile"
	"github.com/ory/kratos/selfservice/flow/registration"
	"github.com/ory/kratos/selfservice/strategy/oidc"

	"github.com/ory/herodot"

	"github.com/ory/kratos/driver/configuration"
	"github.com/ory/kratos/identity"
	"github.com/ory/kratos/selfservice/errorx"
	password2 "github.com/ory/kratos/selfservice/strategy/password"
	"github.com/ory/kratos/session"
)

var _ Registry = new(RegistryDefault)

func init() {
	dbal.RegisterDriver(func() dbal.Driver {
		return NewRegistryDefault()
	})
}

type RegistryDefault struct {
	l              logrus.FieldLogger
	c              configuration.Provider

	nosurf         x.CSRFHandler
	trc            *tracing.Tracer
	writer         herodot.Writer
	healthxHandler *healthx.Handler

	courier   *courier.Courier
	persister persistence.Persister

	identityHandler   *identity.Handler
	identityValidator *identity.Validator
	identityManager   *identity.Manager

	schemaHandler *schema.Handler

	sessionHandler *session.Handler
	sessionsStore  sessions.Store
	sessionManager session.Manager

	passwordHasher    password2.Hasher
	passwordValidator password2.Validator

	errorHandler *errorx.Handler
	errorManager *errorx.Manager

	selfserviceRegistrationExecutor            *registration.HookExecutor
	selfserviceRegistrationHandler             *registration.Handler
	seflserviceRegistrationErrorHandler        *registration.ErrorHandler
	selfserviceRegistrationRequestErrorHandler *registration.ErrorHandler

	selfserviceLoginExecutor            *login.HookExecutor
	selfserviceLoginHandler             *login.Handler
	selfserviceLoginRequestErrorHandler *login.ErrorHandler

	selfserviceProfileManagementHandler          *profile.Handler
	selfserviceProfileRequestRequestErrorHandler *profile.ErrorHandler

	selfserviceVerifyErrorHandler *verify.ErrorHandler
	selfserviceVerifyManager      *identity.Manager
	selfserviceVerifyHandler      *verify.Handler
	selfserviceVerifySender       *verify.Sender

	selfserviceLogoutHandler *logout.Handler

	selfserviceStrategies []selfServiceStrategy

	buildVersion string
	buildHash    string
	buildDate    string

	csrfTokenGenerator x.CSRFToken
}

func NewRegistryDefault() *RegistryDefault {
	return &RegistryDefault{}
}

func (m *RegistryDefault) WithBuildInfo(version, hash, date string) Registry {
	m.buildVersion = version
	m.buildHash = hash
	m.buildDate = date
	return m
}

func (m *RegistryDefault) BuildVersion() string {
	return m.buildVersion
}

func (m *RegistryDefault) BuildDate() string {
	return m.buildDate
}

func (m *RegistryDefault) BuildHash() string {
	return m.buildHash
}

func (m *RegistryDefault) WithLogger(l logrus.FieldLogger) Registry {
	m.l = l
	return m
}

func (m *RegistryDefault) ProfileManagementHandler() *profile.Handler {
	if m.selfserviceProfileManagementHandler == nil {
		m.selfserviceProfileManagementHandler = profile.NewHandler(m, m.c)
	}
	return m.selfserviceProfileManagementHandler
}

func (m *RegistryDefault) ProfileRequestRequestErrorHandler() *profile.ErrorHandler {
	if m.selfserviceProfileRequestRequestErrorHandler == nil {
		m.selfserviceProfileRequestRequestErrorHandler = profile.NewErrorHandler(m, m.c)
	}
	return m.selfserviceProfileRequestRequestErrorHandler
}

func (m *RegistryDefault) LogoutHandler() *logout.Handler {
	if m.selfserviceLogoutHandler == nil {
		m.selfserviceLogoutHandler = logout.NewHandler(m, m.c)
	}
	return m.selfserviceLogoutHandler
}

func (m *RegistryDefault) HealthHandler() *healthx.Handler {
	if m.healthxHandler == nil {
		m.healthxHandler = healthx.NewHandler(m.Writer(), m.BuildVersion(), healthx.ReadyCheckers{
			"database": m.Ping,
		})
	}

	return m.healthxHandler
}

func (m *RegistryDefault) WithCSRFHandler(c x.CSRFHandler) {
	m.nosurf = c
}

func (m *RegistryDefault) CSRFHandler() x.CSRFHandler {
	if m.nosurf == nil {
		panic("csrf handler is not set")
	}
	return m.nosurf
}

func (m *RegistryDefault) selfServiceStrategies() []selfServiceStrategy {
	if m.selfserviceStrategies == nil {
		m.selfserviceStrategies = []selfServiceStrategy{
			password2.NewStrategy(m, m.c),
			oidc.NewStrategy(m, m.c),
		}
	}

	return m.selfserviceStrategies
}

func (m *RegistryDefault) RegistrationStrategies() registration.Strategies {
	strategies := make([]registration.Strategy, len(m.selfServiceStrategies()))
	for i := range strategies {
		strategies[i] = m.selfServiceStrategies()[i]
	}
	return strategies
}

func (m *RegistryDefault) LoginStrategies() login.Strategies {
	strategies := make([]login.Strategy, len(m.selfServiceStrategies()))
	for i := range strategies {
		strategies[i] = m.selfServiceStrategies()[i]
	}
	return strategies
}

func (m *RegistryDefault) IdentityValidator() *identity.Validator {
	if m.identityValidator == nil {
		m.identityValidator = identity.NewValidator(m, m.c)
	}
	return m.identityValidator
}

func (m *RegistryDefault) WithConfig(c configuration.Provider) Registry {
	m.c = c
	return m
}

func (m *RegistryDefault) Writer() herodot.Writer {
	if m.writer == nil {
		h := herodot.NewJSONWriter(m.Logger())
		m.writer = h
	}
	return m.writer
}

func (m *RegistryDefault) Logger() logrus.FieldLogger {
	if m.l == nil {
		m.l = logrusx.New()
	}
	return m.l
}

func (m *RegistryDefault) IdentityHandler() *identity.Handler {
	if m.identityHandler == nil {
		m.identityHandler = identity.NewHandler(m.c, m)
	}
	return m.identityHandler
}

func (m *RegistryDefault) SchemaHandler() *schema.Handler {
	if m.schemaHandler == nil {
		m.schemaHandler = schema.NewHandler(m)
	}
	return m.schemaHandler
}

func (m *RegistryDefault) SessionHandler() *session.Handler {
	if m.sessionHandler == nil {
		m.sessionHandler = session.NewHandler(m)
	}
	return m.sessionHandler
}

func (m *RegistryDefault) PasswordHasher() password2.Hasher {
	if m.passwordHasher == nil {
		m.passwordHasher = password2.NewHasherArgon2(m.c)
	}
	return m.passwordHasher
}

func (m *RegistryDefault) PasswordValidator() password2.Validator {
	if m.passwordValidator == nil {
		m.passwordValidator = password2.NewDefaultPasswordValidatorStrategy()
	}
	return m.passwordValidator
}

func (m *RegistryDefault) SelfServiceErrorHandler() *errorx.Handler {
	if m.errorHandler == nil {
		m.errorHandler = errorx.NewHandler(m)
	}
	return m.errorHandler
}

func (m *RegistryDefault) CookieManager() sessions.Store {
	if m.sessionsStore == nil {
		cs := sessions.NewCookieStore(m.c.SessionSecrets()...)
		cs.Options.Secure = !m.c.IsInsecureDevMode()
		cs.Options.HttpOnly = true
		m.sessionsStore = cs
	}
	return m.sessionsStore
}

func (m *RegistryDefault) Tracer() *tracing.Tracer {
	if m.trc == nil {
		m.trc = &tracing.Tracer{
			ServiceName:  m.c.TracingServiceName(),
			JaegerConfig: m.c.TracingJaegerConfig(),
			Provider:     m.c.TracingProvider(),
			Logger:       m.Logger(),
		}

		if err := m.trc.Setup(); err != nil {
			m.Logger().WithError(err).Fatalf("Unable to initialize Tracer.")
		}
	}

	return m.trc
}

func (m *RegistryDefault) SessionManager() session.Manager {
	if m.sessionManager == nil {
		m.sessionManager = session.NewManagerHTTP(m.c, m)
	}
	return m.sessionManager
}

func (m *RegistryDefault) SelfServiceErrorManager() *errorx.Manager {
	if m.errorManager == nil {
		m.errorManager = errorx.NewManager(m, m.c)
	}
	return m.errorManager
}

func (m *RegistryDefault) CanHandle(dsn string) bool {
	return dsn == "memory" ||
		strings.HasPrefix(dsn, "mysql") ||
		strings.HasPrefix(dsn, "sqlite") ||
		strings.HasPrefix(dsn, "sqlite3") ||
		strings.HasPrefix(dsn, "postgres") ||
		strings.HasPrefix(dsn, "postgresql") ||
		strings.HasPrefix(dsn, "cockroach") ||
		strings.HasPrefix(dsn, "cockroachdb") ||
		strings.HasPrefix(dsn, "crdb")
}

func (m *RegistryDefault) Init() error {
	if m.persister != nil {
		panic("RegistryDefault.Init() must not be called more than once.")
	}

	bc := backoff.NewExponentialBackOff()
	bc.MaxElapsedTime = time.Minute * 5
	bc.Reset()
	return errors.WithStack(
		backoff.Retry(func() error {
			pool, idlePool, connMaxLifetime := sqlcon.ParseConnectionOptions(m.l, m.c.DSN())
			c, err := pop.NewConnection(&pop.ConnectionDetails{
				URL:             m.c.DSN(),
				IdlePool:        idlePool,
				ConnMaxLifetime: connMaxLifetime,
				Pool:            pool,
			})
			if err != nil {
				m.Logger().WithError(err).Warnf("Unable to connect to database, retrying.")
				return errors.WithStack(err)
			}
			if err := c.Open(); err != nil {
				m.Logger().WithError(err).Warnf("Unable to open database, retrying.")
				return errors.WithStack(err)
			}
			p, err := sql.NewPersister(m, m.c, c)
			if err != nil {
				m.Logger().WithError(err).Warnf("Unable to initialize persister, retrying.")
				return err
			}
			if err := p.Ping(context.Background()); err != nil {
				m.Logger().WithError(err).Warnf("Unable to ping database, retrying.")
				return err
			}
			m.persister = p
			return nil
		}, bc),
	)
}

func (m *RegistryDefault) Courier() *courier.Courier {
	if m.courier == nil {
		m.courier = courier.NewSMTP(m, m.c)
	}
	return m.courier
}

func (m *RegistryDefault) IdentityPool() identity.Pool {
	return m.persister
}

func (m *RegistryDefault) PrivilegedIdentityPool() identity.PrivilegedPool {
	return m.persister
}

func (m *RegistryDefault) RegistrationRequestPersister() registration.RequestPersister {
	return m.persister
}

func (m *RegistryDefault) LoginRequestPersister() login.RequestPersister {
	return m.persister
}

func (m *RegistryDefault) ProfileRequestPersister() profile.RequestPersister {
	return m.persister
}

func (m *RegistryDefault) SelfServiceErrorPersister() errorx.Persister {
	return m.persister
}

func (m *RegistryDefault) SessionPersister() session.Persister {
	return m.persister
}

func (m *RegistryDefault) CourierPersister() courier.Persister {
	return m.persister
}

func (m *RegistryDefault) Persister() persistence.Persister {
	return m.persister
}

func (m *RegistryDefault) Ping() error {
	return m.persister.Ping(context.Background())
}

<<<<<<< HEAD

func (m *RegistryDefault) WithCSRFTokenGenerator(cg x.CSRFToken){
	m.csrfTokenGenerator = cg
=======
func (m *RegistryDefault) SetCSRFTokenGenerator(g x.CSRFToken) {
	m.csrfTokenGenerator = g
>>>>>>> 48a2eca2
}

func (m *RegistryDefault) GenerateCSRFToken(r *http.Request) string {
	if m.csrfTokenGenerator == nil {
		m.csrfTokenGenerator = x.DefaultCSRFToken
	}
	return m.csrfTokenGenerator(r)
}

func (m *RegistryDefault) IdentityManager() *identity.Manager {
	if m.identityManager == nil {
		m.identityManager = identity.NewManager(m, m.c)
	}
	return m.identityManager
}<|MERGE_RESOLUTION|>--- conflicted
+++ resolved
@@ -412,14 +412,8 @@
 	return m.persister.Ping(context.Background())
 }
 
-<<<<<<< HEAD
-
 func (m *RegistryDefault) WithCSRFTokenGenerator(cg x.CSRFToken){
 	m.csrfTokenGenerator = cg
-=======
-func (m *RegistryDefault) SetCSRFTokenGenerator(g x.CSRFToken) {
-	m.csrfTokenGenerator = g
->>>>>>> 48a2eca2
 }
 
 func (m *RegistryDefault) GenerateCSRFToken(r *http.Request) string {
