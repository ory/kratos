package driver

import (
	"context"
	"net/http"
	"strings"
	"sync"
	"time"

	"github.com/luna-duclos/instrumentedsql"
	"github.com/luna-duclos/instrumentedsql/opentracing"

	"github.com/ory/kratos/corp"

	prometheus "github.com/ory/x/prometheusx"

	"github.com/gobuffalo/pop/v5"

	"github.com/ory/kratos/continuity"
	"github.com/ory/kratos/hash"
	"github.com/ory/kratos/schema"
	"github.com/ory/kratos/selfservice/flow/recovery"
	"github.com/ory/kratos/selfservice/flow/settings"
	"github.com/ory/kratos/selfservice/flow/verification"
	"github.com/ory/kratos/selfservice/hook"
	"github.com/ory/kratos/selfservice/strategy/link"
	"github.com/ory/kratos/selfservice/strategy/profile"
	"github.com/ory/kratos/x"

	"github.com/cenkalti/backoff"
	"github.com/gorilla/sessions"
	"github.com/pkg/errors"

	"github.com/ory/x/dbal"
	"github.com/ory/x/healthx"
	"github.com/ory/x/sqlcon"

	"github.com/ory/x/tracing"

	"github.com/ory/x/logrusx"

	"github.com/ory/kratos/courier"
	"github.com/ory/kratos/persistence"
	"github.com/ory/kratos/persistence/sql"
	"github.com/ory/kratos/selfservice/flow/login"
	"github.com/ory/kratos/selfservice/flow/logout"
	"github.com/ory/kratos/selfservice/flow/registration"
	"github.com/ory/kratos/selfservice/strategy/oidc"

	"github.com/ory/herodot"

	"github.com/ory/kratos/driver/config"
	"github.com/ory/kratos/identity"
	"github.com/ory/kratos/selfservice/errorx"
	password2 "github.com/ory/kratos/selfservice/strategy/password"
	"github.com/ory/kratos/session"
)

type RegistryDefault struct {
	rwl sync.RWMutex
	l   *logrusx.Logger
	c   *config.Config

	injectedSelfserviceHooks map[string]func(config.SelfServiceHook) interface{}

	nosurf         x.CSRFHandler
	trc            *tracing.Tracer
	pmm            *prometheus.MetricsManager
	writer         herodot.Writer
	healthxHandler *healthx.Handler
	metricsHandler *prometheus.Handler

	persister persistence.Persister

	hookVerifier         *hook.Verifier
	hookSessionIssuer    *hook.SessionIssuer
	hookSessionDestroyer *hook.SessionDestroyer

	identityHandler   *identity.Handler
	identityValidator *identity.Validator
	identityManager   *identity.Manager

	continuityManager continuity.Manager

	schemaHandler *schema.Handler

	sessionHandler *session.Handler
	sessionManager session.Manager

	passwordHasher    hash.Hasher
	passwordValidator password2.Validator

	errorHandler *errorx.Handler
	errorManager *errorx.Manager

	selfserviceRegistrationExecutor            *registration.HookExecutor
	selfserviceRegistrationHandler             *registration.Handler
	seflserviceRegistrationErrorHandler        *registration.ErrorHandler
	selfserviceRegistrationRequestErrorHandler *registration.ErrorHandler

	selfserviceLoginExecutor            *login.HookExecutor
	selfserviceLoginHandler             *login.Handler
	selfserviceLoginRequestErrorHandler *login.ErrorHandler

	selfserviceSettingsHandler      *settings.Handler
	selfserviceSettingsErrorHandler *settings.ErrorHandler
	selfserviceSettingsExecutor     *settings.HookExecutor

	selfserviceVerifyErrorHandler   *verification.ErrorHandler
	selfserviceVerifyManager        *identity.Manager
	selfserviceVerifyHandler        *verification.Handler
	selfserviceVerificationExecutor *verification.HookExecutor

	selfserviceLinkSender *link.Sender

	selfserviceRecoveryErrorHandler *recovery.ErrorHandler
	selfserviceRecoveryHandler      *recovery.Handler
	selfserviceRecoveryExecutor     *recovery.HookExecutor

	selfserviceLogoutHandler *logout.Handler

	selfserviceStrategies []interface{}

	buildVersion string
	buildHash    string
	buildDate    string

	csrfTokenGenerator x.CSRFToken
}

func (m *RegistryDefault) Audit() *logrusx.Logger {
	return m.Logger().WithField("audience", "audit")
}

func (m *RegistryDefault) RegisterPublicRoutes(ctx context.Context, router *x.RouterPublic) {
	m.LoginHandler().RegisterPublicRoutes(router)
	m.RegistrationHandler().RegisterPublicRoutes(router)
	m.LogoutHandler().RegisterPublicRoutes(router)
	m.SettingsHandler().RegisterPublicRoutes(router)
	m.AllLoginStrategies().RegisterPublicRoutes(router)
	m.AllSettingsStrategies().RegisterPublicRoutes(router)
	m.AllRegistrationStrategies().RegisterPublicRoutes(router)
	m.SessionHandler().RegisterPublicRoutes(router)
	m.SelfServiceErrorHandler().RegisterPublicRoutes(router)
	m.SchemaHandler().RegisterPublicRoutes(router)

	m.AllRecoveryStrategies().RegisterPublicRoutes(router)
	m.RecoveryHandler().RegisterPublicRoutes(router)

	m.VerificationHandler().RegisterPublicRoutes(router)
	m.AllVerificationStrategies().RegisterPublicRoutes(router)

	m.HealthHandler(ctx).SetHealthRoutes(router.Router, false)
}

func (m *RegistryDefault) RegisterAdminRoutes(ctx context.Context, router *x.RouterAdmin) {
	m.RegistrationHandler().RegisterAdminRoutes(router)
	m.LoginHandler().RegisterAdminRoutes(router)
	m.SchemaHandler().RegisterAdminRoutes(router)
	m.SettingsHandler().RegisterAdminRoutes(router)
	m.IdentityHandler().RegisterAdminRoutes(router)
	m.SessionHandler().RegisterAdminRoutes(router)
	m.SelfServiceErrorHandler().RegisterAdminRoutes(router)

	m.RecoveryHandler().RegisterAdminRoutes(router)
	m.AllRecoveryStrategies().RegisterAdminRoutes(router)

	m.VerificationHandler().RegisterAdminRoutes(router)
	m.AllVerificationStrategies().RegisterAdminRoutes(router)

	m.HealthHandler(ctx).SetHealthRoutes(router.Router, true)
	m.HealthHandler(ctx).SetVersionRoutes(router.Router)
	m.MetricsHandler().SetRoutes(router.Router)
}

func (m *RegistryDefault) RegisterRoutes(ctx context.Context, public *x.RouterPublic, admin *x.RouterAdmin) {
	m.RegisterAdminRoutes(ctx, admin)
	m.RegisterPublicRoutes(ctx, public)
}

func NewRegistryDefault() *RegistryDefault {
	return &RegistryDefault{}
}

func (m *RegistryDefault) WithLogger(l *logrusx.Logger) Registry {
	m.l = l
	return m
}

func (m *RegistryDefault) LogoutHandler() *logout.Handler {
	if m.selfserviceLogoutHandler == nil {
		m.selfserviceLogoutHandler = logout.NewHandler(m)
	}
	return m.selfserviceLogoutHandler
}

func (m *RegistryDefault) HealthHandler(_ context.Context) *healthx.Handler {
	if m.healthxHandler == nil {
		m.healthxHandler = healthx.NewHandler(m.Writer(), config.Version,
			healthx.ReadyCheckers{
				"database": func(_ *http.Request) error {
					return m.Ping()
				},
				"migrations": func(r *http.Request) error {
					status, err := m.Persister().MigrationStatus(r.Context())
					if err != nil {
						return err
					}

					if status.HasPending() {
						return errors.Errorf("migrations have not yet been fully applied")
					}

					return nil
				},
			})
	}

	return m.healthxHandler
}

func (m *RegistryDefault) MetricsHandler() *prometheus.Handler {
	if m.metricsHandler == nil {
		m.metricsHandler = prometheus.NewHandler(m.Writer(), config.Version)
	}

	return m.metricsHandler
}

func (m *RegistryDefault) WithCSRFHandler(c x.CSRFHandler) {
	m.nosurf = c
}

func (m *RegistryDefault) CSRFHandler() x.CSRFHandler {
	if m.nosurf == nil {
		panic("csrf handler is not set")
	}
	return m.nosurf
}

func (m *RegistryDefault) Config(ctx context.Context) *config.Config {
	if m.c == nil {
		panic("configuration not set")
	}
	return corp.ContextualizeConfig(ctx, m.c)
}

func (m *RegistryDefault) selfServiceStrategies() []interface{} {
	if len(m.selfserviceStrategies) == 0 {
		m.selfserviceStrategies = []interface{}{
			password2.NewStrategy(m),
			oidc.NewStrategy(m),
			profile.NewStrategy(m),
			link.NewStrategy(m),
		}
	}

	return m.selfserviceStrategies
}

func (m *RegistryDefault) RegistrationStrategies(ctx context.Context) (registrationStrategies registration.Strategies) {
	for _, strategy := range m.selfServiceStrategies() {
		if s, ok := strategy.(registration.Strategy); ok {
			if m.Config(ctx).SelfServiceStrategy(string(s.ID())).Enabled {
				registrationStrategies = append(registrationStrategies, s)
			}
		}
	}
	return
}

func (m *RegistryDefault) AllRegistrationStrategies() registration.Strategies {
	var registrationStrategies []registration.Strategy

	for _, strategy := range m.selfServiceStrategies() {
		if s, ok := strategy.(registration.Strategy); ok {
			registrationStrategies = append(registrationStrategies, s)
		}
	}
	return registrationStrategies
}

func (m *RegistryDefault) LoginStrategies(ctx context.Context) (loginStrategies login.Strategies) {
	for _, strategy := range m.selfServiceStrategies() {
		if s, ok := strategy.(login.Strategy); ok {
			if m.Config(ctx).SelfServiceStrategy(string(s.ID())).Enabled {
				loginStrategies = append(loginStrategies, s)
			}
		}
	}
	return
}

func (m *RegistryDefault) AllLoginStrategies() login.Strategies {
	var loginStrategies []login.Strategy
	for _, strategy := range m.selfServiceStrategies() {
		if s, ok := strategy.(login.Strategy); ok {
			loginStrategies = append(loginStrategies, s)
		}
	}
	return loginStrategies
}

func (m *RegistryDefault) ActiveCredentialsCounterStrategies(ctx context.Context) (activeCredentialsCounterStrategies []identity.ActiveCredentialsCounter) {
	for _, strategy := range m.selfServiceStrategies() {
		if s, ok := strategy.(identity.ActiveCredentialsCounter); ok {
			activeCredentialsCounterStrategies = append(activeCredentialsCounterStrategies, s)
		}
	}
	return
}

func (m *RegistryDefault) IdentityValidator() *identity.Validator {
	if m.identityValidator == nil {
		m.identityValidator = identity.NewValidator(m)
	}
	return m.identityValidator
}

func (m *RegistryDefault) WithConfig(c *config.Config) Registry {
	m.c = c
	return m
}

func (m *RegistryDefault) Writer() herodot.Writer {
	if m.writer == nil {
		h := herodot.NewJSONWriter(m.Logger())
		m.writer = h
	}
	return m.writer
}

func (m *RegistryDefault) Logger() *logrusx.Logger {
	if m.l == nil {
		m.l = logrusx.New("Ory Kratos", config.Version)
	}
	return m.l
}

func (m *RegistryDefault) IdentityHandler() *identity.Handler {
	if m.identityHandler == nil {
		m.identityHandler = identity.NewHandler(m)
	}
	return m.identityHandler
}

func (m *RegistryDefault) SchemaHandler() *schema.Handler {
	if m.schemaHandler == nil {
		m.schemaHandler = schema.NewHandler(m)
	}
	return m.schemaHandler
}

func (m *RegistryDefault) SessionHandler() *session.Handler {
	if m.sessionHandler == nil {
		m.sessionHandler = session.NewHandler(m)
	}
	return m.sessionHandler
}

func (m *RegistryDefault) Hasher() hash.Hasher {
	if m.passwordHasher == nil {
		if m.c.HasherPasswordHashingAlgorithm() == "bcrypt" {
			m.passwordHasher = hash.NewHasherBcrypt(m)
		} else {
			m.passwordHasher = hash.NewHasherArgon2(m)
		}
	}
	return m.passwordHasher
}

func (m *RegistryDefault) PasswordValidator() password2.Validator {
	if m.passwordValidator == nil {
		m.passwordValidator = password2.NewDefaultPasswordValidatorStrategy(m)
	}
	return m.passwordValidator
}

func (m *RegistryDefault) SelfServiceErrorHandler() *errorx.Handler {
	if m.errorHandler == nil {
		m.errorHandler = errorx.NewHandler(m)
	}
	return m.errorHandler
}

func (m *RegistryDefault) CookieManager(ctx context.Context) sessions.Store {
	cs := sessions.NewCookieStore(m.Config(ctx).SecretsSession()...)
	cs.Options.Secure = !m.Config(ctx).IsInsecureDevMode()
	cs.Options.HttpOnly = true

	if domain := m.Config(ctx).SessionDomain(); domain != "" {
		cs.Options.Domain = domain
	}

	if path := m.Config(ctx).SessionPath(); path != "" {
		cs.Options.Path = path
	}

	if sameSite := m.Config(ctx).SessionSameSiteMode(); sameSite != 0 {
		cs.Options.SameSite = sameSite
	}

	cs.Options.MaxAge = 0
	if m.Config(ctx).SessionPersistentCookie() {
		cs.Options.MaxAge = int(m.Config(ctx).SessionLifespan().Seconds())
	}
	return cs
}

func (m *RegistryDefault) ContinuityCookieManager(ctx context.Context) sessions.Store {
	// To support hot reloading, this can not be instantiated only once.
	cs := sessions.NewCookieStore(m.Config(ctx).SecretsSession()...)
	cs.Options.Secure = !m.Config(ctx).IsInsecureDevMode()
	cs.Options.HttpOnly = true
	cs.Options.SameSite = http.SameSiteLaxMode
	return cs
}

func (m *RegistryDefault) Tracer(ctx context.Context) *tracing.Tracer {
	if m.trc == nil {
		// Tracing is initialized only once so it can not be hot reloaded or context-aware.
		t, err := tracing.New(m.l, m.Config(ctx).Tracing())
		if err != nil {
			m.Logger().WithError(err).Fatalf("Unable to initialize Tracer.")
		}
		m.trc = t
	}

	return m.trc
}

func (m *RegistryDefault) SessionManager() session.Manager {
	if m.sessionManager == nil {
		m.sessionManager = session.NewManagerHTTP(m)
	}
	return m.sessionManager
}

func (m *RegistryDefault) SelfServiceErrorManager() *errorx.Manager {
	if m.errorManager == nil {
		m.errorManager = errorx.NewManager(m)
	}
	return m.errorManager
}

func (m *RegistryDefault) CanHandle(dsn string) bool {
	return dsn == "memory" ||
		strings.HasPrefix(dsn, "mysql") ||
		strings.HasPrefix(dsn, "sqlite") ||
		strings.HasPrefix(dsn, "sqlite3") ||
		strings.HasPrefix(dsn, "postgres") ||
		strings.HasPrefix(dsn, "postgresql") ||
		strings.HasPrefix(dsn, "cockroach") ||
		strings.HasPrefix(dsn, "cockroachdb") ||
		strings.HasPrefix(dsn, "crdb")
}

func (m *RegistryDefault) Init(ctx context.Context, opts ...RegistryOption) error {
	if m.persister != nil {
		// The DSN connection can not be hot-reloaded!
		panic("RegistryDefault.Init() must not be called more than once.")
	}

	if corp.GetContextualizer() == nil {
		panic("Contextualizer has not been set yet.")
	}

	o := newOptions(opts)

	bc := backoff.NewExponentialBackOff()
	bc.MaxElapsedTime = time.Minute * 5
	bc.Reset()
	return errors.WithStack(
		backoff.Retry(func() error {
			var opts []instrumentedsql.Opt
			if m.Tracer(ctx).IsLoaded() {
				opts = []instrumentedsql.Opt{
					instrumentedsql.WithTracer(opentracing.NewTracer(true)),
					instrumentedsql.WithOmitArgs(),
				}
			}
<<<<<<< HEAD
=======

			// Use maxIdleConnTime - see comment below for https://github.com/gobuffalo/pop/pull/637
>>>>>>> abe3a409
			pool, idlePool, connMaxLifetime, _, cleanedDSN := sqlcon.ParseConnectionOptions(m.l, m.Config(ctx).DSN())
			m.Logger().
				WithField("pool", pool).
				WithField("idlePool", idlePool).
				WithField("connMaxLifetime", connMaxLifetime).
				Debug("Connecting to SQL Database")
			c, err := pop.NewConnection(&pop.ConnectionDetails{
				URL:             sqlcon.FinalizeDSN(m.l, cleanedDSN),
				IdlePool:        idlePool,
				ConnMaxLifetime: connMaxLifetime,
				// This has been released with pop 5.3.4 but kratos needs https://github.com/gobuffalo/pop/pull/637
				// to be merged first
				// ConnMaxIdleTime:           connMaxIdleTime,
				Pool:                      pool,
				UseInstrumentedDriver:     m.Tracer(ctx).IsLoaded(),
				InstrumentedDriverOptions: opts,
			})
			if err != nil {
				m.Logger().WithError(err).Warnf("Unable to connect to database, retrying.")
				return errors.WithStack(err)
			}
			if err := c.Open(); err != nil {
				m.Logger().WithError(err).Warnf("Unable to open database, retrying.")
				return errors.WithStack(err)
			}
			p, err := sql.NewPersister(ctx, m, c)
			if err != nil {
				m.Logger().WithError(err).Warnf("Unable to initialize persister, retrying.")
				return err
			}

			if err := p.Ping(); err != nil {
				m.Logger().WithError(err).Warnf("Unable to ping database, retrying.")
				return err
			}

			// if dsn is memory we have to run the migrations on every start
			if dbal.IsMemorySQLite(m.Config(ctx).DSN()) || m.Config(ctx).DSN() == dbal.SQLiteInMemory || m.Config(ctx).DSN() == dbal.SQLiteSharedInMemory || m.Config(ctx).DSN() == "memory" {
				m.Logger().Infoln("Ory Kratos is running migrations on every startup as DSN is memory. This means your data is lost when Kratos terminates.")
				if err := p.MigrateUp(ctx); err != nil {
					m.Logger().WithError(err).Warnf("Unable to run migrations, retrying.")
					return err
				}
			}

			if o.skipNetworkInit {
				m.persister = p
				return nil
			}

			net, err := p.DetermineNetwork(ctx)
			if err != nil {
				m.Logger().WithError(err).Warnf("Unable to determine network, retrying.")
				return err
			}

			m.persister = p.WithNetworkID(net.ID)
			return nil
		}, bc),
	)
}

func (m *RegistryDefault) SetPersister(p persistence.Persister) {
	m.persister = p
}

func (m *RegistryDefault) Courier(ctx context.Context) *courier.Courier {
	return courier.NewSMTP(m, m.Config(ctx))
}

func (m *RegistryDefault) ContinuityManager() continuity.Manager {
	if m.continuityManager == nil {
		m.continuityManager = continuity.NewManagerCookie(m)
	}
	return m.continuityManager
}

func (m *RegistryDefault) ContinuityPersister() continuity.Persister {
	return m.persister
}

func (m *RegistryDefault) IdentityPool() identity.Pool {
	return m.persister
}

func (m *RegistryDefault) PrivilegedIdentityPool() identity.PrivilegedPool {
	return m.persister
}

func (m *RegistryDefault) RegistrationFlowPersister() registration.FlowPersister {
	return m.persister
}

func (m *RegistryDefault) RecoveryFlowPersister() recovery.FlowPersister {
	return m.persister
}

func (m *RegistryDefault) LoginFlowPersister() login.FlowPersister {
	return m.persister
}

func (m *RegistryDefault) SettingsFlowPersister() settings.FlowPersister {
	return m.persister
}

func (m *RegistryDefault) SelfServiceErrorPersister() errorx.Persister {
	return m.persister
}

func (m *RegistryDefault) SessionPersister() session.Persister {
	return m.persister
}

func (m *RegistryDefault) CourierPersister() courier.Persister {
	return m.persister
}

func (m *RegistryDefault) RecoveryTokenPersister() link.RecoveryTokenPersister {
	return m.Persister()
}

func (m *RegistryDefault) VerificationTokenPersister() link.VerificationTokenPersister {
	return m.Persister()
}

func (m *RegistryDefault) Persister() persistence.Persister {
	return m.persister
}

func (m *RegistryDefault) Ping() error {
	return m.persister.Ping()
}

func (m *RegistryDefault) WithCSRFTokenGenerator(cg x.CSRFToken) {
	m.csrfTokenGenerator = cg
}

func (m *RegistryDefault) GenerateCSRFToken(r *http.Request) string {
	if m.csrfTokenGenerator == nil {
		m.csrfTokenGenerator = x.DefaultCSRFToken
	}
	return m.csrfTokenGenerator(r)
}

func (m *RegistryDefault) IdentityManager() *identity.Manager {
	if m.identityManager == nil {
		m.identityManager = identity.NewManager(m)
	}
	return m.identityManager
}

func (m *RegistryDefault) PrometheusManager() *prometheus.MetricsManager {
	m.rwl.Lock()
	defer m.rwl.Unlock()
	if m.pmm == nil {
		m.pmm = prometheus.NewMetricsManager("kratos", m.buildVersion, m.buildHash, m.buildDate)
	}
	return m.pmm
}<|MERGE_RESOLUTION|>--- conflicted
+++ resolved
@@ -479,11 +479,8 @@
 					instrumentedsql.WithOmitArgs(),
 				}
 			}
-<<<<<<< HEAD
-=======
 
 			// Use maxIdleConnTime - see comment below for https://github.com/gobuffalo/pop/pull/637
->>>>>>> abe3a409
 			pool, idlePool, connMaxLifetime, _, cleanedDSN := sqlcon.ParseConnectionOptions(m.l, m.Config(ctx).DSN())
 			m.Logger().
 				WithField("pool", pool).
