package config_test

import (
	"bytes"
	"context"
	"encoding/base64"
	"encoding/json"
	"fmt"
	"io"
	"net/http"
	"net/url"
	"os"
	"path/filepath"
	"sync"
	"testing"
	"time"

	"github.com/ory/x/httpx"

	"github.com/ory/x/snapshotx"

	"github.com/ghodss/yaml"
	"github.com/spf13/cobra"

	"github.com/ory/x/watcherx"

	"github.com/ory/kratos/x"

	"github.com/ory/kratos/internal/testhelpers"

	"github.com/ory/x/configx"

	"github.com/sirupsen/logrus/hooks/test"

	"github.com/ory/x/logrusx"
	"github.com/ory/x/urlx"

	_ "github.com/ory/jsonschema/v3/fileloader"

	"github.com/ory/kratos/driver/config"

	"github.com/sirupsen/logrus"
	"github.com/stretchr/testify/assert"
	"github.com/stretchr/testify/require"
)

func TestViperProvider(t *testing.T) {
	ctx, cancel := context.WithCancel(context.Background())
	t.Cleanup(cancel)
	t.Parallel()

	t.Run("suite=loaders", func(t *testing.T) {
		p := config.MustNew(t, logrusx.New("", ""), os.Stderr,
			configx.WithConfigFiles("stub/.kratos.yaml"),
			configx.WithContext(ctx),
		)

		t.Run("group=client config", func(t *testing.T) {
			assert.False(t, p.ClientHTTPNoPrivateIPRanges(ctx), "Should not have private IP ranges disabled per default")
			p.MustSet(ctx, config.ViperKeyClientHTTPNoPrivateIPRanges, true)
			assert.True(t, p.ClientHTTPNoPrivateIPRanges(ctx), "Should disallow private IP ranges if set")
		})

		t.Run("group=urls", func(t *testing.T) {
			assert.Equal(t, "http://test.kratos.ory.sh/login", p.SelfServiceFlowLoginUI(ctx).String())
			assert.Equal(t, "http://test.kratos.ory.sh/settings", p.SelfServiceFlowSettingsUI(ctx).String())
			assert.Equal(t, "http://test.kratos.ory.sh/register", p.SelfServiceFlowRegistrationUI(ctx).String())
			assert.Equal(t, "http://test.kratos.ory.sh/error", p.SelfServiceFlowErrorURL(ctx).String())

			assert.Equal(t, "http://admin.kratos.ory.sh", p.SelfAdminURL(ctx).String())
			assert.Equal(t, "http://public.kratos.ory.sh", p.SelfPublicURL(ctx).String())

			var ds []string
			for _, v := range p.SelfServiceBrowserAllowedReturnToDomains(ctx) {
				ds = append(ds, v.String())
			}

			assert.Equal(t, []string{
				"http://return-to-1-test.ory.sh/",
				"http://return-to-2-test.ory.sh/",
				"http://*.wildcards.ory.sh",
				"/return-to-relative-test/",
			}, ds)

			pWithFragments := config.MustNew(t, logrusx.New("", ""),
				os.Stderr,
				configx.WithValues(map[string]interface{}{
					config.ViperKeySelfServiceLoginUI:        "http://test.kratos.ory.sh/#/login",
					config.ViperKeySelfServiceSettingsURL:    "http://test.kratos.ory.sh/#/settings",
					config.ViperKeySelfServiceRegistrationUI: "http://test.kratos.ory.sh/#/register",
					config.ViperKeySelfServiceErrorUI:        "http://test.kratos.ory.sh/#/error",
				}),
				configx.SkipValidation(),
			)

			assert.Equal(t, "http://test.kratos.ory.sh/#/login", pWithFragments.SelfServiceFlowLoginUI(ctx).String())
			assert.Equal(t, "http://test.kratos.ory.sh/#/settings", pWithFragments.SelfServiceFlowSettingsUI(ctx).String())
			assert.Equal(t, "http://test.kratos.ory.sh/#/register", pWithFragments.SelfServiceFlowRegistrationUI(ctx).String())
			assert.Equal(t, "http://test.kratos.ory.sh/#/error", pWithFragments.SelfServiceFlowErrorURL(ctx).String())

			pWithRelativeFragments := config.MustNew(t, logrusx.New("", ""),
				os.Stderr,
				configx.WithValues(map[string]interface{}{
					config.ViperKeySelfServiceLoginUI:        "/login",
					config.ViperKeySelfServiceSettingsURL:    "/settings",
					config.ViperKeySelfServiceRegistrationUI: "/register",
					config.ViperKeySelfServiceErrorUI:        "/error",
				}),
				configx.SkipValidation(),
			)

			assert.Equal(t, "/login", pWithRelativeFragments.SelfServiceFlowLoginUI(ctx).String())
			assert.Equal(t, "/settings", pWithRelativeFragments.SelfServiceFlowSettingsUI(ctx).String())
			assert.Equal(t, "/register", pWithRelativeFragments.SelfServiceFlowRegistrationUI(ctx).String())
			assert.Equal(t, "/error", pWithRelativeFragments.SelfServiceFlowErrorURL(ctx).String())

			for _, v := range []string{
				"#/login",
				"test.kratos.ory.sh/login",
			} {
				logger := logrusx.New("", "")
				logger.Logger.ExitFunc = func(code int) { panic("") }
				hook := new(test.Hook)
				logger.Logger.Hooks.Add(hook)

				pWithIncorrectUrls := config.MustNew(t, logger,
					os.Stderr,
					configx.WithValues(map[string]interface{}{
						config.ViperKeySelfServiceLoginUI: v,
					}),
					configx.SkipValidation(),
				)

				assert.Panics(t, func() { pWithIncorrectUrls.SelfServiceFlowLoginUI(ctx) })

				assert.Equal(t, logrus.FatalLevel, hook.LastEntry().Level)
				assert.Equal(t, "Configuration value from key selfservice.flows.login.ui_url is not a valid URL: "+v, hook.LastEntry().Message)
				assert.Equal(t, 1, len(hook.Entries))
			}
		})

		t.Run("group=default_return_to", func(t *testing.T) {
			assert.Equal(t, "https://self-service/login/password/return_to", p.SelfServiceFlowLoginReturnTo(ctx, "password").String())
			assert.Equal(t, "https://self-service/login/return_to", p.SelfServiceFlowLoginReturnTo(ctx, "oidc").String())

			assert.Equal(t, "https://self-service/registration/return_to", p.SelfServiceFlowRegistrationReturnTo(ctx, "password").String())
			assert.Equal(t, "https://self-service/registration/oidc/return_to", p.SelfServiceFlowRegistrationReturnTo(ctx, "oidc").String())

			assert.Equal(t, "https://self-service/settings/password/return_to", p.SelfServiceFlowSettingsReturnTo(ctx, "password", p.SelfServiceBrowserDefaultReturnTo(ctx)).String())
			assert.Equal(t, "https://self-service/settings/return_to", p.SelfServiceFlowSettingsReturnTo(ctx, "profile", p.SelfServiceBrowserDefaultReturnTo(ctx)).String())

			assert.Equal(t, "http://test.kratos.ory.sh:4000/", p.SelfServiceFlowLogoutRedirectURL(ctx).String())
			p.MustSet(ctx, config.ViperKeySelfServiceLogoutBrowserDefaultReturnTo, "")
			assert.Equal(t, "http://return-to-3-test.ory.sh/", p.SelfServiceFlowLogoutRedirectURL(ctx).String())
		})

		t.Run("group=identity", func(t *testing.T) {
			c := config.MustNew(t, logrusx.New("", ""), os.Stderr,
				configx.WithConfigFiles("stub/.kratos.mock.identities.yaml"),
				configx.SkipValidation())

			ds, err := c.DefaultIdentityTraitsSchemaURL(ctx)
			require.NoError(t, err)
			assert.Equal(t, "http://test.kratos.ory.sh/default-identity.schema.json", ds.String())

			ss, err := c.IdentityTraitsSchemas(ctx)
			require.NoError(t, err)
			assert.Equal(t, 2, len(ss))

			assert.Contains(t, ss, config.Schema{
				ID:  "default",
				URL: "http://test.kratos.ory.sh/default-identity.schema.json",
			})
			assert.Contains(t, ss, config.Schema{
				ID:  "other",
				URL: "http://test.kratos.ory.sh/other-identity.schema.json",
			})
		})

		t.Run("group=serve", func(t *testing.T) {
			assert.Equal(t, "admin.kratos.ory.sh:1234", p.AdminListenOn(ctx))
			assert.Equal(t, "public.kratos.ory.sh:1235", p.PublicListenOn(ctx))
		})

		t.Run("group=dsn", func(t *testing.T) {
			assert.Equal(t, "sqlite://foo.db?mode=memory&_fk=true", p.DSN(ctx))
		})

		t.Run("group=secrets", func(t *testing.T) {
			assert.Equal(t, [][]byte{
				[]byte("session-key-7f8a9b77-1"),
				[]byte("session-key-7f8a9b77-2"),
			}, p.SecretsSession(ctx))
			var cipherExpected [32]byte
			for k, v := range []byte("secret-thirty-two-character-long") {
				cipherExpected[k] = byte(v)
			}
			assert.Equal(t, [][32]byte{
				cipherExpected,
			}, p.SecretsCipher(ctx))
		})

		t.Run("group=methods", func(t *testing.T) {
			for _, tc := range []struct {
				id      string
				config  string
				enabled bool
			}{
				{id: "password", enabled: true, config: `{"haveibeenpwned_host":"api.pwnedpasswords.com","haveibeenpwned_enabled":true,"ignore_network_errors":true,"max_breaches":0,"min_password_length":8,"identifier_similarity_check_enabled":true}`},
				{id: "oidc", enabled: true, config: `{"providers":[{"client_id":"a","client_secret":"b","id":"github","provider":"github","mapper_url":"http://test.kratos.ory.sh/default-identity.schema.json"}]}`},
				{id: "totp", enabled: true, config: `{"issuer":"issuer.ory.sh"}`},
			} {
				strategy := p.SelfServiceStrategy(ctx, tc.id)
				assert.Equal(t, tc.enabled, strategy.Enabled)
				assert.JSONEq(t, tc.config, string(strategy.Config))
			}
		})

		t.Run("method=registration", func(t *testing.T) {
			assert.Equal(t, true, p.SelfServiceFlowRegistrationEnabled(ctx))
			assert.Equal(t, time.Minute*98, p.SelfServiceFlowRegistrationRequestLifespan(ctx))

			t.Run("hook=before", func(t *testing.T) {
				expHooks := []config.SelfServiceHook{
					{Name: "web_hook", Config: json.RawMessage(`{"method":"GET","url":"https://test.kratos.ory.sh/before_registration_hook"}`)},
				}

				hooks := p.SelfServiceFlowRegistrationBeforeHooks(ctx)

				require.Len(t, hooks, 1)
				assert.Equal(t, expHooks, hooks)
				// assert.EqualValues(t, "redirect", hook.Name)
				// assert.JSONEq(t, `{"allow_user_defined_redirect":false,"default_redirect_url":"http://test.kratos.ory.sh:4000/"}`, string(hook.Config))
			})

			for _, tc := range []struct {
				strategy string
				hooks    []config.SelfServiceHook
			}{
				{
					strategy: "password",
					hooks: []config.SelfServiceHook{
						{Name: "session", Config: json.RawMessage(`{}`)},
						{Name: "web_hook", Config: json.RawMessage(`{"body":"/path/to/template.jsonnet","method":"POST","url":"https://test.kratos.ory.sh/after_registration_password_hook"}`)},
						// {Name: "verify", Config: json.RawMessage(`{}`)},
						// {Name: "redirect", Config: json.RawMessage(`{"allow_user_defined_redirect":false,"default_redirect_url":"http://test.kratos.ory.sh:4000/"}`)},
					},
				},
				{
					strategy: "oidc",
					hooks: []config.SelfServiceHook{
						// {Name: "verify", Config: json.RawMessage(`{}`)},
						{Name: "web_hook", Config: json.RawMessage(`{"body":"/path/to/template.jsonnet","method":"GET","url":"https://test.kratos.ory.sh/after_registration_oidc_hook"}`)},
						{Name: "session", Config: json.RawMessage(`{}`)},
						// {Name: "redirect", Config: json.RawMessage(`{"allow_user_defined_redirect":false,"default_redirect_url":"http://test.kratos.ory.sh:4000/"}`)},
					},
				},
				{
					strategy: config.HookGlobal,
					hooks: []config.SelfServiceHook{
						{Name: "web_hook", Config: json.RawMessage(`{"auth":{"config":{"in":"header","name":"My-Key","value":"My-Key-Value"},"type":"api_key"},"body":"/path/to/template.jsonnet","method":"POST","url":"https://test.kratos.ory.sh/after_registration_global_hook"}`)},
					},
				},
			} {
				t.Run("hook=after/strategy="+tc.strategy, func(t *testing.T) {
					hooks := p.SelfServiceFlowRegistrationAfterHooks(ctx, tc.strategy)
					assert.Equal(t, tc.hooks, hooks)
				})
			}
		})

		t.Run("method=totp", func(t *testing.T) {
			assert.Equal(t, "issuer.ory.sh", p.TOTPIssuer(ctx))
		})

		t.Run("method=login", func(t *testing.T) {
			assert.Equal(t, time.Minute*99, p.SelfServiceFlowLoginRequestLifespan(ctx))

			t.Run("hook=before", func(t *testing.T) {
				expHooks := []config.SelfServiceHook{
					{Name: "web_hook", Config: json.RawMessage(`{"method":"POST","url":"https://test.kratos.ory.sh/before_login_hook"}`)},
				}

				hooks := p.SelfServiceFlowLoginBeforeHooks(ctx)

				require.Len(t, hooks, 1)
				assert.Equal(t, expHooks, hooks)
				// assert.EqualValues(t, "redirect", hook.Name)
				// assert.JSONEq(t, `{"allow_user_defined_redirect":false,"default_redirect_url":"http://test.kratos.ory.sh:4000/"}`, string(hook.Config))
			})

			for _, tc := range []struct {
				strategy string
				hooks    []config.SelfServiceHook
			}{
				{
					strategy: "password",
					hooks: []config.SelfServiceHook{
						{Name: "revoke_active_sessions", Config: json.RawMessage(`{}`)},
						{Name: "require_verified_address", Config: json.RawMessage(`{}`)},
						{Name: "web_hook", Config: json.RawMessage(`{"auth":{"config":{"password":"super-secret","user":"test-user"},"type":"basic_auth"},"body":"/path/to/template.jsonnet","method":"POST","url":"https://test.kratos.ory.sh/after_login_password_hook"}`)},
					},
				},
				{
					strategy: "oidc",
					hooks: []config.SelfServiceHook{
						{Name: "web_hook", Config: json.RawMessage(`{"body":"/path/to/template.jsonnet","method":"GET","url":"https://test.kratos.ory.sh/after_login_oidc_hook"}`)},
						{Name: "revoke_active_sessions", Config: json.RawMessage(`{}`)},
					},
				},
				{
					strategy: config.HookGlobal,
					hooks: []config.SelfServiceHook{
						{Name: "web_hook", Config: json.RawMessage(`{"body":"/path/to/template.jsonnet","method":"POST","url":"https://test.kratos.ory.sh/after_login_global_hook"}`)},
					},
				},
			} {
				t.Run("hook=after/strategy="+tc.strategy, func(t *testing.T) {
					hooks := p.SelfServiceFlowLoginAfterHooks(ctx, tc.strategy)
					assert.Equal(t, tc.hooks, hooks)
				})
			}
		})

		t.Run("method=settings", func(t *testing.T) {
			assert.Equal(t, time.Minute*99, p.SelfServiceFlowSettingsFlowLifespan(ctx))
			assert.Equal(t, time.Minute*5, p.SelfServiceFlowSettingsPrivilegedSessionMaxAge(ctx))

			for _, tc := range []struct {
				strategy string
				hooks    []config.SelfServiceHook
			}{
				{
					strategy: "password",
					hooks: []config.SelfServiceHook{
						{Name: "web_hook", Config: json.RawMessage(`{"body":"/path/to/template.jsonnet","method":"POST","url":"https://test.kratos.ory.sh/after_settings_password_hook"}`)},
					},
				},
				{
					strategy: "profile",
					hooks: []config.SelfServiceHook{
						{Name: "web_hook", Config: json.RawMessage(`{"body":"/path/to/template.jsonnet","method":"POST","url":"https://test.kratos.ory.sh/after_settings_profile_hook"}`)},
					},
				},
				{
					strategy: config.HookGlobal,
					hooks: []config.SelfServiceHook{
						{Name: "web_hook", Config: json.RawMessage(`{"body":"/path/to/template.jsonnet","method":"POST","url":"https://test.kratos.ory.sh/after_settings_global_hook"}`)},
					},
				},
			} {
				t.Run("hook=after/strategy="+tc.strategy, func(t *testing.T) {
					hooks := p.SelfServiceFlowSettingsAfterHooks(ctx, tc.strategy)
					assert.Equal(t, tc.hooks, hooks)
				})
			}
		})

		t.Run("method=recovery", func(t *testing.T) {
			assert.Equal(t, true, p.SelfServiceFlowRecoveryEnabled(ctx))
			assert.Equal(t, time.Minute*98, p.SelfServiceFlowRecoveryRequestLifespan(ctx))
			assert.Equal(t, "http://test.kratos.ory.sh/recovery", p.SelfServiceFlowRecoveryUI(ctx).String())

			hooks := p.SelfServiceFlowRecoveryAfterHooks(ctx, config.HookGlobal)
			assert.Equal(t, []config.SelfServiceHook{{Name: "web_hook", Config: json.RawMessage(`{"body":"/path/to/template.jsonnet","method":"GET","url":"https://test.kratos.ory.sh/after_recovery_hook"}`)}}, hooks)
		})

		t.Run("method=verification", func(t *testing.T) {
			assert.Equal(t, time.Minute*97, p.SelfServiceFlowVerificationRequestLifespan(ctx))
			assert.Equal(t, "http://test.kratos.ory.sh/verification", p.SelfServiceFlowVerificationUI(ctx).String())

			hooks := p.SelfServiceFlowVerificationAfterHooks(ctx, config.HookGlobal)
			assert.Equal(t, []config.SelfServiceHook{{Name: "web_hook", Config: json.RawMessage(`{"body":"/path/to/template.jsonnet","method":"GET","url":"https://test.kratos.ory.sh/after_verification_hook"}`)}}, hooks)
		})

		t.Run("group=hashers", func(t *testing.T) {
			c := p.HasherArgon2(ctx)
			assert.Equal(t, &config.Argon2{Memory: 1048576, Iterations: 2, Parallelism: 4,
				SaltLength: 16, KeyLength: 32, DedicatedMemory: config.Argon2DefaultDedicatedMemory, ExpectedDeviation: config.Argon2DefaultDeviation, ExpectedDuration: config.Argon2DefaultDuration}, c)
		})

		t.Run("group=set_provider_by_json", func(t *testing.T) {
			providerConfigJSON := `{"providers": [{"id":"github-test","provider":"github","client_id":"set_json_test","client_secret":"secret","mapper_url":"http://mapper-url","scope":["user:email"]}]}`
			strategyConfigJSON := fmt.Sprintf(`{"enabled":true, "config": %s}`, providerConfigJSON)

			p.MustSet(ctx, config.ViperKeySelfServiceStrategyConfig+".oidc", strategyConfigJSON)
			strategy := p.SelfServiceStrategy(ctx, "oidc")
			assert.JSONEq(t, providerConfigJSON, string(strategy.Config))
		})
	})
}

type InterceptHook struct {
	lastEntry *logrus.Entry
}

func (l InterceptHook) Levels() []logrus.Level {
	return []logrus.Level{logrus.FatalLevel}
}

func (l InterceptHook) Fire(e *logrus.Entry) error {
	l.lastEntry = e
	return nil
}

func TestBcrypt(t *testing.T) {
	ctx := context.Background()
	p := config.MustNew(t, logrusx.New("", ""), os.Stderr, configx.SkipValidation())

	require.NoError(t, p.Set(ctx, config.ViperKeyHasherBcryptCost, 4))
	require.NoError(t, p.Set(ctx, "dev", false))
	assert.EqualValues(t, uint32(12), p.HasherBcrypt(ctx).Cost)

	require.NoError(t, p.Set(ctx, "dev", true))
	assert.EqualValues(t, uint32(4), p.HasherBcrypt(ctx).Cost)
}

func TestProviderBaseURLs(t *testing.T) {
	ctx := context.Background()
	machineHostname, err := os.Hostname()
	if err != nil {
		machineHostname = "127.0.0.1"
	}

	p := config.MustNew(t, logrusx.New("", ""), os.Stderr, configx.SkipValidation())
	assert.Equal(t, "https://"+machineHostname+":4433/", p.SelfPublicURL(ctx).String())
	assert.Equal(t, "https://"+machineHostname+":4434/", p.SelfAdminURL(ctx).String())

	p.MustSet(ctx, config.ViperKeyPublicPort, 4444)
	p.MustSet(ctx, config.ViperKeyAdminPort, 4445)
	assert.Equal(t, "https://"+machineHostname+":4444/", p.SelfPublicURL(ctx).String())
	assert.Equal(t, "https://"+machineHostname+":4445/", p.SelfAdminURL(ctx).String())

	p.MustSet(ctx, config.ViperKeyPublicHost, "public.ory.sh")
	p.MustSet(ctx, config.ViperKeyAdminHost, "admin.ory.sh")
	assert.Equal(t, "https://public.ory.sh:4444/", p.SelfPublicURL(ctx).String())
	assert.Equal(t, "https://admin.ory.sh:4445/", p.SelfAdminURL(ctx).String())

	// Set to dev mode
	p.MustSet(ctx, "dev", true)
	assert.Equal(t, "http://public.ory.sh:4444/", p.SelfPublicURL(ctx).String())
	assert.Equal(t, "http://admin.ory.sh:4445/", p.SelfAdminURL(ctx).String())
}

func TestProviderSelfServiceLinkMethodBaseURL(t *testing.T) {
	ctx := context.Background()
	machineHostname, err := os.Hostname()
	if err != nil {
		machineHostname = "127.0.0.1"
	}

	p := config.MustNew(t, logrusx.New("", ""), os.Stderr, configx.SkipValidation())
	assert.Equal(t, "https://"+machineHostname+":4433/", p.SelfServiceLinkMethodBaseURL(ctx).String())

	p.MustSet(ctx, config.ViperKeyLinkBaseURL, "https://example.org/bar")
	assert.Equal(t, "https://example.org/bar", p.SelfServiceLinkMethodBaseURL(ctx).String())
}

func TestViperProvider_Secrets(t *testing.T) {
	ctx := context.Background()
	p := config.MustNew(t, logrusx.New("", ""), os.Stderr, configx.SkipValidation())

	def := p.SecretsDefault(ctx)
	assert.NotEmpty(t, def)
	assert.Equal(t, def, p.SecretsSession(ctx))
	assert.Equal(t, def, p.SecretsDefault(ctx))
	assert.Empty(t, p.SecretsCipher(ctx))
	err := p.Set(ctx, config.ViperKeySecretsCipher, []string{"short-secret-key"})
	require.NoError(t, err)
	assert.Equal(t, [][32]byte{}, p.SecretsCipher(ctx))
}

func TestViperProvider_Defaults(t *testing.T) {
	ctx := context.Background()
	l := logrusx.New("", "")

	for k, tc := range []struct {
		init   func() *config.Config
		expect func(t *testing.T, p *config.Config)
	}{
		{
			init: func() *config.Config {
				return config.MustNew(t, l, os.Stderr, configx.SkipValidation())
			},
		},
		{
			init: func() *config.Config {
				return config.MustNew(t, l,
					os.Stderr,
					configx.WithConfigFiles("stub/.defaults.yml"), configx.SkipValidation())
			},
		},
		{
			init: func() *config.Config {
				return config.MustNew(t, l, os.Stderr, configx.WithConfigFiles("stub/.defaults-password.yml"), configx.SkipValidation())
			},
		},
		{
			init: func() *config.Config {
				return config.MustNew(t, l, os.Stderr, configx.WithConfigFiles("../../test/e2e/profiles/recovery/.kratos.yml"), configx.SkipValidation())
			},
			expect: func(t *testing.T, p *config.Config) {
				assert.True(t, p.SelfServiceFlowRecoveryEnabled(ctx))
				assert.False(t, p.SelfServiceFlowVerificationEnabled(ctx))
				assert.True(t, p.SelfServiceFlowRegistrationEnabled(ctx))
				assert.True(t, p.SelfServiceStrategy(ctx, "password").Enabled)
				assert.True(t, p.SelfServiceStrategy(ctx, "profile").Enabled)
				assert.True(t, p.SelfServiceStrategy(ctx, "link").Enabled)
				assert.False(t, p.SelfServiceStrategy(ctx, "oidc").Enabled)
			},
		},
		{
			init: func() *config.Config {
				return config.MustNew(t, l, os.Stderr, configx.WithConfigFiles("../../test/e2e/profiles/verification/.kratos.yml"), configx.SkipValidation())
			},
			expect: func(t *testing.T, p *config.Config) {
				assert.False(t, p.SelfServiceFlowRecoveryEnabled(ctx))
				assert.True(t, p.SelfServiceFlowVerificationEnabled(ctx))
				assert.True(t, p.SelfServiceFlowRegistrationEnabled(ctx))
				assert.True(t, p.SelfServiceStrategy(ctx, "password").Enabled)
				assert.True(t, p.SelfServiceStrategy(ctx, "profile").Enabled)
				assert.True(t, p.SelfServiceStrategy(ctx, "link").Enabled)
				assert.False(t, p.SelfServiceStrategy(ctx, "oidc").Enabled)
			},
		},
		{
			init: func() *config.Config {
				return config.MustNew(t, l, os.Stderr, configx.WithConfigFiles("../../test/e2e/profiles/oidc/.kratos.yml"), configx.SkipValidation())
			},
			expect: func(t *testing.T, p *config.Config) {
				assert.False(t, p.SelfServiceFlowRecoveryEnabled(ctx))
				assert.False(t, p.SelfServiceFlowVerificationEnabled(ctx))
				assert.True(t, p.SelfServiceStrategy(ctx, "password").Enabled)
				assert.True(t, p.SelfServiceStrategy(ctx, "profile").Enabled)
				assert.True(t, p.SelfServiceStrategy(ctx, "link").Enabled)
				assert.True(t, p.SelfServiceStrategy(ctx, "oidc").Enabled)
			},
		},
	} {
		t.Run(fmt.Sprintf("case=%d", k), func(t *testing.T) {
			p := tc.init()

			if tc.expect != nil {
				tc.expect(t, p)
				return
			}
<<<<<<< HEAD
			assert.False(t, p.SelfServiceFlowRecoveryEnabled())
			assert.False(t, p.SelfServiceFlowVerificationEnabled())
			assert.True(t, p.SelfServiceStrategy("password").Enabled)
			assert.True(t, p.SelfServiceStrategy("profile").Enabled)
			assert.True(t, p.SelfServiceStrategy("code").Enabled)
			assert.False(t, p.SelfServiceStrategy("oidc").Enabled)
=======
			assert.False(t, p.SelfServiceFlowRecoveryEnabled(ctx))
			assert.False(t, p.SelfServiceFlowVerificationEnabled(ctx))
			assert.True(t, p.SelfServiceStrategy(ctx, "password").Enabled)
			assert.True(t, p.SelfServiceStrategy(ctx, "profile").Enabled)
			assert.True(t, p.SelfServiceStrategy(ctx, "link").Enabled)
			assert.False(t, p.SelfServiceStrategy(ctx, "oidc").Enabled)
>>>>>>> 39bb84dd
		})
	}

	t.Run("suite=ui_url", func(t *testing.T) {
		p := config.MustNew(t, l, os.Stderr, configx.SkipValidation())
		assert.Equal(t, "https://www.ory.sh/kratos/docs/fallback/login", p.SelfServiceFlowLoginUI(ctx).String())
		assert.Equal(t, "https://www.ory.sh/kratos/docs/fallback/settings", p.SelfServiceFlowSettingsUI(ctx).String())
		assert.Equal(t, "https://www.ory.sh/kratos/docs/fallback/registration", p.SelfServiceFlowRegistrationUI(ctx).String())
		assert.Equal(t, "https://www.ory.sh/kratos/docs/fallback/recovery", p.SelfServiceFlowRecoveryUI(ctx).String())
		assert.Equal(t, "https://www.ory.sh/kratos/docs/fallback/verification", p.SelfServiceFlowVerificationUI(ctx).String())
	})
}

func TestViperProvider_ReturnTo(t *testing.T) {
	ctx := context.Background()
	l := logrusx.New("", "")
	p := config.MustNew(t, l, os.Stderr, configx.SkipValidation())

	p.MustSet(ctx, config.ViperKeySelfServiceBrowserDefaultReturnTo, "https://www.ory.sh/")
	assert.Equal(t, "https://www.ory.sh/", p.SelfServiceFlowVerificationReturnTo(ctx, urlx.ParseOrPanic("https://www.ory.sh/")).String())
	assert.Equal(t, "https://www.ory.sh/", p.SelfServiceFlowRecoveryReturnTo(ctx).String())

	p.MustSet(ctx, config.ViperKeySelfServiceRecoveryBrowserDefaultReturnTo, "https://www.ory.sh/recovery")
	assert.Equal(t, "https://www.ory.sh/recovery", p.SelfServiceFlowRecoveryReturnTo(ctx).String())

	p.MustSet(ctx, config.ViperKeySelfServiceVerificationBrowserDefaultReturnTo, "https://www.ory.sh/verification")
	assert.Equal(t, "https://www.ory.sh/verification", p.SelfServiceFlowVerificationReturnTo(ctx, urlx.ParseOrPanic("https://www.ory.sh/")).String())
}

func TestSession(t *testing.T) {
	ctx := context.Background()
	l := logrusx.New("", "")
	p := config.MustNew(t, l, os.Stderr, configx.SkipValidation())

	assert.Equal(t, "ory_kratos_session", p.SessionName(ctx))
	p.MustSet(ctx, config.ViperKeySessionName, "ory_session")
	assert.Equal(t, "ory_session", p.SessionName(ctx))

	assert.Equal(t, time.Hour*24, p.SessionRefreshMinTimeLeft(ctx))
	p.MustSet(ctx, config.ViperKeySessionRefreshMinTimeLeft, "1m")
	assert.Equal(t, time.Minute, p.SessionRefreshMinTimeLeft(ctx))

	assert.Equal(t, time.Hour*24, p.SessionLifespan(ctx))
	p.MustSet(ctx, config.ViperKeySessionLifespan, "1m")
	assert.Equal(t, time.Minute, p.SessionLifespan(ctx))

	assert.Equal(t, true, p.SessionPersistentCookie(ctx))
	p.MustSet(ctx, config.ViperKeySessionPersistentCookie, false)
	assert.Equal(t, false, p.SessionPersistentCookie(ctx))
}

func TestCookies(t *testing.T) {
	ctx := context.Background()
	l := logrusx.New("", "")
	p := config.MustNew(t, l, os.Stderr, configx.SkipValidation())

	t.Run("path", func(t *testing.T) {
		assert.Equal(t, "/", p.CookiePath(ctx))
		assert.Equal(t, "/", p.SessionPath(ctx))

		p.MustSet(ctx, config.ViperKeyCookiePath, "/cookie")
		assert.Equal(t, "/cookie", p.CookiePath(ctx))
		assert.Equal(t, "/cookie", p.SessionPath(ctx))

		p.MustSet(ctx, config.ViperKeySessionPath, "/session")
		assert.Equal(t, "/cookie", p.CookiePath(ctx))
		assert.Equal(t, "/session", p.SessionPath(ctx))
	})

	t.Run("SameSite", func(t *testing.T) {
		assert.Equal(t, http.SameSiteLaxMode, p.CookieSameSiteMode(ctx))
		assert.Equal(t, http.SameSiteLaxMode, p.SessionSameSiteMode(ctx))

		p.MustSet(ctx, config.ViperKeyCookieSameSite, "Strict")
		assert.Equal(t, http.SameSiteStrictMode, p.CookieSameSiteMode(ctx))
		assert.Equal(t, http.SameSiteStrictMode, p.SessionSameSiteMode(ctx))

		p.MustSet(ctx, config.ViperKeySessionSameSite, "None")
		assert.Equal(t, http.SameSiteStrictMode, p.CookieSameSiteMode(ctx))
		assert.Equal(t, http.SameSiteNoneMode, p.SessionSameSiteMode(ctx))
	})

	t.Run("domain", func(t *testing.T) {
		assert.Equal(t, "", p.CookieDomain(ctx))
		assert.Equal(t, "", p.SessionDomain(ctx))

		p.MustSet(ctx, config.ViperKeyCookieDomain, "www.cookie.com")
		assert.Equal(t, "www.cookie.com", p.CookieDomain(ctx))
		assert.Equal(t, "www.cookie.com", p.SessionDomain(ctx))

		p.MustSet(ctx, config.ViperKeySessionDomain, "www.session.com")
		assert.Equal(t, "www.cookie.com", p.CookieDomain(ctx))
		assert.Equal(t, "www.session.com", p.SessionDomain(ctx))
	})
}

func TestViperProvider_DSN(t *testing.T) {
	ctx := context.Background()

	t.Run("case=dsn: memory", func(t *testing.T) {
		p := config.MustNew(t, logrusx.New("", ""), os.Stderr, configx.SkipValidation())
		p.MustSet(ctx, config.ViperKeyDSN, "memory")

		assert.Equal(t, config.DefaultSQLiteMemoryDSN, p.DSN(ctx))
	})

	t.Run("case=dsn: not memory", func(t *testing.T) {
		p := config.MustNew(t, logrusx.New("", ""), os.Stderr, configx.SkipValidation())

		dsn := "sqlite://foo.db?_fk=true"
		p.MustSet(ctx, config.ViperKeyDSN, dsn)

		assert.Equal(t, dsn, p.DSN(ctx))
	})

	t.Run("case=dsn: not set", func(t *testing.T) {
		dsn := ""

		var exitCode int
		l := logrusx.New("", "", logrusx.WithExitFunc(func(i int) {
			exitCode = i
		}), logrusx.WithHook(InterceptHook{}))
		p := config.MustNew(t, l, os.Stderr, configx.SkipValidation())

		assert.Equal(t, dsn, p.DSN(ctx))
		assert.NotEqual(t, 0, exitCode)
	})
}

func TestViperProvider_ParseURIOrFail(t *testing.T) {
	ctx := context.Background()
	var exitCode int

	l := logrusx.New("", "", logrusx.WithExitFunc(func(i int) {
		exitCode = i
	}))
	p := config.MustNew(t, l, os.Stderr, configx.SkipValidation())
	require.Zero(t, exitCode)

	const testKey = "testKeyNotUsedInTheRealSchema"

	for _, tc := range []struct {
		u        string
		expected url.URL
	}{
		{
			u: "file:///etc/config/kratos/identity.schema.json",
			expected: url.URL{
				Scheme: "file",
				Path:   "/etc/config/kratos/identity.schema.json",
			},
		},
		{
			u: "file://./identity.schema.json",
			expected: url.URL{
				Scheme: "file",
				Host:   ".",
				Path:   "/identity.schema.json",
			},
		},
		{
			u: "base64://bG9jYWwgc3ViamVjdCA9I",
			expected: url.URL{
				Scheme: "base64",
				Host:   "bG9jYWwgc3ViamVjdCA9I",
			},
		},
		{
			u: "https://foo.bar/schema.json",
			expected: url.URL{
				Scheme: "https",
				Host:   "foo.bar",
				Path:   "/schema.json",
			},
		},
	} {
		t.Run("case=parse "+tc.u, func(t *testing.T) {
			require.NoError(t, p.Set(ctx, testKey, tc.u))

			u := p.ParseURIOrFail(ctx, testKey)
			require.Zero(t, exitCode)
			assert.Equal(t, tc.expected, *u)
		})
	}
}

func TestViperProvider_HaveIBeenPwned(t *testing.T) {
	ctx := context.Background()
	p := config.MustNew(t, logrusx.New("", ""), os.Stderr, configx.SkipValidation())
	t.Run("case=hipb: host", func(t *testing.T) {
		p.MustSet(ctx, config.ViperKeyPasswordHaveIBeenPwnedHost, "foo.bar")
		assert.Equal(t, "foo.bar", p.PasswordPolicyConfig(ctx).HaveIBeenPwnedHost)
	})

	t.Run("case=hibp: enabled", func(t *testing.T) {
		p.MustSet(ctx, config.ViperKeyPasswordHaveIBeenPwnedEnabled, true)
		assert.Equal(t, true, p.PasswordPolicyConfig(ctx).HaveIBeenPwnedEnabled)
	})

	t.Run("case=hibp: enabled", func(t *testing.T) {
		p.MustSet(ctx, config.ViperKeyPasswordHaveIBeenPwnedEnabled, false)
		assert.Equal(t, false, p.PasswordPolicyConfig(ctx).HaveIBeenPwnedEnabled)
	})

	t.Run("case=hibp: max_breaches", func(t *testing.T) {
		p.MustSet(ctx, config.ViperKeyPasswordMaxBreaches, 10)
		assert.Equal(t, uint(10), p.PasswordPolicyConfig(ctx).MaxBreaches)
	})

	t.Run("case=hibp: ignore_network_errors", func(t *testing.T) {
		p.MustSet(ctx, config.ViperKeyIgnoreNetworkErrors, true)
		assert.Equal(t, true, p.PasswordPolicyConfig(ctx).IgnoreNetworkErrors)
	})

	t.Run("case=hibp: ignore_network_errors", func(t *testing.T) {
		p.MustSet(ctx, config.ViperKeyIgnoreNetworkErrors, false)
		assert.Equal(t, false, p.PasswordPolicyConfig(ctx).IgnoreNetworkErrors)
	})
}

func TestLoadingTLSConfig(t *testing.T) {
	ctx := context.Background()
	t.Parallel()

	certPath := filepath.Join(os.TempDir(), "e2e_test_cert_"+x.NewUUID().String()+".pem")
	keyPath := filepath.Join(os.TempDir(), "e2e_test_key_"+x.NewUUID().String()+".pem")

	testhelpers.GenerateTLSCertificateFilesForTests(t, certPath, keyPath)

	certRaw, err := os.ReadFile(certPath)
	assert.Nil(t, err)

	keyRaw, err := os.ReadFile(keyPath)
	assert.Nil(t, err)

	certBase64 := base64.StdEncoding.EncodeToString(certRaw)
	keyBase64 := base64.StdEncoding.EncodeToString(keyRaw)

	t.Run("case=public: loading inline base64 certificate", func(t *testing.T) {
		logger := logrusx.New("", "")
		logger.Logger.ExitFunc = func(code int) { panic("") }
		hook := new(test.Hook)
		logger.Logger.Hooks.Add(hook)

		p := config.MustNew(t, logger, os.Stderr, configx.SkipValidation())
		p.MustSet(ctx, config.ViperKeyPublicTLSKeyBase64, keyBase64)
		p.MustSet(ctx, config.ViperKeyPublicTLSCertBase64, certBase64)
		assert.NotNil(t, p.GetTSLCertificatesForPublic(ctx))
		assert.Equal(t, "Setting up HTTPS for public", hook.LastEntry().Message)
	})

	t.Run("case=public: loading certificate from a file", func(t *testing.T) {
		logger := logrusx.New("", "")
		logger.Logger.ExitFunc = func(code int) { panic("") }
		hook := new(test.Hook)
		logger.Logger.Hooks.Add(hook)

		p := config.MustNew(t, logger, os.Stderr, configx.SkipValidation())
		p.MustSet(ctx, config.ViperKeyPublicTLSKeyPath, keyPath)
		p.MustSet(ctx, config.ViperKeyPublicTLSCertPath, certPath)
		assert.NotNil(t, p.GetTSLCertificatesForPublic(ctx))
		assert.Equal(t, "Setting up HTTPS for public", hook.LastEntry().Message)
	})

	t.Run("case=public: failing to load inline base64 certificate", func(t *testing.T) {
		logger := logrusx.New("", "")
		logger.Logger.ExitFunc = func(code int) {}
		hook := new(test.Hook)
		logger.Logger.Hooks.Add(hook)

		p := config.MustNew(t, logger, os.Stderr, configx.SkipValidation())
		p.MustSet(ctx, config.ViperKeyPublicTLSKeyBase64, "empty")
		p.MustSet(ctx, config.ViperKeyPublicTLSCertBase64, certBase64)
		assert.Nil(t, p.GetTSLCertificatesForPublic(ctx))
		assert.Equal(t, "TLS has not been configured for public, skipping", hook.LastEntry().Message)
	})

	t.Run("case=public: failing to load certificate from a file", func(t *testing.T) {
		logger := logrusx.New("", "")
		logger.Logger.ExitFunc = func(code int) {}
		hook := new(test.Hook)
		logger.Logger.Hooks.Add(hook)

		p := config.MustNew(t, logger, os.Stderr, configx.SkipValidation())
		p.MustSet(ctx, config.ViperKeyPublicTLSKeyPath, "/dev/null")
		p.MustSet(ctx, config.ViperKeyPublicTLSCertPath, certPath)
		assert.Nil(t, p.GetTSLCertificatesForPublic(ctx))
		assert.Equal(t, "TLS has not been configured for public, skipping", hook.LastEntry().Message)
	})

	t.Run("case=admin: loading inline base64 certificate", func(t *testing.T) {
		logger := logrusx.New("", "")
		logger.Logger.ExitFunc = func(code int) { panic("") }
		hook := new(test.Hook)
		logger.Logger.Hooks.Add(hook)

		p := config.MustNew(t, logger, os.Stderr, configx.SkipValidation())
		p.MustSet(ctx, config.ViperKeyAdminTLSKeyBase64, keyBase64)
		p.MustSet(ctx, config.ViperKeyAdminTLSCertBase64, certBase64)
		assert.NotNil(t, p.GetTSLCertificatesForAdmin(ctx))
		assert.Equal(t, "Setting up HTTPS for admin", hook.LastEntry().Message)
	})

	t.Run("case=admin: loading certificate from a file", func(t *testing.T) {
		logger := logrusx.New("", "")
		logger.Logger.ExitFunc = func(code int) { panic("") }
		hook := new(test.Hook)
		logger.Logger.Hooks.Add(hook)

		p := config.MustNew(t, logger, os.Stderr, configx.SkipValidation())
		p.MustSet(ctx, config.ViperKeyAdminTLSKeyPath, keyPath)
		p.MustSet(ctx, config.ViperKeyAdminTLSCertPath, certPath)
		assert.NotNil(t, p.GetTSLCertificatesForAdmin(ctx))
		assert.Equal(t, "Setting up HTTPS for admin", hook.LastEntry().Message)
	})

	t.Run("case=admin: failing to load inline base64 certificate", func(t *testing.T) {
		logger := logrusx.New("", "")
		logger.Logger.ExitFunc = func(code int) {}
		hook := new(test.Hook)
		logger.Logger.Hooks.Add(hook)

		p := config.MustNew(t, logger, os.Stderr, configx.SkipValidation())
		p.MustSet(ctx, config.ViperKeyAdminTLSKeyBase64, "empty")
		p.MustSet(ctx, config.ViperKeyAdminTLSCertBase64, certBase64)
		assert.Nil(t, p.GetTSLCertificatesForAdmin(ctx))
		assert.Equal(t, "TLS has not been configured for admin, skipping", hook.LastEntry().Message)
	})

	t.Run("case=admin: failing to load certificate from a file", func(t *testing.T) {
		logger := logrusx.New("", "")
		logger.Logger.ExitFunc = func(code int) {}
		hook := new(test.Hook)
		logger.Logger.Hooks.Add(hook)

		p := config.MustNew(t, logger, os.Stderr, configx.SkipValidation())
		p.MustSet(ctx, config.ViperKeyAdminTLSKeyPath, "/dev/null")
		p.MustSet(ctx, config.ViperKeyAdminTLSCertPath, certPath)
		assert.Nil(t, p.GetTSLCertificatesForAdmin(ctx))
		assert.Equal(t, "TLS has not been configured for admin, skipping", hook.LastEntry().Message)
	})

}

func TestIdentitySchemaValidation(t *testing.T) {
	files := []string{"stub/.identity.test.json", "stub/.identity.other.json"}

	ctx := context.Background()
	ctx = config.SetValidateIdentitySchemaResilientClientOptions(ctx, []httpx.ResilientOptions{
		httpx.ResilientClientWithMaxRetry(0),
		httpx.ResilientClientWithConnectionTimeout(time.Millisecond * 100),
	})

	type identity struct {
		Schemas []map[string]string `json:"schemas"`
	}

	type configFile struct {
		identityFileName string
		SelfService      map[string]string            `json:"selfservice"`
		Courier          map[string]map[string]string `json:"courier"`
		DSN              string                       `json:"dsn"`
		Identity         *identity                    `json:"identity"`
	}

	setup := func(t *testing.T, file string) *configFile {
		identityTest, err := os.ReadFile(file)
		assert.NoError(t, err)
		return &configFile{
			identityFileName: file,
			SelfService: map[string]string{
				"default_browser_return_url": "https://some-return-url",
			},
			Courier: map[string]map[string]string{
				"smtp": {
					"connection_uri": "smtp://foo@bar",
				},
			},
			DSN: "memory",
			Identity: &identity{
				Schemas: []map[string]string{{"id": "default", "url": "base64://" + base64.StdEncoding.EncodeToString(identityTest)}},
			},
		}
	}

	marshalAndWrite := func(t *testing.T, ctx context.Context, tmpFile *os.File, identity *configFile) {
		j, err := yaml.Marshal(identity)
		assert.NoError(t, err)

		_, err = tmpFile.Seek(0, 0)
		require.NoError(t, err)
		require.NoError(t, tmpFile.Truncate(0))
		_, err = io.WriteString(tmpFile, string(j))
		assert.NoError(t, err)
		assert.NoError(t, tmpFile.Sync())
	}

	testWatch := func(t *testing.T, ctx context.Context, cmd *cobra.Command, i *configFile) (*config.Config, *test.Hook, *os.File, *configFile, chan bool) {
		c := make(chan bool, 1)
		tdir := t.TempDir()
		assert.NoError(t,
			os.MkdirAll(tdir, // DO NOT CHANGE THIS: https://github.com/fsnotify/fsnotify/issues/340
				os.ModePerm))
		tmpConfig, err := os.Create(filepath.Join(tdir, "config.yaml"))
		assert.NoError(t, err)

		marshalAndWrite(t, ctx, tmpConfig, i)

		l := logrusx.New("kratos-"+tmpConfig.Name(), "test")
		hook := test.NewLocal(l.Logger)

		conf, err := config.New(ctx, l, os.Stderr,
			configx.WithConfigFiles(tmpConfig.Name()),
			configx.AttachWatcher(func(event watcherx.Event, err error) {
				c <- true
			}))
		assert.NoError(t, err)

		// clean the hooks since it will throw an event on first boot
		hook.Reset()

		return conf, hook, tmpConfig, i, c
	}

	t.Run("case=skip invalid schema validation", func(t *testing.T) {
		ctx := ctx
		_, err := config.New(ctx, logrusx.New("", ""), os.Stderr,
			configx.WithConfigFiles("stub/.kratos.invalid.identities.yaml"),
			configx.SkipValidation())
		assert.NoError(t, err)
	})

	t.Run("case=invalid schema should throw error", func(t *testing.T) {
		ctx := ctx
		var stdErr bytes.Buffer
		_, err := config.New(ctx, logrusx.New("", ""), &stdErr,
			configx.WithConfigFiles("stub/.kratos.invalid.identities.yaml"))
		assert.Error(t, err)
		assert.Contains(t, err.Error(), "minimum 1 properties allowed, but found 0")
		assert.Contains(t, stdErr.String(), "minimum 1 properties allowed, but found 0")
	})

	t.Run("case=must fail on loading unreachable schemas", func(t *testing.T) {
		ctx = config.SetValidateIdentitySchemaResilientClientOptions(ctx, []httpx.ResilientOptions{
			httpx.ResilientClientWithMaxRetry(0),
			httpx.ResilientClientWithConnectionTimeout(time.Nanosecond),
		})

		ctx, cancel := context.WithTimeout(ctx, time.Second*30)
		t.Cleanup(cancel)

		err := make(chan error, 1)
		go func(err chan error) {
			_, e := config.New(ctx, logrusx.New("", ""), os.Stderr,
				configx.WithConfigFiles("stub/.kratos.mock.identities.yaml"))
			err <- e
		}(err)

		select {
		case <-ctx.Done():
			panic("the test could not complete as the context timed out before the identity schema loader timed out")
		case e := <-err:
			assert.Error(t, e)
			assert.Contains(t, e.Error(), "Client.Timeout")
		}

	})

	t.Run("case=validate schema is validated on file change", func(t *testing.T) {
		var identities []*configFile

		for _, f := range files {
			identities = append(identities, setup(t, f))
		}

		invalidIdentity := setup(t, "stub/.identity.invalid.json")

		for _, i := range identities {
			t.Run("test=identity file "+i.identityFileName, func(t *testing.T) {
				ctx, cancel := context.WithTimeout(ctx, time.Second*30)

				_, hook, tmpConfig, i, c := testWatch(t, ctx, &cobra.Command{}, i)
				// Change the identity config to an invalid file
				i.Identity.Schemas = invalidIdentity.Identity.Schemas

				t.Cleanup(func() {
					cancel()
					tmpConfig.Close()
				})

				var wg sync.WaitGroup
				wg.Add(1)
				go func(t *testing.T, ctx context.Context, tmpFile *os.File, identity *configFile) {
					defer wg.Done()
					marshalAndWrite(t, ctx, tmpConfig, i)
				}(t, ctx, tmpConfig, i)

				select {
				case <-ctx.Done():
					panic("the test could not complete as the context timed out before the file watcher updated")
				case <-c:
					lastHook, err := hook.LastEntry().String()
					assert.NoError(t, err)

					assert.Contains(t, lastHook, "The changed identity schema configuration is invalid and could not be loaded.")
				}

				wg.Wait()
			})
		}
	})
}

func TestPasswordless(t *testing.T) {
	ctx := context.Background()

	conf, err := config.New(ctx, logrusx.New("", ""), os.Stderr,
		configx.SkipValidation(),
		configx.WithValue(config.ViperKeyWebAuthnPasswordless, true))
	require.NoError(t, err)

	assert.True(t, conf.WebAuthnForPasswordless(ctx))
	conf.MustSet(ctx, config.ViperKeyWebAuthnPasswordless, false)
	assert.False(t, conf.WebAuthnForPasswordless(ctx))
}

func TestChangeMinPasswordLength(t *testing.T) {
	t.Run("case=must fail on minimum password length below enforced minimum", func(t *testing.T) {
		ctx := context.Background()

		_, err := config.New(ctx, logrusx.New("", ""), os.Stderr,
			configx.WithConfigFiles("stub/.kratos.yaml"),
			configx.WithValue(config.ViperKeyPasswordMinLength, 5))

		assert.Error(t, err)
	})

	t.Run("case=must not fail on minimum password length above enforced minimum", func(t *testing.T) {
		ctx := context.Background()

		_, err := config.New(ctx, logrusx.New("", ""), os.Stderr,
			configx.WithConfigFiles("stub/.kratos.yaml"),
			configx.WithValue(config.ViperKeyPasswordMinLength, 9))

		assert.NoError(t, err)
	})
}

func TestCourierSMS(t *testing.T) {
	ctx := context.Background()

	t.Run("case=configs set", func(t *testing.T) {
		conf, _ := config.New(ctx, logrusx.New("", ""), os.Stderr,
			configx.WithConfigFiles("stub/.kratos.courier.sms.yaml"), configx.SkipValidation())
		assert.True(t, conf.CourierSMSEnabled(ctx))
		snapshotx.SnapshotTExcept(t, conf.CourierSMSRequestConfig(ctx), nil)
		assert.Equal(t, "+49123456789", conf.CourierSMSFrom(ctx))
	})

	t.Run("case=defaults", func(t *testing.T) {
		conf, _ := config.New(ctx, logrusx.New("", ""), os.Stderr, configx.SkipValidation())

		assert.False(t, conf.CourierSMSEnabled(ctx))
		snapshotx.SnapshotTExcept(t, conf.CourierSMSRequestConfig(ctx), nil)
		assert.Equal(t, "Ory Kratos", conf.CourierSMSFrom(ctx))
	})
}

func TestCourierMessageTTL(t *testing.T) {
	ctx := context.Background()

	t.Run("case=configs set", func(t *testing.T) {
		conf, _ := config.New(ctx, logrusx.New("", ""), os.Stderr,
			configx.WithConfigFiles("stub/.kratos.courier.message_retries.yaml"), configx.SkipValidation())
		assert.Equal(t, conf.CourierMessageRetries(ctx), 10)
	})

	t.Run("case=defaults", func(t *testing.T) {
		conf, _ := config.New(ctx, logrusx.New("", ""), os.Stderr, configx.SkipValidation())
		assert.Equal(t, conf.CourierMessageRetries(ctx), 5)
	})
}

func TestCourierTemplatesConfig(t *testing.T) {
	ctx := context.Background()

	t.Run("case=partial template update allowed", func(t *testing.T) {
		_, err := config.New(ctx, logrusx.New("", ""), os.Stderr,
			configx.WithConfigFiles("stub/.kratos.courier.remote.partial.templates.yaml"))
		assert.NoError(t, err)
	})

	t.Run("case=load remote template with fallback template overrides path", func(t *testing.T) {
		_, err := config.New(ctx, logrusx.New("", ""), os.Stderr,
			configx.WithConfigFiles("stub/.kratos.courier.remote.templates.yaml"))
		assert.NoError(t, err)
	})

	t.Run("case=courier template helper", func(t *testing.T) {
		c, err := config.New(ctx, logrusx.New("", ""), os.Stderr,
			configx.WithConfigFiles("stub/.kratos.courier.remote.templates.yaml"))

		assert.NoError(t, err)

		courierTemplateConfig := &config.CourierEmailTemplate{
			Body: &config.CourierEmailBodyTemplate{
				PlainText: "",
				HTML:      "",
			},
			Subject: "",
		}

		assert.Equal(t, courierTemplateConfig, c.CourierTemplatesHelper(ctx, config.ViperKeyCourierTemplatesVerificationInvalidEmail))
		assert.Equal(t, courierTemplateConfig, c.CourierTemplatesHelper(ctx, config.ViperKeyCourierTemplatesVerificationValidEmail))
		// this should return an empty courierEmailTemplate as the key does not exist
		assert.Equal(t, courierTemplateConfig, c.CourierTemplatesHelper(ctx, "a_random_key"))

		courierTemplateConfig = &config.CourierEmailTemplate{
			Body: &config.CourierEmailBodyTemplate{
				PlainText: "base64://SGksCgp5b3UgKG9yIHNvbWVvbmUgZWxzZSkgZW50ZXJlZCB0aGlzIGVtYWlsIGFkZHJlc3Mgd2hlbiB0cnlpbmcgdG8gcmVjb3ZlciBhY2Nlc3MgdG8gYW4gYWNjb3VudC4KCkhvd2V2ZXIsIHRoaXMgZW1haWwgYWRkcmVzcyBpcyBub3Qgb24gb3VyIGRhdGFiYXNlIG9mIHJlZ2lzdGVyZWQgdXNlcnMgYW5kIHRoZXJlZm9yZSB0aGUgYXR0ZW1wdCBoYXMgZmFpbGVkLgoKSWYgdGhpcyB3YXMgeW91LCBjaGVjayBpZiB5b3Ugc2lnbmVkIHVwIHVzaW5nIGEgZGlmZmVyZW50IGFkZHJlc3MuCgpJZiB0aGlzIHdhcyBub3QgeW91LCBwbGVhc2UgaWdub3JlIHRoaXMgZW1haWwu",
				HTML:      "base64://SGksCgp5b3UgKG9yIHNvbWVvbmUgZWxzZSkgZW50ZXJlZCB0aGlzIGVtYWlsIGFkZHJlc3Mgd2hlbiB0cnlpbmcgdG8gcmVjb3ZlciBhY2Nlc3MgdG8gYW4gYWNjb3VudC4KCkhvd2V2ZXIsIHRoaXMgZW1haWwgYWRkcmVzcyBpcyBub3Qgb24gb3VyIGRhdGFiYXNlIG9mIHJlZ2lzdGVyZWQgdXNlcnMgYW5kIHRoZXJlZm9yZSB0aGUgYXR0ZW1wdCBoYXMgZmFpbGVkLgoKSWYgdGhpcyB3YXMgeW91LCBjaGVjayBpZiB5b3Ugc2lnbmVkIHVwIHVzaW5nIGEgZGlmZmVyZW50IGFkZHJlc3MuCgpJZiB0aGlzIHdhcyBub3QgeW91LCBwbGVhc2UgaWdub3JlIHRoaXMgZW1haWwu",
			},
			Subject: "base64://QWNjb3VudCBBY2Nlc3MgQXR0ZW1wdGVk",
		}
		assert.Equal(t, courierTemplateConfig, c.CourierTemplatesHelper(ctx, config.ViperKeyCourierTemplatesRecoveryInvalidEmail))

		courierTemplateConfig = &config.CourierEmailTemplate{
			Body: &config.CourierEmailBodyTemplate{
				PlainText: "base64://e3sgZGVmaW5lIGFmLVpBIH19CkhhbGxvLAoKSGVyc3RlbCBqb3UgcmVrZW5pbmcgZGV1ciBoaWVyZGllIHNrYWtlbCB0ZSB2b2xnOgp7ey0gZW5kIC19fQoKe3sgZGVmaW5lIGVuLVVTIH19CkhpLAoKcGxlYXNlIHJlY292ZXIgYWNjZXNzIHRvIHlvdXIgYWNjb3VudCBieSBjbGlja2luZyB0aGUgZm9sbG93aW5nIGxpbms6Cnt7LSBlbmQgLX19Cgp7ey0gaWYgZXEgLmxhbmcgImFmLVpBIiAtfX0KCnt7IHRlbXBsYXRlICJhZi1aQSIgLiB9fQoKe3stIGVsc2UgLX19Cgp7eyB0ZW1wbGF0ZSAiZW4tVVMiIH19Cgp7ey0gZW5kIC19fQp7eyAuUmVjb3ZlcnlVUkwgfX0K",
				HTML:      "base64://e3sgZGVmaW5lIGFmLVpBIH19CkhhbGxvLAoKSGVyc3RlbCBqb3UgcmVrZW5pbmcgZGV1ciBoaWVyZGllIHNrYWtlbCB0ZSB2b2xnOgp7ey0gZW5kIC19fQoKe3sgZGVmaW5lIGVuLVVTIH19CkhpLAoKcGxlYXNlIHJlY292ZXIgYWNjZXNzIHRvIHlvdXIgYWNjb3VudCBieSBjbGlja2luZyB0aGUgZm9sbG93aW5nIGxpbms6Cnt7LSBlbmQgLX19Cgp7ey0gaWYgZXEgLmxhbmcgImFmLVpBIiAtfX0KCnt7IHRlbXBsYXRlICJhZi1aQSIgLiB9fQoKe3stIGVsc2UgLX19Cgp7eyB0ZW1wbGF0ZSAiZW4tVVMiIH19Cgp7ey0gZW5kIC19fQo8YSBocmVmPSJ7eyAuUmVjb3ZlcnlVUkwgfX0iPnt7IC5SZWNvdmVyeVVSTCB9fTwvYT4=",
			},
			Subject: "base64://UmVjb3ZlciBhY2Nlc3MgdG8geW91ciBhY2NvdW50",
		}
		assert.Equal(t, courierTemplateConfig, c.CourierTemplatesHelper(ctx, config.ViperKeyCourierTemplatesRecoveryValidEmail))
	})
}

func TestCleanup(t *testing.T) {
	ctx := context.Background()

	p := config.MustNew(t, logrusx.New("", ""), os.Stderr,
		configx.WithConfigFiles("stub/.kratos.yaml"))

	t.Run("group=cleanup config", func(t *testing.T) {
		assert.Equal(t, p.DatabaseCleanupSleepTables(ctx), 1*time.Minute)
		p.MustSet(ctx, config.ViperKeyDatabaseCleanupSleepTables, "1s")
		assert.Equal(t, p.DatabaseCleanupSleepTables(ctx), time.Second)
		assert.Equal(t, p.DatabaseCleanupBatchSize(ctx), 100)
		p.MustSet(ctx, config.ViperKeyDatabaseCleanupBatchSize, "1")
		assert.Equal(t, p.DatabaseCleanupBatchSize(ctx), 1)
	})
}<|MERGE_RESOLUTION|>--- conflicted
+++ resolved
@@ -544,21 +544,12 @@
 				tc.expect(t, p)
 				return
 			}
-<<<<<<< HEAD
-			assert.False(t, p.SelfServiceFlowRecoveryEnabled())
-			assert.False(t, p.SelfServiceFlowVerificationEnabled())
-			assert.True(t, p.SelfServiceStrategy("password").Enabled)
-			assert.True(t, p.SelfServiceStrategy("profile").Enabled)
-			assert.True(t, p.SelfServiceStrategy("code").Enabled)
-			assert.False(t, p.SelfServiceStrategy("oidc").Enabled)
-=======
 			assert.False(t, p.SelfServiceFlowRecoveryEnabled(ctx))
 			assert.False(t, p.SelfServiceFlowVerificationEnabled(ctx))
 			assert.True(t, p.SelfServiceStrategy(ctx, "password").Enabled)
 			assert.True(t, p.SelfServiceStrategy(ctx, "profile").Enabled)
-			assert.True(t, p.SelfServiceStrategy(ctx, "link").Enabled)
+			assert.True(t, p.SelfServiceStrategy(ctx, "code").Enabled)
 			assert.False(t, p.SelfServiceStrategy(ctx, "oidc").Enabled)
->>>>>>> 39bb84dd
 		})
 	}
 
