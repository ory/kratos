package config

import (
	"bytes"
	"context"
	"encoding/json"
	"fmt"
	"net"
	"net/http"
	"net/url"
	"os"
	"runtime"
<<<<<<< HEAD
	"testing"
	"time"

=======
	"strings"
	"testing"
	"time"

	"github.com/ory/x/stringsx"

>>>>>>> 43c80b5e
	"github.com/stretchr/testify/require"

	"github.com/inhies/go-bytesize"

	"github.com/markbates/pkger"
	"github.com/rs/cors"
	"github.com/tidwall/gjson"

	"github.com/ory/x/configx"
	"github.com/ory/x/jsonx"

	"github.com/google/uuid"
	"github.com/pkg/errors"

	"github.com/ory/x/logrusx"
	"github.com/ory/x/tracing"

	kjson "github.com/knadh/koanf/parsers/json"
)

const (
	DefaultIdentityTraitsSchemaID                                   = "default"
	DefaultBrowserReturnURL                                         = "default_browser_return_url"
	DefaultSQLiteMemoryDSN                                          = "sqlite://:memory:?_fk=true"
	UnknownVersion                                                  = "unknown version"
	ViperKeyDSN                                                     = "dsn"
	ViperKeyCourierSMTPURL                                          = "courier.smtp.connection_uri"
	ViperKeyCourierTemplatesPath                                    = "courier.template_override_path"
	ViperKeyCourierSMTPFrom                                         = "courier.smtp.from_address"
	ViperKeyCourierSMTPFromName                                     = "courier.smtp.from_name"
	ViperKeySecretsDefault                                          = "secrets.default"
	ViperKeySecretsCookie                                           = "secrets.cookie"
	ViperKeyPublicBaseURL                                           = "serve.public.base_url"
	ViperKeyPublicDomainAliases                                     = "serve.public.domain_aliases"
	ViperKeyPublicPort                                              = "serve.public.port"
	ViperKeyPublicHost                                              = "serve.public.host"
	ViperKeyAdminBaseURL                                            = "serve.admin.base_url"
	ViperKeyAdminPort                                               = "serve.admin.port"
	ViperKeyAdminHost                                               = "serve.admin.host"
	ViperKeySessionLifespan                                         = "session.lifespan"
	ViperKeySessionSameSite                                         = "session.cookie.same_site"
	ViperKeySessionDomain                                           = "session.cookie.domain"
	ViperKeySessionName                                             = "session.cookie.name"
	ViperKeySessionPath                                             = "session.cookie.path"
	ViperKeySessionPersistentCookie                                 = "session.cookie.persistent"
	ViperKeySelfServiceStrategyConfig                               = "selfservice.methods"
	ViperKeySelfServiceBrowserDefaultReturnTo                       = "selfservice." + DefaultBrowserReturnURL
	ViperKeyURLsWhitelistedReturnToDomains                          = "selfservice.whitelisted_return_urls"
	ViperKeySelfServiceRegistrationUI                               = "selfservice.flows.registration.ui_url"
	ViperKeySelfServiceRegistrationRequestLifespan                  = "selfservice.flows.registration.lifespan"
	ViperKeySelfServiceRegistrationAfter                            = "selfservice.flows.registration.after"
	ViperKeySelfServiceRegistrationBeforeHooks                      = "selfservice.flows.registration.before.hooks"
	ViperKeySelfServiceLoginUI                                      = "selfservice.flows.login.ui_url"
	ViperKeySelfServiceLoginRequestLifespan                         = "selfservice.flows.login.lifespan"
	ViperKeySelfServiceLoginAfter                                   = "selfservice.flows.login.after"
	ViperKeySelfServiceLoginBeforeHooks                             = "selfservice.flows.login.before.hooks"
	ViperKeySelfServiceErrorUI                                      = "selfservice.flows.error.ui_url"
	ViperKeySelfServiceLogoutBrowserDefaultReturnTo                 = "selfservice.flows.logout.after." + DefaultBrowserReturnURL
	ViperKeySelfServiceSettingsURL                                  = "selfservice.flows.settings.ui_url"
	ViperKeySelfServiceSettingsAfter                                = "selfservice.flows.settings.after"
	ViperKeySelfServiceSettingsRequestLifespan                      = "selfservice.flows.settings.lifespan"
	ViperKeySelfServiceSettingsPrivilegedAuthenticationAfter        = "selfservice.flows.settings.privileged_session_max_age"
	ViperKeySelfServiceRecoveryEnabled                              = "selfservice.flows.recovery.enabled"
	ViperKeySelfServiceRecoveryUI                                   = "selfservice.flows.recovery.ui_url"
	ViperKeySelfServiceRecoveryRequestLifespan                      = "selfservice.flows.recovery.lifespan"
	ViperKeySelfServiceRecoveryBrowserDefaultReturnTo               = "selfservice.flows.recovery.after." + DefaultBrowserReturnURL
	ViperKeySelfServiceVerificationEnabled                          = "selfservice.flows.verification.enabled"
	ViperKeySelfServiceVerificationUI                               = "selfservice.flows.verification.ui_url"
	ViperKeySelfServiceVerificationRequestLifespan                  = "selfservice.flows.verification.lifespan"
	ViperKeySelfServiceVerificationBrowserDefaultReturnTo           = "selfservice.flows.verification.after." + DefaultBrowserReturnURL
	ViperKeyDefaultIdentitySchemaURL                                = "identity.default_schema_url"
	ViperKeyIdentitySchemas                                         = "identity.schemas"
	ViperKeyHasherArgon2ConfigMemory                                = "hashers.argon2.memory"
	ViperKeyHasherArgon2ConfigIterations                            = "hashers.argon2.iterations"
	ViperKeyHasherArgon2ConfigParallelism                           = "hashers.argon2.parallelism"
	ViperKeyHasherArgon2ConfigSaltLength                            = "hashers.argon2.salt_length"
	ViperKeyHasherArgon2ConfigKeyLength                             = "hashers.argon2.key_length"
	ViperKeyHasherArgon2ConfigExpectedDuration                      = "hashers.argon2.expected_duration"
	ViperKeyHasherArgon2ConfigExpectedDeviation                     = "hashers.argon2.expected_deviation"
	ViperKeyHasherArgon2ConfigDedicatedMemory                       = "hashers.argon2.dedicated_memory"
	ViperKeyPasswordMaxBreaches                                     = "selfservice.methods.password.config.max_breaches"
	ViperKeyIgnoreNetworkErrors                                     = "selfservice.methods.password.config.ignore_network_errors"
	ViperKeyVersion                                                 = "version"
	Argon2DefaultMemory                                             = 128 * bytesize.MB
	Argon2DefaultIterations                                  uint32 = 1
	Argon2DefaultSaltLength                                  uint32 = 16
	Argon2DefaultKeyLength                                   uint32 = 32
	Argon2DefaultDuration                                           = 500 * time.Millisecond
	Argon2DefaultDeviation                                          = 500 * time.Millisecond
	Argon2DefaultDedicatedMemory                                    = 1 * bytesize.GB
)

// DefaultSessionCookieName returns the default cookie name for the kratos session.
const DefaultSessionCookieName = "ory_kratos_session"

type (
	Argon2 struct {
		Memory            bytesize.ByteSize `json:"memory"`
		Iterations        uint32            `json:"iterations"`
		Parallelism       uint8             `json:"parallelism"`
		SaltLength        uint32            `json:"salt_length"`
		KeyLength         uint32            `json:"key_length"`
		ExpectedDuration  time.Duration     `json:"expected_duration"`
		ExpectedDeviation time.Duration     `json:"expected_deviation"`
		DedicatedMemory   bytesize.ByteSize `json:"dedicated_memory"`
	}
	SelfServiceHook struct {
		Name   string          `json:"hook"`
		Config json.RawMessage `json:"config"`
	}
	SelfServiceStrategy struct {
		Enabled bool            `json:"enabled"`
		Config  json.RawMessage `json:"config"`
	}
	Schema struct {
		ID  string `json:"id"`
		URL string `json:"url"`
	}
	PasswordPolicy struct {
		MaxBreaches         uint `json:"max_breaches"`
		IgnoreNetworkErrors bool `json:"ignore_network_errors"`
	}
	Schemas []Schema
	Config  struct {
		l *logrusx.Logger
		p *configx.Provider
	}

	Provider interface {
		Config(ctx context.Context) *Config
	}
)

func (c *Argon2) MarshalJSON() ([]byte, error) {
	type encoded struct {
		Memory            string `json:"memory"`
		Iterations        uint32 `json:"iterations"`
		Parallelism       uint8  `json:"parallelism"`
		SaltLength        uint32 `json:"salt_length"`
		KeyLength         uint32 `json:"key_length"`
		ExpectedDuration  string `json:"minimal_duration"`
		ExpectedDeviation string `json:"expected_deviation"`
		DedicatedMemory   string `json:"dedicated_memory"`
	}

	return json.Marshal(&encoded{
		Memory:            c.Memory.String(),
		Iterations:        c.Iterations,
		Parallelism:       c.Parallelism,
		SaltLength:        c.SaltLength,
		KeyLength:         c.KeyLength,
		ExpectedDuration:  c.ExpectedDuration.String(),
		ExpectedDeviation: c.ExpectedDeviation.String(),
		DedicatedMemory:   c.DedicatedMemory.String(),
	})
}

var Argon2DefaultParallelism = uint8(runtime.NumCPU() * 2)

func HookStrategyKey(key, strategy string) string {
	return fmt.Sprintf("%s.%s.hooks", key, strategy)
}

func (s Schemas) FindSchemaByID(id string) (*Schema, error) {
	for _, sc := range s {
		if sc.ID == id {
			return &sc, nil
		}
	}

	return nil, errors.Errorf("could not find schema with id \"%s\"", id)
}

func MustNew(t *testing.T, l *logrusx.Logger, opts ...configx.OptionModifier) *Config {
	p, err := New(context.TODO(), l, opts...)
	require.NoError(t, err)
	return p
}

func New(ctx context.Context, l *logrusx.Logger, opts ...configx.OptionModifier) (*Config, error) {
<<<<<<< HEAD
	f, err := pkger.Open("github.com/ory/kratos:/.schema/config.schema.json")
	if err != nil {
		return nil, errors.Wrap(err, "unable to open config.schema.json")
	}

	schema, err := ioutil.ReadAll(f)
	if err != nil {
		return nil, errors.Wrapf(err, "unable to read config.schema.json")
	}

=======
>>>>>>> 43c80b5e
	opts = append([]configx.OptionModifier{
		configx.WithStderrValidationReporter(),
		configx.OmitKeysFromTracing("dsn", "secrets.default", "secrets.cookie", "client_secret"),
		configx.WithImmutables("serve", "profiling", "log"),
		configx.WithLogrusWatcher(l),
		configx.WithLogger(l),
		configx.WithContext(ctx),
	}, opts...)

	p, err := configx.New(ValidationSchema, opts...)
	if err != nil {
		return nil, err
	}

	l.UseConfig(p)
	return &Config{l: l, p: p}, nil
}

func (p *Config) Source() *configx.Provider {
	return p.p
}

func (p *Config) CORS(iface string) (cors.Options, bool) {
	switch iface {
	case "admin":
		return p.cors("serve.admin")
	case "public":
		return p.cors("serve.public")
	default:
		panic(fmt.Sprintf("Received unexpected CORS interface: %s", iface))
	}
}

func (p *Config) cors(prefix string) (cors.Options, bool) {
	return p.p.CORS(prefix, cors.Options{
		AllowedMethods:   []string{"GET", "POST", "PUT", "PATCH", "DELETE"},
		AllowedHeaders:   []string{"Authorization", "Content-Type", "Cookie"},
		ExposedHeaders:   []string{"Content-Type", "Set-Cookie"},
		AllowCredentials: true,
	})
}

func (p *Config) Set(key string, value interface{}) error {
	return p.p.Set(key, value)
}

func (p *Config) MustSet(key string, value interface{}) {
	if err := p.p.Set(key, value); err != nil {
		p.l.WithError(err).Fatalf("Unable to set \"%s\" to \"%s\".", key, value)
	}
}

func (p *Config) SessionDomain() string {
	return p.p.String(ViperKeySessionDomain)
}

func (p *Config) SessionName() string {
	return stringsx.Coalesce(p.p.String(ViperKeySessionName), DefaultSessionCookieName)
}

func (p *Config) SessionPath() string {
	return p.p.String(ViperKeySessionPath)
}

func (p *Config) HasherArgon2() *Argon2 {
	// warn about usage of default values and point to the docs
	// warning will require https://github.com/ory/viper/issues/19
	return &Argon2{
		Memory:            p.p.ByteSizeF(ViperKeyHasherArgon2ConfigMemory, Argon2DefaultMemory),
		Iterations:        uint32(p.p.IntF(ViperKeyHasherArgon2ConfigIterations, int(Argon2DefaultIterations))),
		Parallelism:       uint8(p.p.IntF(ViperKeyHasherArgon2ConfigParallelism, int(Argon2DefaultParallelism))),
		SaltLength:        uint32(p.p.IntF(ViperKeyHasherArgon2ConfigSaltLength, int(Argon2DefaultSaltLength))),
		KeyLength:         uint32(p.p.IntF(ViperKeyHasherArgon2ConfigKeyLength, int(Argon2DefaultKeyLength))),
		ExpectedDuration:  p.p.DurationF(ViperKeyHasherArgon2ConfigExpectedDuration, Argon2DefaultDuration),
		ExpectedDeviation: p.p.DurationF(ViperKeyHasherArgon2ConfigExpectedDeviation, Argon2DefaultDeviation),
		DedicatedMemory:   p.p.ByteSizeF(ViperKeyHasherArgon2ConfigDedicatedMemory, Argon2DefaultDedicatedMemory),
	}
}

func (p *Config) listenOn(key string) string {
	fb := 4433
	if key == "admin" {
		fb = 4434
	}

	port := p.p.IntF("serve."+key+".port", fb)
	if port < 1 {
		p.l.Fatalf("serve.%s.port can not be zero or negative", key)
	}

	return fmt.Sprintf("%s:%d", p.p.String("serve."+key+".host"), port)
}

func (p *Config) DefaultIdentityTraitsSchemaURL() *url.URL {
	return p.parseURIOrFail(ViperKeyDefaultIdentitySchemaURL)
}

func (p *Config) IdentityTraitsSchemas() Schemas {
	ds := Schema{
		ID:  DefaultIdentityTraitsSchemaID,
		URL: p.DefaultIdentityTraitsSchemaURL().String(),
	}

	if !p.p.Exists(ViperKeyIdentitySchemas) {
		return Schemas{ds}
	}

	var ss Schemas
	out, err := p.p.Marshal(kjson.Parser())
	if err != nil {
		p.l.WithError(err).Fatalf("Unable to dencode values from %s.", ViperKeyIdentitySchemas)
		return Schemas{ds}
	}

	config := gjson.GetBytes(out, ViperKeyIdentitySchemas).Raw
	if len(config) == 0 {
		return Schemas{ds}
	}

	if err := json.NewDecoder(bytes.NewBufferString(config)).Decode(&ss); err != nil {
		p.l.WithError(err).Fatalf("Unable to encode values from %s.", ViperKeyIdentitySchemas)
		return Schemas{ds}
	}

	return append(ss, ds)
}

func (p *Config) AdminListenOn() string {
	return p.listenOn("admin")
}

func (p *Config) PublicListenOn() string {
	return p.listenOn("public")
}

func (p *Config) DSN() string {
	dsn := p.p.String(ViperKeyDSN)

	if dsn == "memory" {
		return DefaultSQLiteMemoryDSN
	}

	if len(dsn) > 0 {
		return dsn
	}

	p.l.Fatal("dsn must be set")
	return ""
}

func (p *Config) DisableAPIFlowEnforcement() bool {
	if p.IsInsecureDevMode() && os.Getenv("DEV_DISABLE_API_FLOW_ENFORCEMENT") == "true" {
		p.l.Warn("Because \"DEV_DISABLE_API_FLOW_ENFORCEMENT=true\" and the \"--dev\" flag are set, self-service API flows will no longer check if the interaction is actually a browser flow. This is very dangerous as it allows bypassing of anti-CSRF measures, leaving the deployment highly vulnerable. This option should only be used for automated testing and never come close to real user data anywhere.")
		return true
	}
	return false
}

func (p *Config) SelfServiceFlowVerificationEnabled() bool {
	return p.p.Bool(ViperKeySelfServiceVerificationEnabled)
}

func (p *Config) SelfServiceFlowRecoveryEnabled() bool {
	return p.p.Bool(ViperKeySelfServiceRecoveryEnabled)
}

func (p *Config) SelfServiceFlowLoginBeforeHooks() []SelfServiceHook {
	return p.selfServiceHooks(ViperKeySelfServiceLoginBeforeHooks)
}

func (p *Config) SelfServiceFlowRegistrationBeforeHooks() []SelfServiceHook {
	return p.selfServiceHooks(ViperKeySelfServiceRegistrationBeforeHooks)
}

func (p *Config) selfServiceHooks(key string) []SelfServiceHook {
	var hooks []SelfServiceHook
	if !p.p.Exists(key) {
		return []SelfServiceHook{}
	}

	out, err := p.p.Marshal(kjson.Parser())
	if err != nil {
		p.l.WithError(err).Fatalf("Unable to decode values from configuration key: %s", key)
	}

	config := gjson.GetBytes(out, key).Raw
	if len(config) == 0 {
		return []SelfServiceHook{}
	}

	if err := jsonx.NewStrictDecoder(bytes.NewBufferString(config)).Decode(&hooks); err != nil {
		p.l.WithError(err).Fatalf("Unable to encode value \"%s\" from configuration key: %s", config, key)
	}

	for k := range hooks {
		if len(hooks[k].Config) == 0 {
			hooks[k].Config = json.RawMessage("{}")
		}
	}

	return hooks
}

func (p *Config) SelfServiceFlowLoginAfterHooks(strategy string) []SelfServiceHook {
	return p.selfServiceHooks(HookStrategyKey(ViperKeySelfServiceLoginAfter, strategy))
}

func (p *Config) SelfServiceFlowSettingsAfterHooks(strategy string) []SelfServiceHook {
	return p.selfServiceHooks(HookStrategyKey(ViperKeySelfServiceSettingsAfter, strategy))
}

func (p *Config) SelfServiceFlowRegistrationAfterHooks(strategy string) []SelfServiceHook {
	return p.selfServiceHooks(HookStrategyKey(ViperKeySelfServiceRegistrationAfter, strategy))
}

func (p *Config) SelfServiceStrategy(strategy string) *SelfServiceStrategy {
	config := "{}"
	out, err := p.p.Marshal(kjson.Parser())
	if err != nil {
		p.l.WithError(err).Warn("Unable to marshal self service strategy configuration.")
	} else if c := gjson.GetBytes(out,
		fmt.Sprintf("%s.%s.config", ViperKeySelfServiceStrategyConfig, strategy)).Raw; len(c) > 0 {
		config = c
	}

	enabledKey := fmt.Sprintf("%s.%s.enabled", ViperKeySelfServiceStrategyConfig, strategy)
	s := &SelfServiceStrategy{
		Enabled: p.p.Bool(enabledKey),
		Config:  json.RawMessage(config),
	}

	// The default value can easily be overwritten by setting e.g. `{"selfservice": "null"}` which means that
	// we need to forcibly set these values here:
	if !p.p.Exists(enabledKey) {
		switch strategy {
		case "password":
			fallthrough
		case "profile":
			fallthrough
		case "link":
			s.Enabled = true
		}
	}

	if len(s.Config) == 0 {
		s.Config = json.RawMessage("{}")
	}

	return s
}

func (p *Config) SecretsDefault() [][]byte {
	secrets := p.p.Strings(ViperKeySecretsDefault)

	if len(secrets) == 0 {
		secrets = []string{uuid.New().String()}
		p.MustSet(ViperKeySecretsDefault, secrets)
	}

	result := make([][]byte, len(secrets))
	for k, v := range secrets {
		result[k] = []byte(v)
	}

	return result
}

func (p *Config) SecretsSession() [][]byte {
	secrets := p.p.Strings(ViperKeySecretsCookie)
	if len(secrets) == 0 {
		return p.SecretsDefault()
	}

	result := make([][]byte, len(secrets))
	for k, v := range secrets {
		result[k] = []byte(v)
	}

	return result
}

func (p *Config) SelfServiceBrowserDefaultReturnTo() *url.URL {
	return p.parseURIOrFail(ViperKeySelfServiceBrowserDefaultReturnTo)
}

func (p *Config) guessBaseURL(keyHost, keyPort string, defaultPort int) *url.URL {
	port := p.p.IntF(keyPort, defaultPort)

	host := p.p.String(keyHost)
	if host == "0.0.0.0" || len(host) == 0 {
		var err error
		host, err = os.Hostname()
		if err != nil {
			p.l.WithError(err).Warn("Unable to get hostname from system, falling back to 127.0.0.1.")
			host = "127.0.0.1"
		}
	}

	guess := url.URL{Host: fmt.Sprintf("%s:%d", host, port), Scheme: "https", Path: "/"}
	if p.IsInsecureDevMode() {
		guess.Scheme = "http"
	}

	return &guess
}

func (p *Config) baseURL(keyURL, keyHost, keyPort string, defaultPort int) *url.URL {
	switch t := p.p.Get(keyURL).(type) {
	case *url.URL:
		return t
	case url.URL:
		return &t
	case string:
		parsed, err := url.ParseRequestURI(t)
		if err != nil {
			p.l.WithError(err).Errorf("Configuration key %s is not a valid URL. Falling back to optimistically guessing the server's base URL. Please set a value to avoid problems with redirects and cookies.", ViperKeyPublicBaseURL)
			return p.guessBaseURL(keyHost, keyPort, defaultPort)
		}
		return parsed
	}

	p.l.Warnf("Configuration key %s was left empty. Optimistically guessing the server's base URL. Please set a value to avoid problems with redirects and cookies.", ViperKeyPublicBaseURL)
	return p.guessBaseURL(keyHost, keyPort, defaultPort)
}

type domainAlias struct {
	BasePath    string `json:"base_path"`
	Scheme      string `json:"scheme"`
	MatchDomain string `json:"match_domain"`
}

func (p *Config) SelfPublicURL(r *http.Request) *url.URL {
	primary := p.baseURL(ViperKeyPublicBaseURL, ViperKeyPublicHost, ViperKeyPublicPort, 4433)
	if r == nil {
		return primary
	}

	out, err := p.p.Marshal(kjson.Parser())
	if err != nil {
		p.l.WithError(err).Errorf("Unable to marshal configuration.")
		return primary
	}

	raw := gjson.GetBytes(out, ViperKeyPublicDomainAliases).String()

	var aliases []domainAlias
	if err := json.NewDecoder(bytes.NewBufferString(raw)).Decode(&aliases); err != nil {
		p.l.WithError(err).WithField("config", raw).Errorf("Unable to unmarshal domain alias configuration, falling back to primary domain.")
		return primary
	}

	for _, a := range aliases {
		hostname, _, _ := net.SplitHostPort(r.Host)
		if strings.EqualFold(a.MatchDomain, hostname) || strings.EqualFold(a.MatchDomain, r.Host) {
			parsed := &url.URL{
				Scheme: a.Scheme,
				Host:   r.Host,
				Path:   a.BasePath,
			}

			return parsed
		}
	}

	return primary
}

func (p *Config) SelfAdminURL() *url.URL {
	return p.baseURL(ViperKeyAdminBaseURL, ViperKeyAdminHost, ViperKeyAdminPort, 4434)
}

func (p *Config) CourierSMTPURL() *url.URL {
	return p.parseURIOrFail(ViperKeyCourierSMTPURL)
}

func (p *Config) SelfServiceFlowLoginUI() *url.URL {
	return p.parseURIOrFail(ViperKeySelfServiceLoginUI)
}

func (p *Config) SelfServiceFlowSettingsUI() *url.URL {
	return p.parseURIOrFail(ViperKeySelfServiceSettingsURL)
}

func (p *Config) SelfServiceFlowErrorURL() *url.URL {
	return p.parseURIOrFail(ViperKeySelfServiceErrorUI)
}

func (p *Config) SelfServiceFlowRegistrationUI() *url.URL {
	return p.parseURIOrFail(ViperKeySelfServiceRegistrationUI)
}

func (p *Config) SelfServiceFlowRecoveryUI() *url.URL {
	return p.parseURIOrFail(ViperKeySelfServiceRecoveryUI)
}

// SessionLifespan returns nil when the value is not set.
func (p *Config) SessionLifespan() time.Duration {
	return p.p.DurationF(ViperKeySessionLifespan, time.Hour*24)
}

func (p *Config) SessionPersistentCookie() bool {
	return p.p.Bool(ViperKeySessionPersistentCookie)
}

func (p *Config) SelfServiceBrowserWhitelistedReturnToDomains() (us []url.URL) {
	src := p.p.Strings(ViperKeyURLsWhitelistedReturnToDomains)
	for k, u := range src {
		if len(u) == 0 {
			continue
		}

		parsed, err := url.ParseRequestURI(u)
		if err != nil {
			p.l.WithError(err).Warnf("Ignoring URL \"%s\" from configuration key \"%s.%d\".", u, ViperKeyURLsWhitelistedReturnToDomains, k)
			continue
		}

		us = append(us, *parsed)
	}

	return us
}

func (p *Config) SelfServiceFlowLoginRequestLifespan() time.Duration {
	return p.p.DurationF(ViperKeySelfServiceLoginRequestLifespan, time.Hour)
}

func (p *Config) SelfServiceFlowSettingsFlowLifespan() time.Duration {
	return p.p.DurationF(ViperKeySelfServiceSettingsRequestLifespan, time.Hour)
}

func (p *Config) SelfServiceFlowRegistrationRequestLifespan() time.Duration {
	return p.p.DurationF(ViperKeySelfServiceRegistrationRequestLifespan, time.Hour)
}

func (p *Config) SelfServiceFlowLogoutRedirectURL() *url.URL {
	return p.p.RequestURIF(ViperKeySelfServiceLogoutBrowserDefaultReturnTo, p.SelfServiceBrowserDefaultReturnTo())
}

func (p *Config) CourierSMTPFrom() string {
	return p.p.StringF(ViperKeyCourierSMTPFrom, "noreply@kratos.ory.sh")
}

func (p *Config) CourierSMTPFromName() string {
	return p.p.StringF(ViperKeyCourierSMTPFromName, "")
}

func (p *Config) CourierTemplatesRoot() string {
	return p.p.StringF(ViperKeyCourierTemplatesPath, "courier/builtin/templates")
}

func splitUrlAndFragment(s string) (string, string) {
	i := strings.IndexByte(s, '#')
	if i < 0 {
		return s, ""
	}
	return s[:i], s[i+1:]
}

func (p *Config) parseURIOrFail(key string) *url.URL {
	u, frag := splitUrlAndFragment(p.p.String(key))
	url, err := url.ParseRequestURI(u)
	if err != nil {
		p.l.WithError(errors.WithStack(err)).
			Fatalf("Configuration value from key %s is not a valid URL: %s", key, p.p.String(key))
	}
	if url.Scheme == "" {
		p.l.WithField("reason", "expected scheme to be set").
			Fatalf("Configuration value from key %s is not a valid URL: %s", key, p.p.String(key))
	}

	if frag != "" {
		url.Fragment = frag
	}
	return url
}

func (p *Config) Tracing() *tracing.Config {
	return p.p.TracingConfig("ORY Kratos")
}

func (p *Config) IsInsecureDevMode() bool {
	return p.Source().Bool("dev")
}

func (p *Config) IsBackgroundCourierEnabled() bool {
	return p.Source().Bool("watch-courier")
}

func (p *Config) CourierExposeMetricsPort() int {
	return p.Source().Int("expose-metrics-port")
}

func (p *Config) MetricsListenOn() string {
	return strings.Replace(p.AdminListenOn(), ":4434", fmt.Sprintf(":%d", p.CourierExposeMetricsPort()), 1)
}

func (p *Config) SelfServiceFlowVerificationUI() *url.URL {
	return p.parseURIOrFail(ViperKeySelfServiceVerificationUI)
}

func (p *Config) SelfServiceFlowVerificationRequestLifespan() time.Duration {
	return p.p.DurationF(ViperKeySelfServiceVerificationRequestLifespan, time.Hour)
}

func (p *Config) SelfServiceFlowVerificationReturnTo(defaultReturnTo *url.URL) *url.URL {
	return p.p.RequestURIF(ViperKeySelfServiceVerificationBrowserDefaultReturnTo, defaultReturnTo)
}

func (p *Config) SelfServiceFlowRecoveryReturnTo() *url.URL {
	return p.p.RequestURIF(ViperKeySelfServiceRecoveryBrowserDefaultReturnTo, p.SelfServiceBrowserDefaultReturnTo())
}

func (p *Config) SelfServiceFlowRecoveryRequestLifespan() time.Duration {
	return p.p.DurationF(ViperKeySelfServiceRecoveryRequestLifespan, time.Hour)
}

func (p *Config) SelfServiceFlowSettingsPrivilegedSessionMaxAge() time.Duration {
	return p.p.DurationF(ViperKeySelfServiceSettingsPrivilegedAuthenticationAfter, time.Hour)
}

func (p *Config) SessionSameSiteMode() http.SameSite {
	switch p.p.StringF(ViperKeySessionSameSite, "Lax") {
	case "Lax":
		return http.SameSiteLaxMode
	case "Strict":
		return http.SameSiteStrictMode
	case "None":
		return http.SameSiteNoneMode
	}
	return http.SameSiteDefaultMode
}

func (p *Config) SelfServiceFlowLoginReturnTo(strategy string) *url.URL {
	return p.selfServiceReturnTo(ViperKeySelfServiceLoginAfter, strategy)
}

func (p *Config) SelfServiceFlowRegistrationReturnTo(strategy string) *url.URL {
	return p.selfServiceReturnTo(ViperKeySelfServiceRegistrationAfter, strategy)
}

func (p *Config) SelfServiceFlowSettingsReturnTo(strategy string, defaultReturnTo *url.URL) *url.URL {
	return p.p.RequestURIF(
		ViperKeySelfServiceSettingsAfter+"."+strategy+"."+DefaultBrowserReturnURL,
		p.p.RequestURIF(ViperKeySelfServiceSettingsAfter+"."+DefaultBrowserReturnURL,
			defaultReturnTo,
		),
	)
}

func (p *Config) selfServiceReturnTo(key string, strategy string) *url.URL {
	return p.p.RequestURIF(
		key+"."+strategy+"."+DefaultBrowserReturnURL,
		p.p.RequestURIF(key+"."+DefaultBrowserReturnURL,
			p.SelfServiceBrowserDefaultReturnTo(),
		),
	)
}

func (p *Config) ConfigVersion() string {
	return p.p.StringF(ViperKeyVersion, UnknownVersion)
}

func (p *Config) PasswordPolicyConfig() *PasswordPolicy {
	return &PasswordPolicy{
		MaxBreaches:         uint(p.p.Int(ViperKeyPasswordMaxBreaches)),
		IgnoreNetworkErrors: p.p.BoolF(ViperKeyIgnoreNetworkErrors, true),
	}
}<|MERGE_RESOLUTION|>--- conflicted
+++ resolved
@@ -10,18 +10,12 @@
 	"net/url"
 	"os"
 	"runtime"
-<<<<<<< HEAD
-	"testing"
-	"time"
-
-=======
 	"strings"
 	"testing"
 	"time"
 
 	"github.com/ory/x/stringsx"
 
->>>>>>> 43c80b5e
 	"github.com/stretchr/testify/require"
 
 	"github.com/inhies/go-bytesize"
@@ -202,19 +196,6 @@
 }
 
 func New(ctx context.Context, l *logrusx.Logger, opts ...configx.OptionModifier) (*Config, error) {
-<<<<<<< HEAD
-	f, err := pkger.Open("github.com/ory/kratos:/.schema/config.schema.json")
-	if err != nil {
-		return nil, errors.Wrap(err, "unable to open config.schema.json")
-	}
-
-	schema, err := ioutil.ReadAll(f)
-	if err != nil {
-		return nil, errors.Wrapf(err, "unable to read config.schema.json")
-	}
-
-=======
->>>>>>> 43c80b5e
 	opts = append([]configx.OptionModifier{
 		configx.WithStderrValidationReporter(),
 		configx.OmitKeysFromTracing("dsn", "secrets.default", "secrets.cookie", "client_secret"),
