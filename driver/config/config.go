--- conflicted
+++ resolved
@@ -91,11 +91,8 @@
 	ViperKeyHasherArgon2ConfigParallelism                           = "hashers.argon2.parallelism"
 	ViperKeyHasherArgon2ConfigSaltLength                            = "hashers.argon2.salt_length"
 	ViperKeyHasherArgon2ConfigKeyLength                             = "hashers.argon2.key_length"
-<<<<<<< HEAD
 	ViperKeyPasswordHaveIBeenPwnedHost                              = "selfservice.methods.password.config.haveibeenpwned_host"
-=======
 	ViperKeyHasherBcryptCost                                        = "hashers.bcrypt.cost"
->>>>>>> 75408a0b
 	ViperKeyPasswordMaxBreaches                                     = "selfservice.methods.password.config.max_breaches"
 	ViperKeyIgnoreNetworkErrors                                     = "selfservice.methods.password.config.ignore_network_errors"
 	ViperKeyVersion                                                 = "version"
