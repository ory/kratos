--- conflicted
+++ resolved
@@ -258,11 +258,7 @@
         },
         "provider": {
           "title": "Provider",
-<<<<<<< HEAD
-          "description": "Can be one of github, gitlab, generic, google, microsoft, discord, slack, facebook, auth0.",
-=======
-          "description": "Can be one of github, gitlab, generic, google, microsoft, discord, slack, facebook, vk, yandex.",
->>>>>>> 22a3ef98
+          "description": "Can be one of github, gitlab, generic, google, microsoft, discord, slack, facebook, auth0, vk, yandex.",
           "type": "string",
           "enum": [
             "github",
@@ -273,12 +269,9 @@
             "discord",
             "slack",
             "facebook",
-<<<<<<< HEAD
-            "auth0"
-=======
+            "auth0",
             "vk",
             "yandex"
->>>>>>> 22a3ef98
           ],
           "examples": [
             "google"
