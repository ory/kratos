# serve controls the configuration for the http(s) daemon
serve:
  admin:
    base_url: http://admin.kratos.ory.sh
    port: 1234
    host: admin.kratos.ory.sh
  public:
    base_url: http://public.kratos.ory.sh
    port: 1235
    host: public.kratos.ory.sh

dsn: sqlite://foo.db?mode=memory&_fk=true

log:
  level: debug

courier:
  smtp:
    connection_uri: smtp://foo:bar@baz/

identity:
  default_schema_url: base64://ewogICIkaWQiOiAib3J5Oi8vaWRlbnRpdHktdGVzdC1zY2hlbWEiLAogICIkc2NoZW1hIjogImh0dHA6Ly9qc29uLXNjaGVtYS5vcmcvZHJhZnQtMDcvc2NoZW1hIyIsCiAgInRpdGxlIjogIklkZW50aXR5U2NoZW1hIiwKICAidHlwZSI6ICJvYmplY3QiLAogICJwcm9wZXJ0aWVzIjogewogICAgInRyYWl0cyI6IHsKICAgICAgInR5cGUiOiAib2JqZWN0IiwKICAgICAgInByb3BlcnRpZXMiOiB7CiAgICAgICAgIm5hbWUiOiB7CiAgICAgICAgICAidHlwZSI6ICJvYmplY3QiLAogICAgICAgICAgInByb3BlcnRpZXMiOiB7CiAgICAgICAgICAgICJmaXJzdCI6IHsKICAgICAgICAgICAgICAidHlwZSI6ICJzdHJpbmciCiAgICAgICAgICAgIH0sCiAgICAgICAgICAgICJsYXN0IjogewogICAgICAgICAgICAgICJ0eXBlIjogInN0cmluZyIKICAgICAgICAgICAgfQogICAgICAgICAgfQogICAgICAgIH0KICAgICAgfSwKICAgICAgInJlcXVpcmVkIjogWwogICAgICAgICJuYW1lIgogICAgICBdLAogICAgICAiYWRkaXRpb25hbFByb3BlcnRpZXMiOiB0cnVlCiAgICB9CiAgfQp9
  schemas:
    - id: other
      url: base64://ewogICIkaWQiOiAib3J5Oi8vaWRlbnRpdHktb3RoZXItc2NoZW1hIiwKICAiJHNjaGVtYSI6ICJodHRwOi8vanNvbi1zY2hlbWEub3JnL2RyYWZ0LTA3L3NjaGVtYSMiLAogICJ0aXRsZSI6ICJJZGVudGl0eU90aGVyU2NoZW1hIiwKICAidHlwZSI6ICJvYmplY3QiLAogICJwcm9wZXJ0aWVzIjogewogICAgInRyYWl0cyI6IHsKICAgICAgInR5cGUiOiAib2JqZWN0IiwKICAgICAgInByb3BlcnRpZXMiOiB7CiAgICAgICAgIm90aGVyIjogewogICAgICAgICAgInR5cGUiOiAic3RyaW5nIgogICAgICAgIH0sCiAgICAgICAgImVtYWlsIjogewogICAgICAgICAgInR5cGUiOiAic3RyaW5nIiwKICAgICAgICAgICJ0aXRsZSI6ICJlbWFpbCIsCiAgICAgICAgICAib3J5LnNoL2tyYXRvcyI6IHsKICAgICAgICAgICAgImNyZWRlbnRpYWxzIjogewogICAgICAgICAgICAgICJwYXNzd29yZCI6IHsKICAgICAgICAgICAgICAgICJpZGVudGlmaWVyIjogdHJ1ZQogICAgICAgICAgICAgIH0KICAgICAgICAgICAgfQogICAgICAgICAgfQogICAgICAgIH0KICAgICAgfSwKICAgICAgInJlcXVpcmVkIjogWwogICAgICAgICJvdGhlciIsCiAgICAgICAgImVtYWlsIgogICAgICBdLAogICAgICAiYWRkaXRpb25hbFByb3BlcnRpZXMiOiB0cnVlCiAgICB9CiAgfQp9

hashers:
  argon2:
    memory: 1MB
    iterations: 2
    parallelism: 4
    salt_length: 16
    key_length: 32
    dedicated_memory: 1GB
    expected_duration: 500ms
    expected_deviation: 500ms

secrets:
  cookie:
    - session-key-7f8a9b77-1
    - session-key-7f8a9b77-2
  cipher:
    - secret-thirty-two-character-long

ciphers:
  algorithm: xchacha20-poly1305

selfservice:
  default_browser_return_url: http://return-to-3-test.ory.sh/
  whitelisted_return_urls:
    - http://return-to-1-test.ory.sh/
    - http://return-to-2-test.ory.sh/
<<<<<<< HEAD
    - http://*.wildcards.ory.sh
    - http://*.sh
    - http://*.com
    - http://*.com.pl
    - http://*
=======
    - /return-to-relative-test/
>>>>>>> 69296ff6
  methods:
    totp:
      enabled: true
      config:
        issuer: issuer.ory.sh
    password:
      enabled: true
    oidc:
      enabled: true
      config:
        providers:
          - id: github
            provider: github
            client_id: a
            client_secret: b
            mapper_url: http://test.kratos.ory.sh/default-identity.schema.json
  flows:
    error:
      ui_url: http://test.kratos.ory.sh/error

    logout:
      after:
        default_browser_return_url: http://test.kratos.ory.sh:4000/

    recovery:
      enabled: true
      ui_url: http://test.kratos.ory.sh/recovery
      lifespan: 98m
      after:
        default_browser_return_url: http://test.kratos.ory.sh/dashboard
        hooks:
          - hook: web_hook
            config:
              url: https://test.kratos.ory.sh/after_recovery_hook
              method: GET
              body: /path/to/template.jsonnet

    verification:
      enabled: true
      lifespan: 97m
      ui_url: http://test.kratos.ory.sh/verification
      after:
        default_browser_return_url: http://test.kratos.ory.sh/dashboard
        hooks:
          - hook: web_hook
            config:
              url: https://test.kratos.ory.sh/after_verification_hook
              method: GET
              body: /path/to/template.jsonnet

    settings:
      ui_url:  http://test.kratos.ory.sh/settings
      lifespan: 99m
      privileged_session_max_age: 5m
      after:
        default_browser_return_url: https://self-service/settings/return_to
        password:
          default_browser_return_url: https://self-service/settings/password/return_to
          hooks:
            - hook: web_hook
              config:
                url: https://test.kratos.ory.sh/after_settings_password_hook
                method: POST
                body: /path/to/template.jsonnet
        profile:
          hooks:
            - hook: web_hook
              config:
                url: https://test.kratos.ory.sh/after_settings_profile_hook
                method: POST
                body: /path/to/template.jsonnet
        hooks:
          - hook: web_hook
            config:
              url: https://test.kratos.ory.sh/after_settings_global_hook
              method: POST
              body: /path/to/template.jsonnet

    login:
      ui_url: http://test.kratos.ory.sh/login
      lifespan: 99m
      before:
        hooks:
          - hook: web_hook
            config:
              url: https://test.kratos.ory.sh/before_login_hook
              method: POST
      after:
        default_browser_return_url: https://self-service/login/return_to
        password:
          default_browser_return_url: https://self-service/login/password/return_to
          hooks:
            - hook: revoke_active_sessions
            - hook: require_verified_address
            - hook: web_hook
              config:
                url: https://test.kratos.ory.sh/after_login_password_hook
                method: POST
                body: /path/to/template.jsonnet
                auth:
                  type: basic_auth
                  config:
                    user: test-user
                    password: super-secret
        oidc:
          hooks:
            - hook: web_hook
              config:
                url: https://test.kratos.ory.sh/after_login_oidc_hook
                method: GET
                body: /path/to/template.jsonnet
            - hook: revoke_active_sessions
        hooks:
          - hook: web_hook
            config:
              url: https://test.kratos.ory.sh/after_login_global_hook
              method: POST
              body: /path/to/template.jsonnet

    registration:
      ui_url: http://test.kratos.ory.sh/register
      lifespan: 98m
      before:
        hooks:
          - hook: web_hook
            config:
              url: https://test.kratos.ory.sh/before_registration_hook
              method: GET
      after:
        default_browser_return_url: https://self-service/registration/return_to
        password:
          hooks:
            - hook: session
            - hook: web_hook
              config:
                url: https://test.kratos.ory.sh/after_registration_password_hook
                method: POST
                body: /path/to/template.jsonnet
        hooks:
          - hook: web_hook
            config:
              url: https://test.kratos.ory.sh/after_registration_global_hook
              method: POST
              body: /path/to/template.jsonnet
              auth:
                type: api_key
                config:
                  name: My-Key
                  value: My-Key-Value
                  in: header
        oidc:
          default_browser_return_url: https://self-service/registration/oidc/return_to
          hooks:
            - hook: web_hook
              config:
                url: https://test.kratos.ory.sh/after_registration_oidc_hook
                method: GET
                body: /path/to/template.jsonnet
            - hook: session<|MERGE_RESOLUTION|>--- conflicted
+++ resolved
@@ -50,15 +50,12 @@
   whitelisted_return_urls:
     - http://return-to-1-test.ory.sh/
     - http://return-to-2-test.ory.sh/
-<<<<<<< HEAD
     - http://*.wildcards.ory.sh
     - http://*.sh
     - http://*.com
     - http://*.com.pl
     - http://*
-=======
     - /return-to-relative-test/
->>>>>>> 69296ff6
   methods:
     totp:
       enabled: true
