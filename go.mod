module github.com/ory/kratos

go 1.16

replace (
	github.com/gobuffalo/pop/v5 => github.com/gobuffalo/pop/v5 v5.3.4-0.20210608105745-bb07a373cc0e
	github.com/luna-duclos/instrumentedsql => github.com/ory/instrumentedsql v1.2.0
	github.com/luna-duclos/instrumentedsql/opentracing => github.com/ory/instrumentedsql/opentracing v0.0.0-20210903114257-c8963b546c5c
	github.com/mattn/go-sqlite3 => github.com/mattn/go-sqlite3 v1.14.7-0.20210414154423-1157a4212dcb
	github.com/oleiade/reflections => github.com/oleiade/reflections v1.0.1
	// Use the internal httpclient which can be generated in this codebase but mark it as the
	// official SDK, allowing for the Ory CLI to consume Ory Kratos' CLI commands.
	github.com/ory/kratos-client-go => ./internal/httpclient
<<<<<<< HEAD
	github.com/ory/x => github.com/ory/x v0.0.279
=======
	github.com/ory/x => github.com/ory/x v0.0.288
>>>>>>> 4f78407a
	go.mongodb.org/mongo-driver => go.mongodb.org/mongo-driver v1.4.6
	gopkg.in/DataDog/dd-trace-go.v1 => gopkg.in/DataDog/dd-trace-go.v1 v1.27.1-0.20201005154917-54b73b3e126a
)

require (
	github.com/DataDog/datadog-go v4.7.0+incompatible // indirect
	github.com/HdrHistogram/hdrhistogram-go v1.1.0 // indirect
	github.com/Masterminds/semver v1.5.0 // indirect
	github.com/Masterminds/sprig/v3 v3.0.0
	github.com/arbovm/levenshtein v0.0.0-20160628152529-48b4e1c0c4d0
	github.com/avast/retry-go/v3 v3.1.1
	github.com/bwmarrin/discordgo v0.23.0
	github.com/bxcodec/faker/v3 v3.3.1
	github.com/cenkalti/backoff v2.2.1+incompatible
	github.com/cespare/xxhash/v2 v2.1.2 // indirect
	github.com/containerd/containerd v1.5.2 // indirect
	github.com/coreos/go-oidc v2.2.1+incompatible
	github.com/davecgh/go-spew v1.1.1
	github.com/davidrjonas/semver-cli v0.0.0-20190116233701-ee19a9a0dda6
	github.com/fatih/color v1.9.0
	github.com/ghodss/yaml v1.0.0
	github.com/go-errors/errors v1.0.1
	github.com/go-openapi/strfmt v0.20.0
	github.com/go-playground/validator/v10 v10.4.1
	github.com/go-swagger/go-swagger v0.26.1
	github.com/gobuffalo/fizz v1.13.1-0.20201104174146-3416f0e6618f
	github.com/gobuffalo/httptest v1.0.2
	github.com/gobuffalo/pop/v5 v5.3.3
	github.com/gofrs/uuid v3.2.0+incompatible
	github.com/golang-jwt/jwt/v4 v4.1.0
	github.com/golang/gddo v0.0.0-20190904175337-72a348e765d2
	github.com/golang/glog v1.0.0 // indirect
	github.com/golang/mock v1.6.0
	github.com/google/go-github/v27 v27.0.1
	github.com/google/go-jsonnet v0.17.0
	github.com/google/uuid v1.3.0
	github.com/gorilla/sessions v1.2.1
	github.com/hashicorp/consul/api v1.5.0
	github.com/hashicorp/go-retryablehttp v0.6.8
	github.com/hashicorp/golang-lru v0.5.4
	github.com/imdario/mergo v0.3.11
	github.com/inhies/go-bytesize v0.0.0-20201103132853-d0aed0d254f8
	github.com/jandelgado/gcov2lcov v1.0.5 // indirect
	github.com/jteeuwen/go-bindata v3.0.7+incompatible
	github.com/julienschmidt/httprouter v1.3.0
	github.com/knadh/koanf v1.2.2
	github.com/luna-duclos/instrumentedsql v1.1.3
	github.com/luna-duclos/instrumentedsql/opentracing v0.0.0-20201103091713-40d03108b6f4
	github.com/mattn/goveralls v0.0.7
	github.com/mikefarah/yq v1.15.0
	github.com/mitchellh/mapstructure v1.4.2 // indirect
	github.com/mohae/deepcopy v0.0.0-20170929034955-c48cc78d4826
	github.com/montanaflynn/stats v0.0.0-20171201202039-1bf9dbcd8cbe
	github.com/morikuni/aec v1.0.0 // indirect
	github.com/ory/analytics-go/v4 v4.0.0
	github.com/ory/dockertest/v3 v3.6.5
	github.com/ory/go-acc v0.2.6
	github.com/ory/go-convenience v0.1.0
	github.com/ory/graceful v0.1.1
	github.com/ory/herodot v0.9.6
	github.com/ory/jsonschema/v3 v3.0.4
	github.com/ory/kratos-client-go v0.6.3-alpha.1
	github.com/ory/mail/v3 v3.0.0
	github.com/ory/nosurf v1.2.5
	github.com/ory/x v0.0.288
	github.com/pelletier/go-toml v1.9.4 // indirect
	github.com/phayes/freeport v0.0.0-20180830031419-95f893ade6f2
	github.com/philhofer/fwd v1.1.1 // indirect
	github.com/pkg/errors v0.9.1
	github.com/rs/cors v1.6.0
	github.com/sirupsen/logrus v1.8.1
	github.com/slack-go/slack v0.7.4
	github.com/spf13/cast v1.4.1 // indirect
	github.com/spf13/cobra v1.2.1
	github.com/spf13/pflag v1.0.5
	github.com/sqs/goreturns v0.0.0-20181028201513-538ac6014518
	github.com/stretchr/testify v1.7.0
	github.com/tidwall/gjson v1.7.1
	github.com/tidwall/sjson v1.1.5
	github.com/uber/jaeger-lib v2.4.1+incompatible // indirect
	github.com/urfave/negroni v1.0.0
	golang.org/x/crypto v0.0.0-20210322153248-0c34fe9e7dc2
	golang.org/x/mod v0.5.1 // indirect
	golang.org/x/oauth2 v0.0.0-20210402161424-2e8d93401602
	golang.org/x/sync v0.0.0-20210220032951-036812b2e83c
	golang.org/x/sys v0.0.0-20210927094055-39ccf1dd6fa6 // indirect
	golang.org/x/text v0.3.7 // indirect
	golang.org/x/tools v0.1.6
	gopkg.in/ini.v1 v1.63.2 // indirect
)<|MERGE_RESOLUTION|>--- conflicted
+++ resolved
@@ -11,11 +11,7 @@
 	// Use the internal httpclient which can be generated in this codebase but mark it as the
 	// official SDK, allowing for the Ory CLI to consume Ory Kratos' CLI commands.
 	github.com/ory/kratos-client-go => ./internal/httpclient
-<<<<<<< HEAD
-	github.com/ory/x => github.com/ory/x v0.0.279
-=======
 	github.com/ory/x => github.com/ory/x v0.0.288
->>>>>>> 4f78407a
 	go.mongodb.org/mongo-driver => go.mongodb.org/mongo-driver v1.4.6
 	gopkg.in/DataDog/dd-trace-go.v1 => gopkg.in/DataDog/dd-trace-go.v1 v1.27.1-0.20201005154917-54b73b3e126a
 )
