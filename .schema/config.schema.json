--- conflicted
+++ resolved
@@ -61,11 +61,7 @@
         },
         "provider": {
           "title": "Provider",
-<<<<<<< HEAD
-          "description": "Can be one of github, gitlab, generic, google.",
-=======
-          "description": "Can be one of github, generic, google, microsoft.",
->>>>>>> c95e7466
+          "description": "Can be one of github, gitlab, generic, google, microsoft.",
           "type": "string",
           "enum": [
             "github",
