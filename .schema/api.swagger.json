{
  "consumes": [
    "application/json",
    "application/x-www-form-urlencoded"
  ],
  "produces": [
    "application/json"
  ],
  "schemes": [
    "http",
    "https"
  ],
  "swagger": "2.0",
  "info": {
    "description": "Welcome to the ORY Kratos HTTP API documentation!",
    "title": "Ory Kratos",
    "version": "latest"
  },
  "basePath": "/",
  "paths": {
    "/health/alive": {
      "get": {
        "description": "This endpoint returns a 200 status code when the HTTP server is up running.\nThis status does currently not include checks whether the database connection is working.\n\nIf the service supports TLS Edge Termination, this endpoint does not require the\n`X-Forwarded-Proto` header to be set.\n\nBe aware that if you are running multiple nodes of this service, the health status will never\nrefer to the cluster state, only to a single instance.",
        "produces": [
          "application/json"
        ],
        "tags": [
          "health"
        ],
        "summary": "Check alive status",
        "operationId": "isInstanceAlive",
        "responses": {
          "200": {
            "description": "healthStatus",
            "schema": {
              "$ref": "#/definitions/healthStatus"
            }
          },
          "500": {
            "description": "genericError",
            "schema": {
              "$ref": "#/definitions/genericError"
            }
          }
        }
      }
    },
    "/health/ready": {
      "get": {
        "description": "This endpoint returns a 200 status code when the HTTP server is up running and the environment dependencies (e.g.\nthe database) are responsive as well.\n\nIf the service supports TLS Edge Termination, this endpoint does not require the\n`X-Forwarded-Proto` header to be set.\n\nBe aware that if you are running multiple nodes of this service, the health status will never\nrefer to the cluster state, only to a single instance.",
        "produces": [
          "application/json"
        ],
        "tags": [
          "health"
        ],
        "summary": "Check readiness status",
        "operationId": "isInstanceReady",
        "responses": {
          "200": {
            "description": "healthStatus",
            "schema": {
              "$ref": "#/definitions/healthStatus"
            }
          },
          "503": {
            "description": "healthNotReadyStatus",
            "schema": {
              "$ref": "#/definitions/healthNotReadyStatus"
            }
          }
        }
      }
    },
    "/identities": {
      "get": {
        "description": "Lists all identities. Does not support search at the moment.\n\nLearn how identities work in [ORY Kratos' User And Identity Model Documentation](https://www.ory.sh/docs/next/kratos/concepts/identity-user-model).",
        "produces": [
          "application/json"
        ],
        "schemes": [
          "http",
          "https"
        ],
        "tags": [
          "admin"
        ],
        "summary": "List Identities",
        "operationId": "listIdentities",
        "parameters": [
          {
            "maximum": 500,
            "minimum": 1,
            "type": "integer",
            "format": "int64",
            "default": 100,
            "description": "Items per Page\n\nThis is the number of items per page.",
            "name": "per_page",
            "in": "query"
          },
          {
            "minimum": 0,
            "type": "integer",
            "format": "int64",
            "default": 0,
            "description": "Pagination Page",
            "name": "page",
            "in": "query"
          }
        ],
        "responses": {
          "200": {
            "description": "A list of identities.",
            "schema": {
              "type": "array",
              "items": {
                "$ref": "#/definitions/Identity"
              }
            }
          },
          "500": {
            "description": "genericError",
            "schema": {
              "$ref": "#/definitions/genericError"
            }
          }
        }
      },
      "post": {
        "description": "This endpoint creates an identity. It is NOT possible to set an identity's credentials (password, ...)\nusing this method! A way to achieve that will be introduced in the future.\n\nLearn how identities work in [ORY Kratos' User And Identity Model Documentation](https://www.ory.sh/docs/next/kratos/concepts/identity-user-model).",
        "consumes": [
          "application/json"
        ],
        "produces": [
          "application/json"
        ],
        "schemes": [
          "http",
          "https"
        ],
        "tags": [
          "admin"
        ],
        "summary": "Create an Identity",
        "operationId": "createIdentity",
        "parameters": [
          {
            "name": "Body",
            "in": "body",
            "schema": {
              "$ref": "#/definitions/CreateIdentity"
            }
          }
        ],
        "responses": {
          "201": {
            "description": "A single identity.",
            "schema": {
              "$ref": "#/definitions/Identity"
            }
          },
          "400": {
            "description": "genericError",
            "schema": {
              "$ref": "#/definitions/genericError"
            }
          },
          "409": {
            "description": "genericError",
            "schema": {
              "$ref": "#/definitions/genericError"
            }
          },
          "500": {
            "description": "genericError",
            "schema": {
              "$ref": "#/definitions/genericError"
            }
          }
        }
      }
    },
    "/identities/{id}": {
      "get": {
        "description": "Learn how identities work in [ORY Kratos' User And Identity Model Documentation](https://www.ory.sh/docs/next/kratos/concepts/identity-user-model).",
        "consumes": [
          "application/json"
        ],
        "produces": [
          "application/json"
        ],
        "schemes": [
          "http",
          "https"
        ],
        "tags": [
          "admin"
        ],
        "summary": "Get an Identity",
        "operationId": "getIdentity",
        "parameters": [
          {
            "type": "string",
            "description": "ID must be set to the ID of identity you want to get",
            "name": "id",
            "in": "path",
            "required": true
          }
        ],
        "responses": {
          "200": {
            "description": "A single identity.",
            "schema": {
              "$ref": "#/definitions/Identity"
            }
          },
          "400": {
            "description": "genericError",
            "schema": {
              "$ref": "#/definitions/genericError"
            }
          },
          "500": {
            "description": "genericError",
            "schema": {
              "$ref": "#/definitions/genericError"
            }
          }
        }
      },
      "put": {
        "description": "This endpoint updates an identity. It is NOT possible to set an identity's credentials (password, ...)\nusing this method! A way to achieve that will be introduced in the future.\n\nThe full identity payload (except credentials) is expected. This endpoint does not support patching.\n\nLearn how identities work in [ORY Kratos' User And Identity Model Documentation](https://www.ory.sh/docs/next/kratos/concepts/identity-user-model).",
        "consumes": [
          "application/json"
        ],
        "produces": [
          "application/json"
        ],
        "schemes": [
          "http",
          "https"
        ],
        "tags": [
          "admin"
        ],
        "summary": "Update an Identity",
        "operationId": "updateIdentity",
        "parameters": [
          {
            "type": "string",
            "description": "ID must be set to the ID of identity you want to update",
            "name": "id",
            "in": "path",
            "required": true
          },
          {
            "name": "Body",
            "in": "body",
            "schema": {
              "$ref": "#/definitions/UpdateIdentity"
            }
          }
        ],
        "responses": {
          "200": {
            "description": "A single identity.",
            "schema": {
              "$ref": "#/definitions/Identity"
            }
          },
          "400": {
            "description": "genericError",
            "schema": {
              "$ref": "#/definitions/genericError"
            }
          },
          "404": {
            "description": "genericError",
            "schema": {
              "$ref": "#/definitions/genericError"
            }
          },
          "500": {
            "description": "genericError",
            "schema": {
              "$ref": "#/definitions/genericError"
            }
          }
        }
      },
      "delete": {
        "description": "Calling this endpoint irrecoverably and permanently deletes the identity given its ID. This action can not be undone.\nThis endpoint returns 204 when the identity was deleted or when the identity was not found, in which case it is\nassumed that is has been deleted already.\n\nLearn how identities work in [ORY Kratos' User And Identity Model Documentation](https://www.ory.sh/docs/next/kratos/concepts/identity-user-model).",
        "produces": [
          "application/json"
        ],
        "schemes": [
          "http",
          "https"
        ],
        "tags": [
          "admin"
        ],
        "summary": "Delete an Identity",
        "operationId": "deleteIdentity",
        "parameters": [
          {
            "type": "string",
            "description": "ID is the identity's ID.",
            "name": "id",
            "in": "path",
            "required": true
          }
        ],
        "responses": {
          "204": {
            "description": "Empty responses are sent when, for example, resources are deleted. The HTTP status code for empty responses is\ntypically 201."
          },
          "404": {
            "description": "genericError",
            "schema": {
              "$ref": "#/definitions/genericError"
            }
          },
          "500": {
            "description": "genericError",
            "schema": {
              "$ref": "#/definitions/genericError"
            }
          }
        }
      }
    },
    "/metrics/prometheus": {
      "get": {
        "description": "```\nmetadata:\nannotations:\nprometheus.io/port: \"4434\"\nprometheus.io/path: \"/metrics/prometheus\"\n```",
        "produces": [
          "plain/text"
        ],
        "tags": [
          "admin"
        ],
        "summary": "Get snapshot metrics from the Hydra service. If you're using k8s, you can then add annotations to\nyour deployment like so:",
        "operationId": "prometheus",
        "responses": {
          "200": {
            "description": "Empty responses are sent when, for example, resources are deleted. The HTTP status code for empty responses is\ntypically 201."
          }
        }
      }
    },
    "/recovery/link": {
      "post": {
        "description": "This endpoint creates a recovery link which should be given to the user in order for them to recover\n(or activate) their account.",
        "consumes": [
          "application/json"
        ],
        "produces": [
          "application/json"
        ],
        "schemes": [
          "http",
          "https"
        ],
        "tags": [
          "admin"
        ],
        "summary": "Create a Recovery Link",
        "operationId": "createRecoveryLink",
        "parameters": [
          {
            "name": "Body",
            "in": "body",
            "schema": {
              "$ref": "#/definitions/CreateRecoveryLink"
            }
          }
        ],
        "responses": {
          "200": {
            "description": "recoveryLink",
            "schema": {
              "$ref": "#/definitions/recoveryLink"
            }
          },
          "400": {
            "description": "genericError",
            "schema": {
              "$ref": "#/definitions/genericError"
            }
          },
          "404": {
            "description": "genericError",
            "schema": {
              "$ref": "#/definitions/genericError"
            }
          },
          "500": {
            "description": "genericError",
            "schema": {
              "$ref": "#/definitions/genericError"
            }
          }
        }
      }
    },
    "/schemas/{id}": {
      "get": {
        "description": "Get a Traits Schema Definition",
        "produces": [
          "application/json"
        ],
        "schemes": [
          "http",
          "https"
        ],
        "tags": [
          "public",
          "admin"
        ],
        "operationId": "getSchema",
        "parameters": [
          {
            "type": "string",
            "description": "ID must be set to the ID of schema you want to get",
            "name": "id",
            "in": "path",
            "required": true
          }
        ],
        "responses": {
          "200": {
            "description": "The raw identity traits schema",
            "schema": {
              "type": "object"
            }
          },
          "404": {
            "description": "genericError",
            "schema": {
              "$ref": "#/definitions/genericError"
            }
          },
          "500": {
            "description": "genericError",
            "schema": {
              "$ref": "#/definitions/genericError"
            }
          }
        }
      }
    },
    "/self-service/browser/flows/logout": {
      "get": {
        "description": "This endpoint initializes a logout flow.\n\n\u003e This endpoint is NOT INTENDED for API clients and only works\nwith browsers (Chrome, Firefox, ...).\n\nOn successful logout, the browser will be redirected (HTTP 302 Found) to the `return_to` parameter of the initial request\nor fall back to `urls.default_return_to`.\n\nMore information can be found at [ORY Kratos User Logout Documentation](https://www.ory.sh/docs/next/kratos/self-service/flows/user-logout).",
        "schemes": [
          "http",
          "https"
        ],
        "tags": [
          "public"
        ],
        "summary": "Initialize Browser-Based Logout User Flow",
        "operationId": "initializeSelfServiceBrowserLogoutFlow",
        "responses": {
          "302": {
            "description": "Empty responses are sent when, for example, resources are deleted. The HTTP status code for empty responses is\ntypically 201."
          },
          "500": {
            "description": "genericError",
            "schema": {
              "$ref": "#/definitions/genericError"
            }
          }
        }
      }
    },
    "/self-service/browser/flows/registration/strategies/oidc/settings/connections": {
      "post": {
        "description": "This endpoint completes a browser-based settings flow. This is usually achieved by POSTing data to this\nendpoint.\n\n\u003e This endpoint is NOT INTENDED for API clients and only works with browsers (Chrome, Firefox, ...) and HTML Forms.\n\nMore information can be found at [ORY Kratos User Settings \u0026 Profile Management Documentation](../self-service/flows/user-settings).",
        "consumes": [
          "application/json",
          "application/x-www-form-urlencoded"
        ],
        "schemes": [
          "http",
          "https"
        ],
        "tags": [
          "public"
        ],
        "summary": "Complete the Browser-Based Settings Flow for the OpenID Connect Strategy",
        "operationId": "completeSelfServiceBrowserSettingsOIDCSettingsFlow",
        "responses": {
          "302": {
            "description": "Empty responses are sent when, for example, resources are deleted. The HTTP status code for empty responses is\ntypically 201."
          },
          "500": {
            "description": "genericError",
            "schema": {
              "$ref": "#/definitions/genericError"
            }
          }
        }
      }
    },
    "/self-service/errors": {
      "get": {
        "description": "This endpoint returns the error associated with a user-facing self service errors.\n\nThis endpoint supports stub values to help you implement the error UI:\n\n`?error=stub:500` - returns a stub 500 (Internal Server Error) error.\n\nMore information can be found at [ORY Kratos User User Facing Error Documentation](https://www.ory.sh/docs/kratos/self-service/flows/user-facing-errors).",
        "produces": [
          "application/json"
        ],
        "schemes": [
          "http",
          "https"
        ],
        "tags": [
          "public",
          "admin"
        ],
        "summary": "Get User-Facing Self-Service Errors",
        "operationId": "getSelfServiceError",
        "parameters": [
          {
            "type": "string",
            "description": "Error is the container's ID",
            "name": "error",
            "in": "query",
            "required": true
          }
        ],
        "responses": {
          "200": {
            "description": "User-facing error response",
            "schema": {
              "$ref": "#/definitions/errorContainer"
            }
          },
          "403": {
            "description": "genericError",
            "schema": {
              "$ref": "#/definitions/genericError"
            }
          },
          "404": {
            "description": "genericError",
            "schema": {
              "$ref": "#/definitions/genericError"
            }
          },
          "500": {
            "description": "genericError",
            "schema": {
              "$ref": "#/definitions/genericError"
            }
          }
        }
      }
    },
    "/self-service/login/api": {
      "get": {
        "description": "This endpoint initiates a login flow for API clients such as mobile devices, smart TVs, and so on.\n\nIf a valid provided session cookie or session token is provided, a 400 Bad Request error\nwill be returned unless the URL query parameter `?refresh=true` is set.\n\nTo fetch an existing login flow call `/self-service/login/flows?flow=\u003cflow_id\u003e`.\n\n:::warning\n\nYou MUST NOT use this endpoint in client-side (Single Page Apps, ReactJS, AngularJS) nor server-side (Java Server\nPages, NodeJS, PHP, Golang, ...) browser applications. Using this endpoint in these applications will make\nyou vulnerable to a variety of CSRF attacks, including CSRF login attacks.\n\nThis endpoint MUST ONLY be used in scenarios such as native mobile apps (React Native, Objective C, Swift, Java, ...).\n\n:::\n\nMore information can be found at [ORY Kratos User Login and User Registration Documentation](https://www.ory.sh/docs/next/kratos/self-service/flows/user-login-user-registration).",
        "schemes": [
          "http",
          "https"
        ],
        "tags": [
          "public"
        ],
        "summary": "Initialize Login Flow for API clients",
        "operationId": "initializeSelfServiceLoginViaAPIFlow",
        "parameters": [
          {
            "type": "boolean",
            "description": "Refresh a login session\n\nIf set to true, this will refresh an existing login session by\nasking the user to sign in again. This will reset the\nauthenticated_at time of the session.",
            "name": "refresh",
            "in": "query"
          }
        ],
        "responses": {
          "200": {
            "description": "loginFlow",
            "schema": {
              "$ref": "#/definitions/loginFlow"
            }
          },
          "400": {
            "description": "genericError",
            "schema": {
              "$ref": "#/definitions/genericError"
            }
          },
          "500": {
            "description": "genericError",
            "schema": {
              "$ref": "#/definitions/genericError"
            }
          }
        }
      }
    },
    "/self-service/login/browser": {
      "get": {
        "description": "This endpoint initializes a browser-based user login flow. Once initialized, the browser will be redirected to\n`selfservice.flows.login.ui_url` with the flow ID set as the query parameter `?flow=`. If a valid user session\nexists already, the browser will be redirected to `urls.default_redirect_url` unless the query parameter\n`?refresh=true` was set.\n\nThis endpoint is NOT INTENDED for API clients and only works with browsers (Chrome, Firefox, ...).\n\nMore information can be found at [ORY Kratos User Login and User Registration Documentation](https://www.ory.sh/docs/next/kratos/self-service/flows/user-login-user-registration).",
        "schemes": [
          "http",
          "https"
        ],
        "tags": [
          "public"
        ],
        "summary": "Initialize Login Flow for browsers",
        "operationId": "initializeSelfServiceLoginViaBrowserFlow",
        "responses": {
          "302": {
            "description": "Empty responses are sent when, for example, resources are deleted. The HTTP status code for empty responses is\ntypically 201."
          },
          "500": {
            "description": "genericError",
            "schema": {
              "$ref": "#/definitions/genericError"
            }
          }
        }
      }
    },
    "/self-service/login/flows": {
      "get": {
        "description": "This endpoint returns a login flow's context with, for example, error details and other information.\n\nMore information can be found at [ORY Kratos User Login and User Registration Documentation](https://www.ory.sh/docs/next/kratos/self-service/flows/user-login-user-registration).",
        "produces": [
          "application/json"
        ],
        "schemes": [
          "http",
          "https"
        ],
        "tags": [
          "public",
          "admin"
        ],
        "summary": "Get Login Flow",
        "operationId": "getSelfServiceLoginFlow",
        "parameters": [
          {
            "type": "string",
            "description": "The Login Flow ID\n\nThe value for this parameter comes from `flow` URL Query parameter sent to your\napplication (e.g. `/login?flow=abcde`).",
            "name": "id",
            "in": "query",
            "required": true
          }
        ],
        "responses": {
          "200": {
            "description": "loginFlow",
            "schema": {
              "$ref": "#/definitions/loginFlow"
            }
          },
          "403": {
            "description": "genericError",
            "schema": {
              "$ref": "#/definitions/genericError"
            }
          },
          "404": {
            "description": "genericError",
            "schema": {
              "$ref": "#/definitions/genericError"
            }
          },
          "410": {
            "description": "genericError",
            "schema": {
              "$ref": "#/definitions/genericError"
            }
          },
          "500": {
            "description": "genericError",
            "schema": {
              "$ref": "#/definitions/genericError"
            }
          }
        }
      }
    },
    "/self-service/login/methods/password": {
      "post": {
        "description": "Use this endpoint to complete a login flow by sending an identity's identifier and password. This endpoint\nbehaves differently for API and browser flows.\n\nAPI flows expect `application/json` to be sent in the body and responds with\nHTTP 200 and a application/json body with the session token on success;\nHTTP 302 redirect to a fresh login flow if the original flow expired with the appropriate error messages set;\nHTTP 400 on form validation errors.\n\nBrowser flows expect `application/x-www-form-urlencoded` to be sent in the body and responds with\na HTTP 302 redirect to the post/after login URL or the `return_to` value if it was set and if the login succeeded;\na HTTP 302 redirect to the login UI URL with the flow ID containing the validation errors otherwise.\n\nMore information can be found at [ORY Kratos User Login and User Registration Documentation](https://www.ory.sh/docs/next/kratos/self-service/flows/user-login-user-registration).",
        "consumes": [
          "application/json",
          "application/x-www-form-urlencoded"
        ],
        "produces": [
          "application/json"
        ],
        "schemes": [
          "http",
          "https"
        ],
        "tags": [
          "public"
        ],
        "summary": "Complete Login Flow with Username/Email Password Method",
        "operationId": "completeSelfServiceLoginFlowWithPasswordMethod",
        "parameters": [
          {
            "type": "string",
            "description": "The Flow ID",
            "name": "flow",
            "in": "query",
            "required": true
          },
          {
            "name": "Body",
            "in": "body",
            "schema": {
              "$ref": "#/definitions/CompleteSelfServiceLoginFlowWithPasswordMethod"
            }
          }
        ],
        "responses": {
          "200": {
            "description": "loginViaApiResponse",
            "schema": {
              "$ref": "#/definitions/loginViaApiResponse"
            }
          },
          "302": {
            "description": "Empty responses are sent when, for example, resources are deleted. The HTTP status code for empty responses is\ntypically 201."
          },
          "400": {
            "description": "loginFlow",
            "schema": {
              "$ref": "#/definitions/loginFlow"
            }
          },
          "500": {
            "description": "genericError",
            "schema": {
              "$ref": "#/definitions/genericError"
            }
          }
        }
      }
    },
    "/self-service/recovery/api": {
      "get": {
        "description": "This endpoint initiates a recovery flow for API clients such as mobile devices, smart TVs, and so on.\n\nIf a valid provided session cookie or session token is provided, a 400 Bad Request error.\n\nTo fetch an existing recovery flow call `/self-service/recovery/flows?flow=\u003cflow_id\u003e`.\n\n:::warning\n\nYou MUST NOT use this endpoint in client-side (Single Page Apps, ReactJS, AngularJS) nor server-side (Java Server\nPages, NodeJS, PHP, Golang, ...) browser applications. Using this endpoint in these applications will make\nyou vulnerable to a variety of CSRF attacks.\n\nThis endpoint MUST ONLY be used in scenarios such as native mobile apps (React Native, Objective C, Swift, Java, ...).\n\n:::\n\nMore information can be found at [ORY Kratos Account Recovery Documentation](../self-service/flows/account-recovery.mdx).",
        "schemes": [
          "http",
          "https"
        ],
        "tags": [
          "public"
        ],
        "summary": "Initialize Recovery Flow for API Clients",
        "operationId": "initializeSelfServiceRecoveryViaAPIFlow",
        "responses": {
          "200": {
            "description": "recoveryFlow",
            "schema": {
              "$ref": "#/definitions/recoveryFlow"
            }
          },
          "400": {
            "description": "genericError",
            "schema": {
              "$ref": "#/definitions/genericError"
            }
          },
          "500": {
            "description": "genericError",
            "schema": {
              "$ref": "#/definitions/genericError"
            }
          }
        }
      }
    },
    "/self-service/recovery/browser": {
      "get": {
        "description": "This endpoint initializes a browser-based account recovery flow. Once initialized, the browser will be redirected to\n`selfservice.flows.recovery.ui_url` with the flow ID set as the query parameter `?flow=`. If a valid user session\nexists, the browser is returned to the configured return URL.\n\nThis endpoint is NOT INTENDED for API clients and only works with browsers (Chrome, Firefox, ...).\n\nMore information can be found at [ORY Kratos Account Recovery Documentation](../self-service/flows/account-recovery.mdx).",
        "schemes": [
          "http",
          "https"
        ],
        "tags": [
          "public"
        ],
        "summary": "Initialize Recovery Flow for Browser Clients",
        "operationId": "initializeSelfServiceRecoveryViaBrowserFlow",
        "responses": {
          "302": {
            "description": "Empty responses are sent when, for example, resources are deleted. The HTTP status code for empty responses is\ntypically 201."
          },
          "500": {
            "description": "genericError",
            "schema": {
              "$ref": "#/definitions/genericError"
            }
          }
        }
      }
    },
    "/self-service/recovery/flows": {
      "get": {
        "description": "This endpoint returns a recovery flow's context with, for example, error details and other information.\n\nMore information can be found at [ORY Kratos Account Recovery Documentation](../self-service/flows/account-recovery.mdx).",
        "produces": [
          "application/json"
        ],
        "schemes": [
          "http",
          "https"
        ],
        "tags": [
          "public",
          "admin"
        ],
        "summary": "Get information about a recovery flow",
        "operationId": "getSelfServiceRecoveryFlow",
        "parameters": [
          {
            "type": "string",
            "description": "The Flow ID\n\nThe value for this parameter comes from `request` URL Query parameter sent to your\napplication (e.g. `/recovery?flow=abcde`).",
            "name": "id",
            "in": "query",
            "required": true
          }
        ],
        "responses": {
          "200": {
            "description": "recoveryFlow",
            "schema": {
              "$ref": "#/definitions/recoveryFlow"
            }
          },
          "404": {
            "description": "genericError",
            "schema": {
              "$ref": "#/definitions/genericError"
            }
          },
          "410": {
            "description": "genericError",
            "schema": {
              "$ref": "#/definitions/genericError"
            }
          },
          "500": {
            "description": "genericError",
            "schema": {
              "$ref": "#/definitions/genericError"
            }
          }
        }
      }
    },
    "/self-service/recovery/methods/link": {
      "post": {
        "description": "Use this endpoint to complete a recovery flow using the link method. This endpoint\nbehaves differently for API and browser flows and has several states:\n\n`choose_method` expects `flow` (in the URL query) and `email` (in the body) to be sent\nand works with API- and Browser-initiated flows.\nFor API clients it either returns a HTTP 200 OK when the form is valid and HTTP 400 OK when the form is invalid\nand a HTTP 302 Found redirect with a fresh recovery flow if the flow was otherwise invalid (e.g. expired).\nFor Browser clients it returns a HTTP 302 Found redirect to the Recovery UI URL with the Recovery Flow ID appended.\n`sent_email` is the success state after `choose_method` and allows the user to request another recovery email. It\nworks for both API and Browser-initiated flows and returns the same responses as the flow in `choose_method` state.\n`passed_challenge` expects a `token` to be sent in the URL query and given the nature of the flow (\"sending a recovery link\")\ndoes not have any API capabilities. The server responds with a HTTP 302 Found redirect either to the Settings UI URL\n(if the link was valid) and instructs the user to update their password, or a redirect to the Recover UI URL with\na new Recovery Flow ID which contains an error message that the recovery link was invalid.\n\nMore information can be found at [ORY Kratos Account Recovery Documentation](../self-service/flows/account-recovery.mdx).",
        "consumes": [
          "application/json",
          "application/x-www-form-urlencoded"
        ],
        "produces": [
          "application/json"
        ],
        "schemes": [
          "http",
          "https"
        ],
        "tags": [
          "public"
        ],
        "summary": "Complete Recovery Flow with Link Method",
        "operationId": "completeSelfServiceRecoveryFlowWithLinkMethod",
        "parameters": [
          {
            "name": "Body",
            "in": "body",
            "schema": {
              "$ref": "#/definitions/completeSelfServiceRecoveryFlowWithLinkMethod"
            }
          },
          {
            "type": "string",
            "description": "Recovery Token\n\nThe recovery token which completes the recovery request. If the token\nis invalid (e.g. expired) an error will be shown to the end-user.",
            "name": "token",
            "in": "query"
          },
          {
            "type": "string",
            "description": "The Flow ID\n\nformat: uuid",
            "name": "flow",
            "in": "query"
          }
        ],
        "responses": {
          "302": {
            "description": "Empty responses are sent when, for example, resources are deleted. The HTTP status code for empty responses is\ntypically 201."
          },
          "400": {
            "description": "recoveryFlow",
            "schema": {
              "$ref": "#/definitions/recoveryFlow"
            }
          },
          "500": {
            "description": "genericError",
            "schema": {
              "$ref": "#/definitions/genericError"
            }
          }
        }
      }
    },
    "/self-service/registration/api": {
      "get": {
        "description": "This endpoint initiates a registration flow for API clients such as mobile devices, smart TVs, and so on.\n\nIf a valid provided session cookie or session token is provided, a 400 Bad Request error\nwill be returned unless the URL query parameter `?refresh=true` is set.\n\nTo fetch an existing registration flow call `/self-service/registration/flows?flow=\u003cflow_id\u003e`.\n\n:::warning\n\nYou MUST NOT use this endpoint in client-side (Single Page Apps, ReactJS, AngularJS) nor server-side (Java Server\nPages, NodeJS, PHP, Golang, ...) browser applications. Using this endpoint in these applications will make\nyou vulnerable to a variety of CSRF attacks.\n\nThis endpoint MUST ONLY be used in scenarios such as native mobile apps (React Native, Objective C, Swift, Java, ...).\n\n:::\n\nMore information can be found at [ORY Kratos User Login and User Registration Documentation](https://www.ory.sh/docs/next/kratos/self-service/flows/user-login-user-registration).",
        "schemes": [
          "http",
          "https"
        ],
        "tags": [
          "public"
        ],
        "summary": "Initialize Registration Flow for API clients",
        "operationId": "initializeSelfServiceRegistrationViaAPIFlow",
        "responses": {
          "200": {
            "description": "registrationFlow",
            "schema": {
              "$ref": "#/definitions/registrationFlow"
            }
          },
          "400": {
            "description": "genericError",
            "schema": {
              "$ref": "#/definitions/genericError"
            }
          },
          "500": {
            "description": "genericError",
            "schema": {
              "$ref": "#/definitions/genericError"
            }
          }
        }
      }
    },
    "/self-service/registration/browser": {
      "get": {
        "description": "This endpoint initializes a browser-based user registration flow. Once initialized, the browser will be redirected to\n`selfservice.flows.registration.ui_url` with the flow ID set as the query parameter `?flow=`. If a valid user session\nexists already, the browser will be redirected to `urls.default_redirect_url` unless the query parameter\n`?refresh=true` was set.\n\n:::note\n\nThis endpoint is NOT INTENDED for API clients and only works with browsers (Chrome, Firefox, ...).\n\n:::\n\nMore information can be found at [ORY Kratos User Login and User Registration Documentation](https://www.ory.sh/docs/next/kratos/self-service/flows/user-login-user-registration).",
        "schemes": [
          "http",
          "https"
        ],
        "tags": [
          "public"
        ],
        "summary": "Initialize Registration Flow for browsers",
        "operationId": "initializeSelfServiceRegistrationViaBrowserFlow",
        "responses": {
          "302": {
            "description": "Empty responses are sent when, for example, resources are deleted. The HTTP status code for empty responses is\ntypically 201."
          },
          "500": {
            "description": "genericError",
            "schema": {
              "$ref": "#/definitions/genericError"
            }
          }
        }
      }
    },
    "/self-service/registration/flows": {
      "get": {
        "description": "This endpoint returns a registration flow's context with, for example, error details and other information.\n\nMore information can be found at [ORY Kratos User Login and User Registration Documentation](https://www.ory.sh/docs/next/kratos/self-service/flows/user-login-user-registration).",
        "produces": [
          "application/json"
        ],
        "schemes": [
          "http",
          "https"
        ],
        "tags": [
          "public",
          "admin"
        ],
        "summary": "Get Registration Flow",
        "operationId": "getSelfServiceRegistrationFlow",
        "parameters": [
          {
            "type": "string",
            "description": "The Registration Flow ID\n\nThe value for this parameter comes from `flow` URL Query parameter sent to your\napplication (e.g. `/registration?flow=abcde`).",
            "name": "id",
            "in": "query",
            "required": true
          }
        ],
        "responses": {
          "200": {
            "description": "registrationFlow",
            "schema": {
              "$ref": "#/definitions/registrationFlow"
            }
          },
          "403": {
            "description": "genericError",
            "schema": {
              "$ref": "#/definitions/genericError"
            }
          },
          "404": {
            "description": "genericError",
            "schema": {
              "$ref": "#/definitions/genericError"
            }
          },
          "410": {
            "description": "genericError",
            "schema": {
              "$ref": "#/definitions/genericError"
            }
          },
          "500": {
            "description": "genericError",
            "schema": {
              "$ref": "#/definitions/genericError"
            }
          }
        }
      }
    },
    "/self-service/registration/methods/password": {
      "post": {
        "description": "Use this endpoint to complete a registration flow by sending an identity's traits and password. This endpoint\nbehaves differently for API and browser flows.\n\nAPI flows expect `application/json` to be sent in the body and respond with\nHTTP 200 and a application/json body with the created identity success - if the session hook is configured the\n`session` and `session_token` will also be included;\nHTTP 302 redirect to a fresh registration flow if the original flow expired with the appropriate error messages set;\nHTTP 400 on form validation errors.\n\nBrowser flows expect `application/x-www-form-urlencoded` to be sent in the body and responds with\na HTTP 302 redirect to the post/after registration URL or the `return_to` value if it was set and if the registration succeeded;\na HTTP 302 redirect to the registration UI URL with the flow ID containing the validation errors otherwise.\n\nMore information can be found at [ORY Kratos User Login and User Registration Documentation](https://www.ory.sh/docs/next/kratos/self-service/flows/user-login-user-registration).",
        "consumes": [
          "application/json",
          "application/x-www-form-urlencoded"
        ],
        "produces": [
          "application/json"
        ],
        "schemes": [
          "http",
          "https"
        ],
        "tags": [
          "public"
        ],
        "summary": "Complete Registration Flow with Username/Email Password Method",
        "operationId": "completeSelfServiceRegistrationFlowWithPasswordMethod",
        "parameters": [
          {
            "type": "string",
            "description": "Flow is flow ID.",
            "name": "flow",
            "in": "query"
          },
          {
            "name": "Payload",
            "in": "body",
            "schema": {
              "type": "object"
            }
          }
        ],
        "responses": {
          "200": {
            "description": "registrationViaApiResponse",
            "schema": {
              "$ref": "#/definitions/registrationViaApiResponse"
            }
          },
          "302": {
            "description": "Empty responses are sent when, for example, resources are deleted. The HTTP status code for empty responses is\ntypically 201."
          },
          "400": {
            "description": "registrationFlow",
            "schema": {
              "$ref": "#/definitions/registrationFlow"
            }
          },
          "500": {
            "description": "genericError",
            "schema": {
              "$ref": "#/definitions/genericError"
            }
          }
        }
      }
    },
    "/self-service/settings/api": {
      "get": {
        "security": [
          {
            "sessionToken": []
          }
        ],
        "description": "This endpoint initiates a settings flow for API clients such as mobile devices, smart TVs, and so on.\nYou must provide a valid ORY Kratos Session Token for this endpoint to respond with HTTP 200 OK.\n\nTo fetch an existing settings flow call `/self-service/settings/flows?flow=\u003cflow_id\u003e`.\n\n:::warning\n\nYou MUST NOT use this endpoint in client-side (Single Page Apps, ReactJS, AngularJS) nor server-side (Java Server\nPages, NodeJS, PHP, Golang, ...) browser applications. Using this endpoint in these applications will make\nyou vulnerable to a variety of CSRF attacks.\n\nThis endpoint MUST ONLY be used in scenarios such as native mobile apps (React Native, Objective C, Swift, Java, ...).\n\n:::\n\nMore information can be found at [ORY Kratos User Settings \u0026 Profile Management Documentation](../self-service/flows/user-settings).",
        "schemes": [
          "http",
          "https"
        ],
        "tags": [
          "public"
        ],
        "summary": "Initialize Settings Flow for API Clients",
        "operationId": "initializeSelfServiceSettingsViaAPIFlow",
        "responses": {
          "200": {
            "description": "settingsFlow",
            "schema": {
              "$ref": "#/definitions/settingsFlow"
            }
          },
          "400": {
            "description": "genericError",
            "schema": {
              "$ref": "#/definitions/genericError"
            }
          },
          "500": {
            "description": "genericError",
            "schema": {
              "$ref": "#/definitions/genericError"
            }
          }
        }
      }
    },
    "/self-service/settings/browser": {
      "get": {
        "security": [
          {
            "sessionToken": []
          }
        ],
        "description": "This endpoint initializes a browser-based user settings flow. Once initialized, the browser will be redirected to\n`selfservice.flows.settings.ui_url` with the flow ID set as the query parameter `?flow=`. If no valid\nORY Kratos Session Cookie is included in the request, a login flow will be initialized.\n\n:::note\n\nThis endpoint is NOT INTENDED for API clients and only works with browsers (Chrome, Firefox, ...).\n\n:::\n\nMore information can be found at [ORY Kratos User Settings \u0026 Profile Management Documentation](../self-service/flows/user-settings).",
        "schemes": [
          "http",
          "https"
        ],
        "tags": [
          "public"
        ],
        "summary": "Initialize Settings Flow for Browsers",
        "operationId": "initializeSelfServiceSettingsViaBrowserFlow",
        "responses": {
          "302": {
            "description": "Empty responses are sent when, for example, resources are deleted. The HTTP status code for empty responses is\ntypically 201."
          },
          "500": {
            "description": "genericError",
            "schema": {
              "$ref": "#/definitions/genericError"
            }
          }
        }
      }
    },
    "/self-service/settings/flows": {
      "get": {
        "security": [
          {
            "sessionToken": []
          }
        ],
        "description": "When accessing this endpoint through ORY Kratos' Public API you must ensure that either the ORY Kratos Session Cookie\nor the ORY Kratos Session Token are set. The public endpoint does not return 404 status codes\nbut instead 403 or 500 to improve data privacy.\n\nYou can access this endpoint without credentials when using ORY Kratos' Admin API.\n\nMore information can be found at [ORY Kratos User Settings \u0026 Profile Management Documentation](../self-service/flows/user-settings).",
        "produces": [
          "application/json"
        ],
        "schemes": [
          "http",
          "https"
        ],
        "tags": [
          "public",
          "admin"
        ],
        "summary": "Get Settings Flow",
        "operationId": "getSelfServiceSettingsFlow",
        "parameters": [
          {
            "type": "string",
            "description": "ID is the Settings Flow ID\n\nThe value for this parameter comes from `flow` URL Query parameter sent to your\napplication (e.g. `/settings?flow=abcde`).",
            "name": "id",
            "in": "query",
            "required": true
          }
        ],
        "responses": {
          "200": {
            "description": "settingsFlow",
            "schema": {
              "$ref": "#/definitions/settingsFlow"
            }
          },
          "403": {
            "description": "genericError",
            "schema": {
              "$ref": "#/definitions/genericError"
            }
          },
          "404": {
            "description": "genericError",
            "schema": {
              "$ref": "#/definitions/genericError"
            }
          },
          "410": {
            "description": "genericError",
            "schema": {
              "$ref": "#/definitions/genericError"
            }
          },
          "500": {
            "description": "genericError",
            "schema": {
              "$ref": "#/definitions/genericError"
            }
          }
        }
      }
    },
    "/self-service/settings/methods/password": {
      "post": {
        "security": [
          {
            "sessionToken": []
          }
        ],
        "description": "Use this endpoint to complete a settings flow by sending an identity's updated password. This endpoint\nbehaves differently for API and browser flows.\n\nAPI-initiated flows expect `application/json` to be sent in the body and respond with\nHTTP 200 and an application/json body with the session token on success;\nHTTP 302 redirect to a fresh settings flow if the original flow expired with the appropriate error messages set;\nHTTP 400 on form validation errors.\nHTTP 401 when the endpoint is called without a valid session token.\nHTTP 403 when `selfservice.flows.settings.privileged_session_max_age` was reached.\nImplies that the user needs to re-authenticate.\n\nBrowser flows expect `application/x-www-form-urlencoded` to be sent in the body and responds with\na HTTP 302 redirect to the post/after settings URL or the `return_to` value if it was set and if the flow succeeded;\na HTTP 302 redirect to the Settings UI URL with the flow ID containing the validation errors otherwise.\na HTTP 302 redirect to the login endpoint when `selfservice.flows.settings.privileged_session_max_age` was reached.\n\nMore information can be found at [ORY Kratos User Settings \u0026 Profile Management Documentation](../self-service/flows/user-settings).",
        "consumes": [
          "application/json",
          "application/x-www-form-urlencoded"
        ],
        "produces": [
          "application/json"
        ],
        "schemes": [
          "http",
          "https"
        ],
        "tags": [
          "public"
        ],
        "summary": "Complete Settings Flow with Username/Email Password Method",
        "operationId": "completeSelfServiceSettingsFlowWithPasswordMethod",
        "parameters": [
          {
            "name": "Body",
            "in": "body",
            "schema": {
              "$ref": "#/definitions/CompleteSelfServiceSettingsFlowWithPasswordMethod"
            }
          },
          {
            "type": "string",
            "description": "Flow is flow ID.",
            "name": "flow",
            "in": "query"
          }
        ],
        "responses": {
          "200": {
            "description": "settingsViaApiResponse",
            "schema": {
              "$ref": "#/definitions/settingsViaApiResponse"
            }
          },
          "302": {
            "description": "Empty responses are sent when, for example, resources are deleted. The HTTP status code for empty responses is\ntypically 201."
          },
          "400": {
            "description": "settingsFlow",
            "schema": {
              "$ref": "#/definitions/settingsFlow"
            }
          },
          "401": {
            "description": "genericError",
            "schema": {
              "$ref": "#/definitions/genericError"
            }
          },
          "403": {
            "description": "genericError",
            "schema": {
              "$ref": "#/definitions/genericError"
            }
          },
          "500": {
            "description": "genericError",
            "schema": {
              "$ref": "#/definitions/genericError"
            }
          }
        }
      }
    },
    "/self-service/settings/methods/profile": {
      "post": {
        "security": [
          {
            "sessionToken": []
          }
        ],
        "description": "Use this endpoint to complete a settings flow by sending an identity's updated traits. This endpoint\nbehaves differently for API and browser flows.\n\nAPI-initiated flows expect `application/json` to be sent in the body and respond with\nHTTP 200 and an application/json body with the session token on success;\nHTTP 302 redirect to a fresh settings flow if the original flow expired with the appropriate error messages set;\nHTTP 400 on form validation errors.\nHTTP 401 when the endpoint is called without a valid session token.\nHTTP 403 when `selfservice.flows.settings.privileged_session_max_age` was reached and a sensitive field was\nupdated (e.g. recovery email). Implies that the user needs to re-authenticate.\n\nBrowser flows expect `application/x-www-form-urlencoded` to be sent in the body and responds with\na HTTP 302 redirect to the post/after settings URL or the `return_to` value if it was set and if the flow succeeded;\na HTTP 302 redirect to the settings UI URL with the flow ID containing the validation errors otherwise.\na HTTP 302 redirect to the login endpoint when `selfservice.flows.settings.privileged_session_max_age` was reached.\n\nMore information can be found at [ORY Kratos User Settings \u0026 Profile Management Documentation](../self-service/flows/user-settings).",
        "consumes": [
          "application/json",
          "application/x-www-form-urlencoded"
        ],
        "produces": [
          "application/json"
        ],
        "schemes": [
          "http",
          "https"
        ],
        "tags": [
          "public"
        ],
        "summary": "Complete Settings Flow with Profile Method",
        "operationId": "completeSelfServiceSettingsFlowWithProfileMethod",
        "parameters": [
          {
            "type": "string",
            "description": "Flow is flow ID.",
            "name": "flow",
            "in": "query"
          },
          {
            "name": "Payload",
            "in": "body",
            "schema": {
              "type": "object"
            }
          }
        ],
        "responses": {
          "200": {
            "description": "settingsFlow",
            "schema": {
              "$ref": "#/definitions/settingsFlow"
            }
          },
          "302": {
            "description": "Empty responses are sent when, for example, resources are deleted. The HTTP status code for empty responses is\ntypically 201."
          },
          "400": {
            "description": "settingsFlow",
            "schema": {
              "$ref": "#/definitions/settingsFlow"
            }
          },
          "401": {
            "description": "genericError",
            "schema": {
              "$ref": "#/definitions/genericError"
            }
          },
          "403": {
            "description": "genericError",
            "schema": {
              "$ref": "#/definitions/genericError"
            }
          },
          "500": {
            "description": "genericError",
            "schema": {
              "$ref": "#/definitions/genericError"
            }
          }
        }
      }
    },
    "/self-service/verification/api": {
      "get": {
        "description": "This endpoint initiates a verification flow for API clients such as mobile devices, smart TVs, and so on.\n\nTo fetch an existing verification flow call `/self-service/verification/flows?flow=\u003cflow_id\u003e`.\n\n:::warning\n\nYou MUST NOT use this endpoint in client-side (Single Page Apps, ReactJS, AngularJS) nor server-side (Java Server\nPages, NodeJS, PHP, Golang, ...) browser applications. Using this endpoint in these applications will make\nyou vulnerable to a variety of CSRF attacks.\n\nThis endpoint MUST ONLY be used in scenarios such as native mobile apps (React Native, Objective C, Swift, Java, ...).\n\n:::\n\nMore information can be found at [ORY Kratos Email and Phone Verification Documentation](https://www.ory.sh/docs/kratos/selfservice/flows/verify-email-account-activation).",
        "schemes": [
          "http",
          "https"
        ],
        "tags": [
          "public"
        ],
        "summary": "Initialize Verification Flow for API Clients",
        "operationId": "initializeSelfServiceVerificationViaAPIFlow",
        "responses": {
          "200": {
            "description": "verificationFlow",
            "schema": {
              "$ref": "#/definitions/verificationFlow"
            }
          },
          "400": {
            "description": "genericError",
            "schema": {
              "$ref": "#/definitions/genericError"
            }
          },
          "500": {
            "description": "genericError",
            "schema": {
              "$ref": "#/definitions/genericError"
            }
          }
        }
      }
    },
    "/self-service/verification/browser": {
      "get": {
        "description": "This endpoint initializes a browser-based account verification flow. Once initialized, the browser will be redirected to\n`selfservice.flows.verification.ui_url` with the flow ID set as the query parameter `?flow=`.\n\nThis endpoint is NOT INTENDED for API clients and only works with browsers (Chrome, Firefox, ...).\n\nMore information can be found at [ORY Kratos Email and Phone Verification Documentation](https://www.ory.sh/docs/kratos/selfservice/flows/verify-email-account-activation).",
        "schemes": [
          "http",
          "https"
        ],
        "tags": [
          "public"
        ],
        "summary": "Initialize Verification Flow for Browser Clients",
        "operationId": "initializeSelfServiceVerificationViaBrowserFlow",
        "responses": {
          "302": {
            "description": "Empty responses are sent when, for example, resources are deleted. The HTTP status code for empty responses is\ntypically 201."
          },
          "500": {
            "description": "genericError",
            "schema": {
              "$ref": "#/definitions/genericError"
            }
          }
        }
      }
    },
    "/self-service/verification/flows": {
      "get": {
        "description": "This endpoint returns a verification flow's context with, for example, error details and other information.\n\nMore information can be found at [ORY Kratos Email and Phone Verification Documentation](https://www.ory.sh/docs/kratos/selfservice/flows/verify-email-account-activation).",
        "produces": [
          "application/json"
        ],
        "schemes": [
          "http",
          "https"
        ],
        "tags": [
          "public",
          "admin"
        ],
        "summary": "Get Verification Flow",
        "operationId": "getSelfServiceVerificationFlow",
        "parameters": [
          {
            "type": "string",
            "description": "The Flow ID\n\nThe value for this parameter comes from `request` URL Query parameter sent to your\napplication (e.g. `/verification?flow=abcde`).",
            "name": "id",
            "in": "query",
            "required": true
          }
        ],
        "responses": {
          "200": {
            "description": "verificationFlow",
            "schema": {
              "$ref": "#/definitions/verificationFlow"
            }
          },
          "403": {
            "description": "genericError",
            "schema": {
              "$ref": "#/definitions/genericError"
            }
          },
          "404": {
            "description": "genericError",
            "schema": {
              "$ref": "#/definitions/genericError"
            }
          },
          "500": {
            "description": "genericError",
            "schema": {
              "$ref": "#/definitions/genericError"
            }
          }
        }
      }
    },
    "/self-service/verification/methods/link": {
      "post": {
        "description": "Use this endpoint to complete a verification flow using the link method. This endpoint\nbehaves differently for API and browser flows and has several states:\n\n`choose_method` expects `flow` (in the URL query) and `email` (in the body) to be sent\nand works with API- and Browser-initiated flows.\nFor API clients it either returns a HTTP 200 OK when the form is valid and HTTP 400 OK when the form is invalid\nand a HTTP 302 Found redirect with a fresh verification flow if the flow was otherwise invalid (e.g. expired).\nFor Browser clients it returns a HTTP 302 Found redirect to the Verification UI URL with the Verification Flow ID appended.\n`sent_email` is the success state after `choose_method` and allows the user to request another verification email. It\nworks for both API and Browser-initiated flows and returns the same responses as the flow in `choose_method` state.\n`passed_challenge` expects a `token` to be sent in the URL query and given the nature of the flow (\"sending a verification link\")\ndoes not have any API capabilities. The server responds with a HTTP 302 Found redirect either to the Settings UI URL\n(if the link was valid) and instructs the user to update their password, or a redirect to the Verification UI URL with\na new Verification Flow ID which contains an error message that the verification link was invalid.\n\nMore information can be found at [ORY Kratos Email and Phone Verification Documentation](https://www.ory.sh/docs/kratos/selfservice/flows/verify-email-account-activation).",
        "consumes": [
          "application/json",
          "application/x-www-form-urlencoded"
        ],
        "produces": [
          "application/json"
        ],
        "schemes": [
          "http",
          "https"
        ],
        "tags": [
          "public"
        ],
        "summary": "Complete Verification Flow with Link Method",
        "operationId": "completeSelfServiceVerificationFlowWithLinkMethod",
        "parameters": [
          {
            "name": "Body",
            "in": "body",
            "schema": {
              "$ref": "#/definitions/completeSelfServiceVerificationFlowWithLinkMethod"
            }
          },
          {
            "type": "string",
            "description": "Verification Token\n\nThe verification token which completes the verification request. If the token\nis invalid (e.g. expired) an error will be shown to the end-user.",
            "name": "token",
            "in": "query"
          },
          {
            "type": "string",
            "description": "The Flow ID\n\nformat: uuid",
            "name": "flow",
            "in": "query"
          }
        ],
        "responses": {
          "302": {
            "description": "Empty responses are sent when, for example, resources are deleted. The HTTP status code for empty responses is\ntypically 201."
          },
          "400": {
            "description": "verificationFlow",
            "schema": {
              "$ref": "#/definitions/verificationFlow"
            }
          },
          "500": {
            "description": "genericError",
            "schema": {
              "$ref": "#/definitions/genericError"
            }
          }
        }
      }
    },
    "/sessions": {
      "delete": {
        "description": "Use this endpoint to revoke a session using its token. This endpoint is particularly useful for API clients\nsuch as mobile apps to log the user out of the system and invalidate the session.\n\nThis endpoint does not remove any HTTP Cookies - use the Self-Service Logout Flow instead.",
        "consumes": [
          "application/json"
        ],
        "produces": [
          "application/json"
        ],
        "schemes": [
          "http",
          "https"
        ],
        "tags": [
          "public"
        ],
        "summary": "Revoke and Invalidate a Session",
        "operationId": "revokeSession",
        "parameters": [
          {
            "name": "Body",
            "in": "body",
            "required": true,
            "schema": {
              "$ref": "#/definitions/revokeSession"
            }
          }
        ],
        "responses": {
          "204": {
            "description": "Empty responses are sent when, for example, resources are deleted. The HTTP status code for empty responses is\ntypically 201."
          },
          "400": {
            "description": "genericError",
            "schema": {
              "$ref": "#/definitions/genericError"
            }
          },
          "500": {
            "description": "genericError",
            "schema": {
              "$ref": "#/definitions/genericError"
            }
          }
        }
      }
    },
    "/sessions/whoami": {
      "get": {
        "security": [
          {
            "sessionToken": []
          }
        ],
        "description": "Uses the HTTP Headers in the GET request to determine (e.g. by using checking the cookies) who is authenticated.\nReturns a session object in the body or 401 if the credentials are invalid or no credentials were sent.\nAdditionally when the request it successful it adds the user ID to the 'X-Kratos-Authenticated-Identity-Id' header in the response.\n\nThis endpoint is useful for reverse proxies and API Gateways.",
        "produces": [
          "application/json"
        ],
        "schemes": [
          "http",
          "https"
        ],
        "tags": [
          "public"
        ],
        "summary": "Check Who the Current HTTP Session Belongs To",
        "operationId": "whoami",
        "parameters": [
          {
            "type": "string",
            "name": "Cookie",
            "in": "header"
          },
          {
            "type": "string",
            "description": "in: authorization",
            "name": "Authorization",
            "in": "query"
          }
        ],
        "responses": {
          "200": {
            "description": "session",
            "schema": {
              "$ref": "#/definitions/session"
            }
          },
          "401": {
            "description": "genericError",
            "schema": {
              "$ref": "#/definitions/genericError"
            }
          },
          "500": {
            "description": "genericError",
            "schema": {
              "$ref": "#/definitions/genericError"
            }
          }
        }
      }
    },
    "/version": {
      "get": {
        "description": "This endpoint returns the service version typically notated using semantic versioning.\n\nIf the service supports TLS Edge Termination, this endpoint does not require the\n`X-Forwarded-Proto` header to be set.\n\nBe aware that if you are running multiple nodes of this service, the health status will never\nrefer to the cluster state, only to a single instance.",
        "produces": [
          "application/json"
        ],
        "tags": [
          "version"
        ],
        "summary": "Get service version",
        "operationId": "getVersion",
        "responses": {
          "200": {
            "description": "version",
            "schema": {
              "$ref": "#/definitions/version"
            }
          }
        }
      }
    }
  },
  "definitions": {
    "CompleteSelfServiceLoginFlowWithPasswordMethod": {
      "description": "CompleteSelfServiceLoginFlowWithPasswordMethod CompleteSelfServiceLoginFlowWithPasswordMethod CompleteSelfServiceLoginFlowWithPasswordMethod CompleteSelfServiceLoginFlowWithPasswordMethod CompleteSelfServiceLoginFlowWithPasswordMethod CompleteSelfServiceLoginFlowWithPasswordMethod CompleteSelfServiceLoginFlowWithPasswordMethod CompleteSelfServiceLoginFlowWithPasswordMethod complete self service login flow with password method",
      "type": "object",
      "properties": {
        "csrf_token": {
          "description": "Sending the anti-csrf token is only required for browser login flows.",
          "type": "string"
        },
        "identifier": {
          "description": "Identifier is the email or username of the user trying to log in.",
          "type": "string"
        },
        "password": {
          "description": "The user's password.",
          "type": "string"
        }
      }
    },
    "CompleteSelfServiceSettingsFlowWithPasswordMethod": {
      "description": "CompleteSelfServiceSettingsFlowWithPasswordMethod CompleteSelfServiceSettingsFlowWithPasswordMethod CompleteSelfServiceSettingsFlowWithPasswordMethod CompleteSelfServiceSettingsFlowWithPasswordMethod CompleteSelfServiceSettingsFlowWithPasswordMethod CompleteSelfServiceSettingsFlowWithPasswordMethod CompleteSelfServiceSettingsFlowWithPasswordMethod CompleteSelfServiceSettingsFlowWithPasswordMethod complete self service settings flow with password method",
      "type": "object",
      "required": [
        "password"
      ],
      "properties": {
        "csrf_token": {
          "description": "CSRFToken is the anti-CSRF token\n\ntype: string",
          "type": "string"
        },
        "password": {
          "description": "Password is the updated password\n\ntype: string",
          "type": "string"
        }
      }
    },
    "CreateIdentity": {
      "description": "CreateIdentity CreateIdentity CreateIdentity CreateIdentity CreateIdentity CreateIdentity CreateIdentity CreateIdentity create identity",
      "type": "object",
      "required": [
        "schema_id",
        "traits"
      ],
      "properties": {
        "schema_id": {
          "description": "SchemaID is the ID of the JSON Schema to be used for validating the identity's traits.",
          "type": "string"
        },
        "traits": {
          "description": "Traits represent an identity's traits. The identity is able to create, modify, and delete traits\nin a self-service manner. The input will always be validated against the JSON Schema defined\nin `schema_url`.",
          "type": "object"
        }
      }
    },
    "CreateRecoveryLink": {
      "description": "CreateRecoveryLink CreateRecoveryLink CreateRecoveryLink CreateRecoveryLink CreateRecoveryLink CreateRecoveryLink CreateRecoveryLink CreateRecoveryLink create recovery link",
      "type": "object",
      "required": [
        "identity_id"
      ],
      "properties": {
        "expires_in": {
          "description": "Link Expires In\n\nThe recovery link will expire at that point in time. Defaults to the configuration value of\n`selfservice.flows.recovery.request_lifespan`.",
          "type": "string",
          "pattern": "^[0-9]+(ns|us|ms|s|m|h)$"
        },
        "identity_id": {
          "$ref": "#/definitions/UUID"
        }
      }
    },
    "CredentialsType": {
      "description": "and so on.",
      "type": "string",
      "title": "CredentialsType  represents several different credential types, like password credentials, passwordless credentials,"
    },
    "ID": {
      "description": "ID ID ID ID ID ID ID ID ID",
      "type": "integer",
      "format": "int64"
    },
    "Identity": {
      "description": "Identity Identity Identity Identity Identity Identity Identity Identity identity",
      "type": "object",
      "required": [
        "id",
        "schema_id",
        "schema_url",
        "traits"
      ],
      "properties": {
        "id": {
          "$ref": "#/definitions/UUID"
        },
        "recovery_addresses": {
          "description": "RecoveryAddresses contains all the addresses that can be used to recover an identity.",
          "type": "array",
          "items": {
            "$ref": "#/definitions/RecoveryAddress"
          },
          "x-omitempty": true
        },
        "schema_id": {
          "description": "SchemaID is the ID of the JSON Schema to be used for validating the identity's traits.",
          "type": "string"
        },
        "schema_url": {
          "description": "SchemaURL is the URL of the endpoint where the identity's traits schema can be fetched from.\n\nformat: url",
          "type": "string"
        },
        "traits": {
          "$ref": "#/definitions/Traits"
        },
        "verifiable_addresses": {
          "description": "VerifiableAddresses contains all the addresses that can be verified by the user.",
          "type": "array",
          "items": {
            "$ref": "#/definitions/VerifiableAddress"
          },
          "x-omitempty": true
        }
      }
    },
    "Message": {
      "description": "Message Message Message Message Message Message Message Message message",
      "type": "object",
      "properties": {
        "context": {
          "description": "context",
          "type": "object"
        },
        "id": {
          "$ref": "#/definitions/ID"
        },
        "text": {
          "description": "text",
          "type": "string"
        },
        "type": {
          "$ref": "#/definitions/Type"
        }
      }
    },
    "Messages": {
      "description": "Messages Messages Messages Messages Messages Messages Messages Messages messages",
      "type": "array",
      "items": {
        "$ref": "#/definitions/Message"
      }
    },
    "NullTime": {
      "type": "string",
      "format": "date-time",
      "title": "NullTime implements sql.NullTime functionality."
    },
    "RecoveryAddress": {
      "description": "RecoveryAddress RecoveryAddress RecoveryAddress RecoveryAddress RecoveryAddress RecoveryAddress RecoveryAddress RecoveryAddress recovery address",
      "type": "object",
      "required": [
        "id",
        "value",
        "via"
      ],
      "properties": {
        "id": {
          "$ref": "#/definitions/UUID"
        },
        "value": {
          "type": "string"
        },
        "via": {
          "$ref": "#/definitions/RecoveryAddressType"
        }
      }
    },
    "RecoveryAddressType": {
      "description": "RecoveryAddressType RecoveryAddressType RecoveryAddressType RecoveryAddressType RecoveryAddressType RecoveryAddressType RecoveryAddressType RecoveryAddressType recovery address type",
      "type": "string"
    },
    "State": {
      "description": "State State State State State State State State state",
      "type": "string"
    },
    "Traits": {
      "description": "Traits Traits Traits Traits Traits Traits Traits Traits traits",
      "type": "object"
    },
    "Type": {
      "description": "The flow type can either be `api` or `browser`.",
      "type": "string",
      "title": "Type is the flow type."
    },
    "UUID": {
      "type": "string",
      "format": "uuid4"
    },
    "UpdateIdentity": {
      "description": "UpdateIdentity UpdateIdentity UpdateIdentity UpdateIdentity UpdateIdentity UpdateIdentity UpdateIdentity UpdateIdentity update identity",
      "type": "object",
      "required": [
        "traits"
      ],
      "properties": {
        "schema_id": {
          "description": "SchemaID is the ID of the JSON Schema to be used for validating the identity's traits. If set\nwill update the Identity's SchemaID.",
          "type": "string"
        },
        "traits": {
          "description": "Traits represent an identity's traits. The identity is able to create, modify, and delete traits\nin a self-service manner. The input will always be validated against the JSON Schema defined\nin `schema_id`.",
          "type": "object"
        }
      }
    },
    "VerifiableAddress": {
      "description": "VerifiableAddress VerifiableAddress VerifiableAddress VerifiableAddress VerifiableAddress VerifiableAddress VerifiableAddress VerifiableAddress verifiable address",
      "type": "object",
      "required": [
        "id",
        "status",
        "value",
        "verified",
        "via"
      ],
      "properties": {
        "id": {
          "$ref": "#/definitions/UUID"
        },
        "status": {
          "$ref": "#/definitions/VerifiableAddressStatus"
        },
        "value": {
          "type": "string"
        },
        "verified": {
          "type": "boolean"
        },
        "verified_at": {
          "$ref": "#/definitions/NullTime"
        },
        "via": {
          "$ref": "#/definitions/VerifiableAddressType"
        }
      }
    },
    "VerifiableAddressStatus": {
      "description": "VerifiableAddressStatus VerifiableAddressStatus VerifiableAddressStatus VerifiableAddressStatus VerifiableAddressStatus VerifiableAddressStatus VerifiableAddressStatus VerifiableAddressStatus verifiable address status",
      "type": "string"
    },
    "VerifiableAddressType": {
      "description": "VerifiableAddressType VerifiableAddressType VerifiableAddressType VerifiableAddressType VerifiableAddressType VerifiableAddressType VerifiableAddressType VerifiableAddressType verifiable address type",
      "type": "string"
    },
    "completeSelfServiceRecoveryFlowWithLinkMethod": {
      "description": "CompleteSelfServiceRecoveryFlowWithLinkMethod CompleteSelfServiceRecoveryFlowWithLinkMethod CompleteSelfServiceRecoveryFlowWithLinkMethod CompleteSelfServiceRecoveryFlowWithLinkMethod CompleteSelfServiceRecoveryFlowWithLinkMethod CompleteSelfServiceRecoveryFlowWithLinkMethod CompleteSelfServiceRecoveryFlowWithLinkMethod CompleteSelfServiceRecoveryFlowWithLinkMethod complete self service recovery flow with link method",
      "type": "object",
      "properties": {
        "csrf_token": {
          "description": "Sending the anti-csrf token is only required for browser login flows.",
          "type": "string"
        },
        "email": {
          "description": "Email to Recover\n\nNeeds to be set when initiating the flow. If the email is a registered\nrecovery email, a recovery link will be sent. If the email is not known,\na email with details on what happened will be sent instead.\n\nformat: email\nin: body",
          "type": "string"
        }
      }
    },
    "completeSelfServiceVerificationFlowWithLinkMethod": {
      "description": "CompleteSelfServiceVerificationFlowWithLinkMethod CompleteSelfServiceVerificationFlowWithLinkMethod CompleteSelfServiceVerificationFlowWithLinkMethod CompleteSelfServiceVerificationFlowWithLinkMethod CompleteSelfServiceVerificationFlowWithLinkMethod CompleteSelfServiceVerificationFlowWithLinkMethod CompleteSelfServiceVerificationFlowWithLinkMethod CompleteSelfServiceVerificationFlowWithLinkMethod complete self service verification flow with link method",
      "type": "object",
      "properties": {
        "csrf_token": {
          "description": "Sending the anti-csrf token is only required for browser login flows.",
          "type": "string"
        },
        "email": {
          "description": "Email to Verify\n\nNeeds to be set when initiating the flow. If the email is a registered\nverification email, a verification link will be sent. If the email is not known,\na email with details on what happened will be sent instead.\n\nformat: email\nin: body",
          "type": "string"
        }
      }
    },
    "errorContainer": {
<<<<<<< HEAD
      "description": "ErrorContainer ErrorContainer error container",
=======
      "description": "ErrorContainer error container",
>>>>>>> 8660d6d9
      "type": "object",
      "required": [
        "id",
        "errors"
      ],
      "properties": {
        "errors": {
          "description": "Errors in the container",
          "type": "object"
        },
        "id": {
          "$ref": "#/definitions/UUID"
        }
      }
    },
    "formField": {
      "description": "FormField Field represents a HTML Form Field",
      "type": "object",
      "required": [
        "name",
        "type"
      ],
      "properties": {
        "disabled": {
          "description": "Disabled is the equivalent of `\u003cinput {{if .Disabled}}disabled{{end}}\"\u003e`",
          "type": "boolean"
        },
        "messages": {
          "$ref": "#/definitions/Messages"
        },
        "name": {
          "description": "Name is the equivalent of `\u003cinput name=\"{{.Name}}\"\u003e`",
          "type": "string"
        },
        "pattern": {
          "description": "Pattern is the equivalent of `\u003cinput pattern=\"{{.Pattern}}\"\u003e`",
          "type": "string"
        },
        "required": {
          "description": "Required is the equivalent of `\u003cinput required=\"{{.Required}}\"\u003e`",
          "type": "boolean"
        },
        "type": {
          "description": "Type is the equivalent of `\u003cinput type=\"{{.Type}}\"\u003e`",
          "type": "string"
        },
        "value": {
          "description": "Value is the equivalent of `\u003cinput value=\"{{.Value}}\"\u003e`",
          "type": "object"
        }
      }
    },
    "formFields": {
      "description": "FormFields Fields contains multiple fields",
      "type": "array",
      "items": {
        "$ref": "#/definitions/formField"
      }
    },
    "genericError": {
      "description": "Error responses are sent when an error (e.g. unauthorized, bad request, ...) occurred.",
      "type": "object",
<<<<<<< HEAD
      "title": "Error response",
=======
      "title": "GenericError GenericError Error response",
>>>>>>> 8660d6d9
      "properties": {
        "error": {
          "$ref": "#/definitions/genericErrorPayload"
        }
      }
    },
    "genericErrorPayload": {
      "description": "GenericErrorPayload GenericErrorPayload GenericErrorPayload GenericErrorPayload GenericErrorPayload GenericErrorPayload GenericErrorPayload GenericErrorPayload generic error payload",
      "type": "object",
      "properties": {
        "code": {
          "description": "Code represents the error status code (404, 403, 401, ...).",
          "type": "integer",
          "format": "int64",
          "example": 404
        },
        "debug": {
          "description": "Debug contains debug information. This is usually not available and has to be enabled.",
          "type": "string",
          "example": "The database adapter was unable to find the element"
        },
        "details": {
          "description": "details",
          "type": "object",
          "additionalProperties": true
        },
        "message": {
          "description": "message",
          "type": "string"
        },
        "reason": {
          "description": "reason",
          "type": "string"
        },
        "request": {
          "description": "request",
          "type": "string"
        },
        "status": {
          "description": "status",
          "type": "string"
        }
      }
    },
    "healthNotReadyStatus": {
      "description": "HealthNotReadyStatus HealthNotReadyStatus health not ready status",
      "type": "object",
      "properties": {
        "errors": {
          "description": "Errors contains a list of errors that caused the not ready status.",
          "type": "object",
          "additionalProperties": {
            "type": "string"
          }
        }
      }
    },
    "healthStatus": {
      "type": "object",
      "properties": {
        "status": {
          "description": "Status always contains \"ok\".",
          "type": "string"
        }
      }
    },
    "loginFlow": {
      "description": "This object represents a login flow. A login flow is initiated at the \"Initiate Login API / Browser Flow\"\nendpoint by a client.\n\nOnce a login flow is completed successfully, a session cookie or session token will be issued.",
      "type": "object",
      "title": "Login Flow",
      "required": [
        "expires_at",
        "id",
        "issued_at",
        "methods",
        "request_url"
      ],
      "properties": {
        "active": {
          "$ref": "#/definitions/CredentialsType"
        },
        "expires_at": {
          "description": "ExpiresAt is the time (UTC) when the flow expires. If the user still wishes to log in,\na new flow has to be initiated.",
          "type": "string",
          "format": "date-time"
        },
        "forced": {
          "description": "Forced stores whether this login flow should enforce re-authentication.",
          "type": "boolean"
        },
        "id": {
          "$ref": "#/definitions/UUID"
        },
        "issued_at": {
          "description": "IssuedAt is the time (UTC) when the flow started.",
          "type": "string",
          "format": "date-time"
        },
        "messages": {
          "$ref": "#/definitions/Messages"
        },
        "methods": {
          "description": "List of login methods\n\nThis is the list of available login methods with their required form fields, such as `identifier` and `password`\nfor the password login method. This will also contain error messages such as \"password can not be empty\".",
          "type": "object",
          "additionalProperties": {
            "$ref": "#/definitions/loginFlowMethod"
          }
        },
        "request_url": {
          "description": "RequestURL is the initial URL that was requested from ORY Kratos. It can be used\nto forward information contained in the URL's path or query for example.",
          "type": "string"
        },
        "type": {
          "$ref": "#/definitions/Type"
        }
      }
    },
    "loginFlowMethod": {
      "type": "object",
      "required": [
        "config",
        "method"
      ],
      "properties": {
        "config": {
          "$ref": "#/definitions/loginFlowMethodConfig"
        },
        "method": {
          "$ref": "#/definitions/CredentialsType"
        }
      }
    },
    "loginFlowMethodConfig": {
      "type": "object",
      "required": [
        "action",
        "fields",
        "method"
      ],
      "properties": {
        "action": {
          "description": "Action should be used as the form action URL `\u003cform action=\"{{ .Action }}\" method=\"post\"\u003e`.",
          "type": "string"
        },
        "fields": {
          "$ref": "#/definitions/formFields"
        },
        "messages": {
          "$ref": "#/definitions/Messages"
        },
        "method": {
          "description": "Method is the form method (e.g. POST)",
          "type": "string"
        },
        "providers": {
          "description": "Providers is set for the \"oidc\" flow method.",
          "type": "array",
          "items": {
            "$ref": "#/definitions/formField"
          }
        }
      }
    },
    "loginViaApiResponse": {
      "description": "The Response for Login Flows via API",
      "type": "object",
      "required": [
        "session",
        "session_token"
      ],
      "properties": {
        "session": {
          "$ref": "#/definitions/session"
        },
        "session_token": {
          "description": "The Session Token\n\nA session token is equivalent to a session cookie, but it can be sent in the HTTP Authorization\nHeader:\n\nAuthorization: bearer ${session-token}\n\nThe session token is only issued for API flows, not for Browser flows!",
          "type": "string"
        }
      }
    },
    "recoveryFlow": {
      "description": "This request is used when an identity wants to recover their account.\n\nWe recommend reading the [Account Recovery Documentation](../self-service/flows/password-reset-account-recovery)",
      "type": "object",
      "title": "A Recovery Flow",
      "required": [
        "expires_at",
        "id",
        "issued_at",
        "methods",
        "request_url",
        "state"
      ],
      "properties": {
        "active": {
          "description": "Active, if set, contains the registration method that is being used. It is initially\nnot set.",
          "type": "string"
        },
        "expires_at": {
          "description": "ExpiresAt is the time (UTC) when the request expires. If the user still wishes to update the setting,\na new request has to be initiated.",
          "type": "string",
          "format": "date-time"
        },
        "id": {
          "$ref": "#/definitions/UUID"
        },
        "issued_at": {
          "description": "IssuedAt is the time (UTC) when the request occurred.",
          "type": "string",
          "format": "date-time"
        },
        "messages": {
          "$ref": "#/definitions/Messages"
        },
        "methods": {
          "description": "Methods contains context for all account recovery methods. If a registration request has been\nprocessed, but for example the password is incorrect, this will contain error messages.",
          "type": "object",
          "additionalProperties": {
            "$ref": "#/definitions/recoveryFlowMethod"
          }
        },
        "request_url": {
          "description": "RequestURL is the initial URL that was requested from ORY Kratos. It can be used\nto forward information contained in the URL's path or query for example.",
          "type": "string"
        },
        "state": {
          "$ref": "#/definitions/State"
        },
        "type": {
          "$ref": "#/definitions/Type"
        }
      }
    },
    "recoveryFlowMethod": {
      "type": "object",
      "required": [
        "config",
        "method"
      ],
      "properties": {
        "config": {
          "$ref": "#/definitions/recoveryFlowMethodConfig"
        },
        "method": {
          "description": "Method contains the request credentials type.",
          "type": "string"
        }
      }
    },
    "recoveryFlowMethodConfig": {
      "description": "RecoveryFlowMethodConfig RecoveryFlowMethodConfig RecoveryFlowMethodConfig recovery flow method config",
      "type": "object",
      "required": [
        "action",
        "method",
        "fields"
      ],
      "properties": {
        "action": {
          "description": "Action should be used as the form action URL `\u003cform action=\"{{ .Action }}\" method=\"post\"\u003e`.",
          "type": "string"
        },
        "fields": {
          "$ref": "#/definitions/formFields"
        },
        "messages": {
          "$ref": "#/definitions/Messages"
        },
        "method": {
          "description": "Method is the form method (e.g. POST)",
          "type": "string"
        }
      }
    },
    "recoveryLink": {
      "description": "RecoveryLink recovery link",
      "type": "object",
      "required": [
        "recovery_link"
      ],
      "properties": {
        "expires_at": {
          "description": "Recovery Link Expires At\n\nThe timestamp when the recovery link expires.\nFormat: date-time",
          "type": "string",
          "format": "date-time"
        },
        "recovery_link": {
          "description": "Recovery Link\n\nThis link can be used to recover the account.",
          "type": "string"
        }
      }
    },
    "registrationFlow": {
<<<<<<< HEAD
      "description": "RegistrationFlow RegistrationFlow registration flow",
=======
      "description": "RegistrationFlow registration flow",
>>>>>>> 8660d6d9
      "type": "object",
      "required": [
        "id",
        "expires_at",
        "issued_at",
        "request_url",
        "methods"
      ],
      "properties": {
        "active": {
          "$ref": "#/definitions/CredentialsType"
        },
        "expires_at": {
          "description": "ExpiresAt is the time (UTC) when the flow expires. If the user still wishes to log in,\na new flow has to be initiated.",
          "type": "string",
          "format": "date-time"
        },
        "id": {
          "$ref": "#/definitions/UUID"
        },
        "issued_at": {
          "description": "IssuedAt is the time (UTC) when the flow occurred.",
          "type": "string",
          "format": "date-time"
        },
        "messages": {
          "$ref": "#/definitions/Messages"
        },
        "methods": {
          "description": "Methods contains context for all enabled registration methods. If a registration flow has been\nprocessed, but for example the password is incorrect, this will contain error messages.",
          "type": "object",
          "additionalProperties": {
            "$ref": "#/definitions/registrationFlowMethod"
          }
        },
        "request_url": {
          "description": "RequestURL is the initial URL that was requested from ORY Kratos. It can be used\nto forward information contained in the URL's path or query for example.",
          "type": "string"
        },
        "type": {
          "$ref": "#/definitions/Type"
        }
      }
    },
    "registrationFlowMethod": {
      "description": "RegistrationFlowMethod registration flow method",
      "type": "object",
      "required": [
        "method",
        "config"
      ],
      "properties": {
        "config": {
          "$ref": "#/definitions/registrationFlowMethodConfig"
        },
        "method": {
          "$ref": "#/definitions/CredentialsType"
        }
      }
    },
    "registrationFlowMethodConfig": {
      "type": "object",
      "required": [
        "action",
        "fields",
        "method"
      ],
      "properties": {
        "action": {
          "description": "Action should be used as the form action URL `\u003cform action=\"{{ .Action }}\" method=\"post\"\u003e`.",
          "type": "string"
        },
        "fields": {
          "$ref": "#/definitions/formFields"
        },
        "messages": {
          "$ref": "#/definitions/Messages"
        },
        "method": {
          "description": "Method is the form method (e.g. POST)",
          "type": "string"
        },
        "providers": {
          "description": "Providers is set for the \"oidc\" registration method.",
          "type": "array",
          "items": {
            "$ref": "#/definitions/formField"
          }
        }
      }
    },
    "registrationViaApiResponse": {
      "description": "RegistrationViaAPIResponse RegistrationViaAPIResponse The Response for Registration Flows via API",
      "type": "object",
      "required": [
        "session_token",
        "identity"
      ],
      "properties": {
        "identity": {
          "$ref": "#/definitions/Identity"
        },
        "session": {
          "$ref": "#/definitions/session"
        },
        "session_token": {
          "description": "The Session Token\n\nThis field is only set when the session hook is configured as a post-registration hook.\n\nA session token is equivalent to a session cookie, but it can be sent in the HTTP Authorization\nHeader:\n\nAuthorization: bearer ${session-token}\n\nThe session token is only issued for API flows, not for Browser flows!",
          "type": "string"
        }
      }
    },
    "revokeSession": {
      "description": "RevokeSession RevokeSession RevokeSession RevokeSession RevokeSession RevokeSession RevokeSession RevokeSession revoke session",
      "type": "object",
      "required": [
        "session_token"
      ],
      "properties": {
        "session_token": {
          "description": "The Session Token\n\nInvalidate this session token.",
          "type": "string"
        }
      }
    },
    "session": {
      "description": "Session Session Session Session session",
      "type": "object",
      "required": [
        "id",
        "expires_at",
        "authenticated_at",
        "issued_at",
        "identity"
      ],
      "properties": {
        "active": {
          "description": "active",
          "type": "boolean"
        },
        "authenticated_at": {
          "description": "authenticated at",
          "type": "string",
          "format": "date-time"
        },
        "expires_at": {
          "description": "expires at",
          "type": "string",
          "format": "date-time"
        },
        "id": {
          "$ref": "#/definitions/UUID"
        },
        "identity": {
          "$ref": "#/definitions/Identity"
        },
        "issued_at": {
          "description": "issued at",
          "type": "string",
          "format": "date-time"
        }
      }
    },
    "settingsFlow": {
      "description": "This flow is used when an identity wants to update settings\n(e.g. profile data, passwords, ...) in a selfservice manner.\n\nWe recommend reading the [User Settings Documentation](../self-service/flows/user-settings)",
      "type": "object",
      "title": "SettingsFlow Flow represents a Settings Flow",
      "required": [
        "id",
        "expires_at",
        "issued_at",
        "request_url",
        "methods",
        "identity",
        "state"
      ],
      "properties": {
        "active": {
          "description": "Active, if set, contains the registration method that is being used. It is initially\nnot set.",
          "type": "string"
        },
        "expires_at": {
          "description": "ExpiresAt is the time (UTC) when the flow expires. If the user still wishes to update the setting,\na new flow has to be initiated.",
          "type": "string",
          "format": "date-time"
        },
        "id": {
          "$ref": "#/definitions/UUID"
        },
        "identity": {
          "$ref": "#/definitions/Identity"
        },
        "issued_at": {
          "description": "IssuedAt is the time (UTC) when the flow occurred.",
          "type": "string",
          "format": "date-time"
        },
        "messages": {
          "$ref": "#/definitions/Messages"
        },
        "methods": {
          "description": "Methods contains context for all enabled registration methods. If a settings flow has been\nprocessed, but for example the first name is empty, this will contain error messages.",
          "type": "object",
          "additionalProperties": {
            "$ref": "#/definitions/settingsFlowMethod"
          }
        },
        "request_url": {
          "description": "RequestURL is the initial URL that was requested from ORY Kratos. It can be used\nto forward information contained in the URL's path or query for example.",
          "type": "string"
        },
        "state": {
          "$ref": "#/definitions/State"
        },
        "type": {
          "$ref": "#/definitions/Type"
        }
      }
    },
    "settingsFlowMethod": {
      "type": "object",
      "required": [
        "config",
        "method"
      ],
      "properties": {
        "config": {
          "$ref": "#/definitions/settingsFlowMethodConfig"
        },
        "method": {
          "description": "Method is the name of this flow method.",
          "type": "string"
        }
      }
    },
    "settingsFlowMethodConfig": {
      "description": "SettingsFlowMethodConfig settings flow method config",
      "type": "object",
      "required": [
        "action",
        "method",
        "fields"
      ],
      "properties": {
        "action": {
          "description": "Action should be used as the form action URL `\u003cform action=\"{{ .Action }}\" method=\"post\"\u003e`.",
          "type": "string"
        },
        "fields": {
          "$ref": "#/definitions/formFields"
        },
        "messages": {
          "$ref": "#/definitions/Messages"
        },
        "method": {
          "description": "Method is the form method (e.g. POST)",
          "type": "string"
        }
      }
    },
    "settingsViaApiResponse": {
      "description": "The Response for Settings Flows via API",
      "type": "object",
      "required": [
        "flow",
        "identity"
      ],
      "properties": {
        "flow": {
          "$ref": "#/definitions/settingsFlow"
        },
        "identity": {
          "$ref": "#/definitions/Identity"
        }
      }
    },
    "verificationFlow": {
      "description": "Used to verify an out-of-band communication\nchannel such as an email address or a phone number.\n\nFor more information head over to: https://www.ory.sh/docs/kratos/selfservice/flows/verify-email-account-activation",
      "type": "object",
      "title": "A Verification Flow",
      "required": [
        "methods",
        "state"
      ],
      "properties": {
        "active": {
          "description": "Active, if set, contains the registration method that is being used. It is initially\nnot set.",
          "type": "string"
        },
        "expires_at": {
          "description": "ExpiresAt is the time (UTC) when the request expires. If the user still wishes to verify the address,\na new request has to be initiated.",
          "type": "string",
          "format": "date-time"
        },
        "id": {
          "$ref": "#/definitions/UUID"
        },
        "issued_at": {
          "description": "IssuedAt is the time (UTC) when the request occurred.",
          "type": "string",
          "format": "date-time"
        },
        "messages": {
          "$ref": "#/definitions/Messages"
        },
        "methods": {
          "description": "Methods contains context for all account verification methods. If a registration request has been\nprocessed, but for example the password is incorrect, this will contain error messages.",
          "type": "object",
          "additionalProperties": {
            "$ref": "#/definitions/verificationFlowMethod"
          }
        },
        "request_url": {
          "description": "RequestURL is the initial URL that was requested from ORY Kratos. It can be used\nto forward information contained in the URL's path or query for example.",
          "type": "string"
        },
        "state": {
          "$ref": "#/definitions/State"
        },
        "type": {
          "$ref": "#/definitions/Type"
        }
      }
    },
    "verificationFlowMethod": {
      "type": "object",
      "required": [
        "config",
        "method"
      ],
      "properties": {
        "config": {
          "$ref": "#/definitions/verificationFlowMethodConfig"
        },
        "method": {
          "description": "Method contains the request credentials type.",
          "type": "string"
        }
      }
    },
    "verificationFlowMethodConfig": {
      "type": "object",
      "required": [
        "action",
        "fields",
        "method"
      ],
      "properties": {
        "action": {
          "description": "Action should be used as the form action URL `\u003cform action=\"{{ .Action }}\" method=\"post\"\u003e`.",
          "type": "string"
        },
        "fields": {
          "$ref": "#/definitions/formFields"
        },
        "messages": {
          "$ref": "#/definitions/Messages"
        },
        "method": {
          "description": "Method is the form method (e.g. POST)",
          "type": "string"
        }
      }
    },
    "version": {
<<<<<<< HEAD
      "description": "Version version",
=======
      "description": "Version Version Version version",
>>>>>>> 8660d6d9
      "type": "object",
      "properties": {
        "version": {
          "description": "Version is the service's version.",
          "type": "string"
        }
      }
    }
  },
  "securityDefinitions": {
    "sessionToken": {
      "type": "apiKey",
      "name": "X-Session-Token",
      "in": "header"
    }
  },
  "x-forwarded-proto": "string",
  "x-request-id": "string"
}<|MERGE_RESOLUTION|>--- conflicted
+++ resolved
@@ -1951,11 +1951,7 @@
       }
     },
     "errorContainer": {
-<<<<<<< HEAD
-      "description": "ErrorContainer ErrorContainer error container",
-=======
       "description": "ErrorContainer error container",
->>>>>>> 8660d6d9
       "type": "object",
       "required": [
         "id",
@@ -2018,11 +2014,7 @@
     "genericError": {
       "description": "Error responses are sent when an error (e.g. unauthorized, bad request, ...) occurred.",
       "type": "object",
-<<<<<<< HEAD
-      "title": "Error response",
-=======
       "title": "GenericError GenericError Error response",
->>>>>>> 8660d6d9
       "properties": {
         "error": {
           "$ref": "#/definitions/genericErrorPayload"
@@ -2315,11 +2307,7 @@
       }
     },
     "registrationFlow": {
-<<<<<<< HEAD
-      "description": "RegistrationFlow RegistrationFlow registration flow",
-=======
       "description": "RegistrationFlow registration flow",
->>>>>>> 8660d6d9
       "type": "object",
       "required": [
         "id",
@@ -2365,11 +2353,10 @@
       }
     },
     "registrationFlowMethod": {
-      "description": "RegistrationFlowMethod registration flow method",
-      "type": "object",
-      "required": [
-        "method",
-        "config"
+      "type": "object",
+      "required": [
+        "config",
+        "method"
       ],
       "properties": {
         "config": {
@@ -2445,14 +2432,13 @@
       }
     },
     "session": {
-      "description": "Session Session Session Session session",
-      "type": "object",
-      "required": [
+      "type": "object",
+      "required": [
+        "authenticated_at",
+        "expires_at",
         "id",
-        "expires_at",
-        "authenticated_at",
-        "issued_at",
-        "identity"
+        "identity",
+        "issued_at"
       ],
       "properties": {
         "active": {
@@ -2460,12 +2446,10 @@
           "type": "boolean"
         },
         "authenticated_at": {
-          "description": "authenticated at",
           "type": "string",
           "format": "date-time"
         },
         "expires_at": {
-          "description": "expires at",
           "type": "string",
           "format": "date-time"
         },
@@ -2476,7 +2460,6 @@
           "$ref": "#/definitions/Identity"
         },
         "issued_at": {
-          "description": "issued at",
           "type": "string",
           "format": "date-time"
         }
@@ -2555,12 +2538,11 @@
       }
     },
     "settingsFlowMethodConfig": {
-      "description": "SettingsFlowMethodConfig settings flow method config",
       "type": "object",
       "required": [
         "action",
-        "method",
-        "fields"
+        "fields",
+        "method"
       ],
       "properties": {
         "action": {
@@ -2684,11 +2666,7 @@
       }
     },
     "version": {
-<<<<<<< HEAD
-      "description": "Version version",
-=======
       "description": "Version Version Version version",
->>>>>>> 8660d6d9
       "type": "object",
       "properties": {
         "version": {
