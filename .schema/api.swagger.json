--- conflicted
+++ resolved
@@ -313,7 +313,7 @@
         ],
         "responses": {
           "204": {
-            "description": "Empty responses are sent when, for example, resources are deleted. The HTTP status code for empty responses is typically 201."
+            "description": "Empty responses are sent when, for example, resources are deleted. The HTTP status code for empty responses is\ntypically 201."
           },
           "404": {
             "description": "genericError",
@@ -343,7 +343,7 @@
         "operationId": "prometheus",
         "responses": {
           "200": {
-            "description": "Empty responses are sent when, for example, resources are deleted. The HTTP status code for empty responses is typically 201."
+            "description": "Empty responses are sent when, for example, resources are deleted. The HTTP status code for empty responses is\ntypically 201."
           }
         }
       }
@@ -463,7 +463,7 @@
         "operationId": "initializeSelfServiceBrowserLogoutFlow",
         "responses": {
           "302": {
-            "description": "Empty responses are sent when, for example, resources are deleted. The HTTP status code for empty responses is typically 201."
+            "description": "Empty responses are sent when, for example, resources are deleted. The HTTP status code for empty responses is\ntypically 201."
           },
           "500": {
             "description": "genericError",
@@ -492,7 +492,7 @@
         "operationId": "completeSelfServiceBrowserSettingsOIDCSettingsFlow",
         "responses": {
           "302": {
-            "description": "Empty responses are sent when, for example, resources are deleted. The HTTP status code for empty responses is typically 201."
+            "description": "Empty responses are sent when, for example, resources are deleted. The HTTP status code for empty responses is\ntypically 201."
           },
           "500": {
             "description": "genericError",
@@ -612,7 +612,7 @@
         "operationId": "initializeSelfServiceLoginViaBrowserFlow",
         "responses": {
           "302": {
-            "description": "Empty responses are sent when, for example, resources are deleted. The HTTP status code for empty responses is typically 201."
+            "description": "Empty responses are sent when, for example, resources are deleted. The HTTP status code for empty responses is\ntypically 201."
           },
           "500": {
             "description": "genericError",
@@ -725,7 +725,7 @@
             }
           },
           "302": {
-            "description": "Empty responses are sent when, for example, resources are deleted. The HTTP status code for empty responses is typically 201."
+            "description": "Empty responses are sent when, for example, resources are deleted. The HTTP status code for empty responses is\ntypically 201."
           },
           "400": {
             "description": "loginFlow",
@@ -790,7 +790,7 @@
         "operationId": "initializeSelfServiceRecoveryViaBrowserFlow",
         "responses": {
           "302": {
-            "description": "Empty responses are sent when, for example, resources are deleted. The HTTP status code for empty responses is typically 201."
+            "description": "Empty responses are sent when, for example, resources are deleted. The HTTP status code for empty responses is\ntypically 201."
           },
           "500": {
             "description": "genericError",
@@ -896,7 +896,7 @@
         ],
         "responses": {
           "302": {
-            "description": "Empty responses are sent when, for example, resources are deleted. The HTTP status code for empty responses is typically 201."
+            "description": "Empty responses are sent when, for example, resources are deleted. The HTTP status code for empty responses is\ntypically 201."
           },
           "400": {
             "description": "recoveryFlow",
@@ -961,7 +961,7 @@
         "operationId": "initializeSelfServiceRegistrationViaBrowserFlow",
         "responses": {
           "302": {
-            "description": "Empty responses are sent when, for example, resources are deleted. The HTTP status code for empty responses is typically 201."
+            "description": "Empty responses are sent when, for example, resources are deleted. The HTTP status code for empty responses is\ntypically 201."
           },
           "500": {
             "description": "genericError",
@@ -1073,7 +1073,7 @@
             }
           },
           "302": {
-            "description": "Empty responses are sent when, for example, resources are deleted. The HTTP status code for empty responses is typically 201."
+            "description": "Empty responses are sent when, for example, resources are deleted. The HTTP status code for empty responses is\ntypically 201."
           },
           "400": {
             "description": "registrationFlow",
@@ -1148,7 +1148,7 @@
         "operationId": "initializeSelfServiceSettingsViaBrowserFlow",
         "responses": {
           "302": {
-            "description": "Empty responses are sent when, for example, resources are deleted. The HTTP status code for empty responses is typically 201."
+            "description": "Empty responses are sent when, for example, resources are deleted. The HTTP status code for empty responses is\ntypically 201."
           },
           "500": {
             "description": "genericError",
@@ -1270,7 +1270,7 @@
             }
           },
           "302": {
-            "description": "Empty responses are sent when, for example, resources are deleted. The HTTP status code for empty responses is typically 201."
+            "description": "Empty responses are sent when, for example, resources are deleted. The HTTP status code for empty responses is\ntypically 201."
           },
           "400": {
             "description": "settingsFlow",
@@ -1346,7 +1346,7 @@
             }
           },
           "302": {
-            "description": "Empty responses are sent when, for example, resources are deleted. The HTTP status code for empty responses is typically 201."
+            "description": "Empty responses are sent when, for example, resources are deleted. The HTTP status code for empty responses is\ntypically 201."
           },
           "400": {
             "description": "settingsFlow",
@@ -1423,7 +1423,7 @@
         "operationId": "initializeSelfServiceVerificationViaBrowserFlow",
         "responses": {
           "302": {
-            "description": "Empty responses are sent when, for example, resources are deleted. The HTTP status code for empty responses is typically 201."
+            "description": "Empty responses are sent when, for example, resources are deleted. The HTTP status code for empty responses is\ntypically 201."
           },
           "500": {
             "description": "genericError",
@@ -1529,7 +1529,7 @@
         ],
         "responses": {
           "302": {
-            "description": "Empty responses are sent when, for example, resources are deleted. The HTTP status code for empty responses is typically 201."
+            "description": "Empty responses are sent when, for example, resources are deleted. The HTTP status code for empty responses is\ntypically 201."
           },
           "400": {
             "description": "verificationFlow",
@@ -1548,7 +1548,7 @@
     },
     "/sessions": {
       "delete": {
-        "description": "Use this endpoint to revoke a session using its token. This endpoint is particularly useful for API clients\nsuch as mobile apps to log the user out of the system and invalidate the session.\n\nThis endpoint does not remove any HTTP Cookies - use the Browser-Based Self-Service Logout Flow instead.",
+        "description": "Use this endpoint to revoke a session using its token. This endpoint is particularly useful for API clients\nsuch as mobile apps to log the user out of the system and invalidate the session.\n\nThis endpoint does not remove any HTTP Cookies - use the Self-Service Logout Flow instead.",
         "consumes": [
           "application/json"
         ],
@@ -1562,7 +1562,7 @@
         "tags": [
           "public"
         ],
-        "summary": "Initialize Logout Flow for API Clients - Revoke a Session",
+        "summary": "Revoke and Invalidate a Session",
         "operationId": "revokeSession",
         "parameters": [
           {
@@ -1576,7 +1576,7 @@
         ],
         "responses": {
           "204": {
-            "description": "Empty responses are sent when, for example, resources are deleted. The HTTP status code for empty responses is typically 201."
+            "description": "Empty responses are sent when, for example, resources are deleted. The HTTP status code for empty responses is\ntypically 201."
           },
           "400": {
             "description": "genericError",
@@ -1672,7 +1672,7 @@
   },
   "definitions": {
     "CompleteSelfServiceLoginFlowWithPasswordMethod": {
-      "description": "CompleteSelfServiceLoginFlowWithPasswordMethod CompleteSelfServiceLoginFlowWithPasswordMethod CompleteSelfServiceLoginFlowWithPasswordMethod CompleteSelfServiceLoginFlowWithPasswordMethod CompleteSelfServiceLoginFlowWithPasswordMethod CompleteSelfServiceLoginFlowWithPasswordMethod CompleteSelfServiceLoginFlowWithPasswordMethod CompleteSelfServiceLoginFlowWithPasswordMethod CompleteSelfServiceLoginFlowWithPasswordMethod CompleteSelfServiceLoginFlowWithPasswordMethod CompleteSelfServiceLoginFlowWithPasswordMethod CompleteSelfServiceLoginFlowWithPasswordMethod complete self service login flow with password method",
+      "description": "CompleteSelfServiceLoginFlowWithPasswordMethod CompleteSelfServiceLoginFlowWithPasswordMethod CompleteSelfServiceLoginFlowWithPasswordMethod CompleteSelfServiceLoginFlowWithPasswordMethod CompleteSelfServiceLoginFlowWithPasswordMethod CompleteSelfServiceLoginFlowWithPasswordMethod CompleteSelfServiceLoginFlowWithPasswordMethod CompleteSelfServiceLoginFlowWithPasswordMethod CompleteSelfServiceLoginFlowWithPasswordMethod CompleteSelfServiceLoginFlowWithPasswordMethod CompleteSelfServiceLoginFlowWithPasswordMethod complete self service login flow with password method",
       "type": "object",
       "properties": {
         "csrf_token": {
@@ -1690,7 +1690,7 @@
       }
     },
     "CompleteSelfServiceSettingsFlowWithPasswordMethod": {
-      "description": "CompleteSelfServiceSettingsFlowWithPasswordMethod CompleteSelfServiceSettingsFlowWithPasswordMethod CompleteSelfServiceSettingsFlowWithPasswordMethod CompleteSelfServiceSettingsFlowWithPasswordMethod CompleteSelfServiceSettingsFlowWithPasswordMethod CompleteSelfServiceSettingsFlowWithPasswordMethod CompleteSelfServiceSettingsFlowWithPasswordMethod CompleteSelfServiceSettingsFlowWithPasswordMethod CompleteSelfServiceSettingsFlowWithPasswordMethod CompleteSelfServiceSettingsFlowWithPasswordMethod CompleteSelfServiceSettingsFlowWithPasswordMethod CompleteSelfServiceSettingsFlowWithPasswordMethod complete self service settings flow with password method",
+      "description": "CompleteSelfServiceSettingsFlowWithPasswordMethod CompleteSelfServiceSettingsFlowWithPasswordMethod CompleteSelfServiceSettingsFlowWithPasswordMethod CompleteSelfServiceSettingsFlowWithPasswordMethod CompleteSelfServiceSettingsFlowWithPasswordMethod CompleteSelfServiceSettingsFlowWithPasswordMethod CompleteSelfServiceSettingsFlowWithPasswordMethod CompleteSelfServiceSettingsFlowWithPasswordMethod CompleteSelfServiceSettingsFlowWithPasswordMethod CompleteSelfServiceSettingsFlowWithPasswordMethod CompleteSelfServiceSettingsFlowWithPasswordMethod complete self service settings flow with password method",
       "type": "object",
       "required": [
         "password"
@@ -1707,7 +1707,7 @@
       }
     },
     "CreateIdentity": {
-      "description": "CreateIdentity CreateIdentity CreateIdentity CreateIdentity CreateIdentity CreateIdentity CreateIdentity CreateIdentity CreateIdentity CreateIdentity CreateIdentity CreateIdentity create identity",
+      "description": "CreateIdentity CreateIdentity CreateIdentity CreateIdentity CreateIdentity CreateIdentity CreateIdentity CreateIdentity CreateIdentity CreateIdentity CreateIdentity create identity",
       "type": "object",
       "required": [
         "schema_id",
@@ -1725,7 +1725,7 @@
       }
     },
     "CreateRecoveryLink": {
-      "description": "CreateRecoveryLink CreateRecoveryLink CreateRecoveryLink CreateRecoveryLink CreateRecoveryLink CreateRecoveryLink CreateRecoveryLink CreateRecoveryLink CreateRecoveryLink CreateRecoveryLink CreateRecoveryLink CreateRecoveryLink create recovery link",
+      "description": "CreateRecoveryLink CreateRecoveryLink CreateRecoveryLink CreateRecoveryLink CreateRecoveryLink CreateRecoveryLink CreateRecoveryLink CreateRecoveryLink CreateRecoveryLink CreateRecoveryLink CreateRecoveryLink create recovery link",
       "type": "object",
       "required": [
         "identity_id"
@@ -1747,12 +1747,12 @@
       "title": "CredentialsType  represents several different credential types, like password credentials, passwordless credentials,"
     },
     "ID": {
-      "description": "ID ID ID ID ID ID ID ID ID ID ID ID ID",
+      "description": "ID ID ID ID ID ID ID ID ID ID ID ID",
       "type": "integer",
       "format": "int64"
     },
     "Identity": {
-      "description": "Identity Identity Identity Identity Identity Identity Identity Identity Identity Identity Identity Identity identity",
+      "description": "Identity Identity Identity Identity Identity Identity Identity Identity Identity Identity Identity identity",
       "type": "object",
       "required": [
         "id",
@@ -1794,7 +1794,7 @@
       }
     },
     "Message": {
-      "description": "Message Message Message Message Message Message Message Message Message Message Message Message message",
+      "description": "Message Message Message Message Message Message Message Message Message Message Message message",
       "type": "object",
       "properties": {
         "context": {
@@ -1814,7 +1814,7 @@
       }
     },
     "Messages": {
-      "description": "Messages Messages Messages Messages Messages Messages Messages Messages Messages Messages Messages Messages messages",
+      "description": "Messages Messages Messages Messages Messages Messages Messages Messages Messages Messages Messages messages",
       "type": "array",
       "items": {
         "$ref": "#/definitions/Message"
@@ -1826,7 +1826,7 @@
       "title": "NullTime implements sql.NullTime functionality."
     },
     "RecoveryAddress": {
-      "description": "RecoveryAddress RecoveryAddress RecoveryAddress RecoveryAddress RecoveryAddress RecoveryAddress RecoveryAddress RecoveryAddress RecoveryAddress RecoveryAddress RecoveryAddress RecoveryAddress recovery address",
+      "description": "RecoveryAddress RecoveryAddress RecoveryAddress RecoveryAddress RecoveryAddress RecoveryAddress RecoveryAddress RecoveryAddress RecoveryAddress RecoveryAddress RecoveryAddress recovery address",
       "type": "object",
       "required": [
         "id",
@@ -1846,15 +1846,15 @@
       }
     },
     "RecoveryAddressType": {
-      "description": "RecoveryAddressType RecoveryAddressType RecoveryAddressType RecoveryAddressType RecoveryAddressType RecoveryAddressType RecoveryAddressType RecoveryAddressType RecoveryAddressType RecoveryAddressType RecoveryAddressType RecoveryAddressType recovery address type",
+      "description": "RecoveryAddressType RecoveryAddressType RecoveryAddressType RecoveryAddressType RecoveryAddressType RecoveryAddressType RecoveryAddressType RecoveryAddressType RecoveryAddressType RecoveryAddressType RecoveryAddressType recovery address type",
       "type": "string"
     },
     "State": {
-      "description": "State State State State State State State State State State State State state",
+      "description": "State State State State State State State State State State State state",
       "type": "string"
     },
     "Traits": {
-      "description": "Traits Traits Traits Traits Traits Traits Traits Traits Traits Traits Traits Traits traits",
+      "description": "Traits Traits Traits Traits Traits Traits Traits Traits Traits Traits Traits traits",
       "type": "object"
     },
     "Type": {
@@ -1867,7 +1867,7 @@
       "format": "uuid4"
     },
     "UpdateIdentity": {
-      "description": "UpdateIdentity UpdateIdentity UpdateIdentity UpdateIdentity UpdateIdentity UpdateIdentity UpdateIdentity UpdateIdentity UpdateIdentity UpdateIdentity UpdateIdentity UpdateIdentity update identity",
+      "description": "UpdateIdentity UpdateIdentity UpdateIdentity UpdateIdentity UpdateIdentity UpdateIdentity UpdateIdentity UpdateIdentity UpdateIdentity UpdateIdentity UpdateIdentity update identity",
       "type": "object",
       "required": [
         "traits"
@@ -1884,7 +1884,7 @@
       }
     },
     "VerifiableAddress": {
-      "description": "VerifiableAddress VerifiableAddress VerifiableAddress VerifiableAddress VerifiableAddress VerifiableAddress VerifiableAddress VerifiableAddress VerifiableAddress VerifiableAddress VerifiableAddress VerifiableAddress verifiable address",
+      "description": "VerifiableAddress VerifiableAddress VerifiableAddress VerifiableAddress VerifiableAddress VerifiableAddress VerifiableAddress VerifiableAddress VerifiableAddress VerifiableAddress VerifiableAddress verifiable address",
       "type": "object",
       "required": [
         "id",
@@ -1915,15 +1915,15 @@
       }
     },
     "VerifiableAddressStatus": {
-      "description": "VerifiableAddressStatus VerifiableAddressStatus VerifiableAddressStatus VerifiableAddressStatus VerifiableAddressStatus VerifiableAddressStatus VerifiableAddressStatus VerifiableAddressStatus VerifiableAddressStatus VerifiableAddressStatus VerifiableAddressStatus VerifiableAddressStatus verifiable address status",
+      "description": "VerifiableAddressStatus VerifiableAddressStatus VerifiableAddressStatus VerifiableAddressStatus VerifiableAddressStatus VerifiableAddressStatus VerifiableAddressStatus VerifiableAddressStatus VerifiableAddressStatus VerifiableAddressStatus VerifiableAddressStatus verifiable address status",
       "type": "string"
     },
     "VerifiableAddressType": {
-      "description": "VerifiableAddressType VerifiableAddressType VerifiableAddressType VerifiableAddressType VerifiableAddressType VerifiableAddressType VerifiableAddressType VerifiableAddressType VerifiableAddressType VerifiableAddressType VerifiableAddressType VerifiableAddressType verifiable address type",
+      "description": "VerifiableAddressType VerifiableAddressType VerifiableAddressType VerifiableAddressType VerifiableAddressType VerifiableAddressType VerifiableAddressType VerifiableAddressType VerifiableAddressType VerifiableAddressType VerifiableAddressType verifiable address type",
       "type": "string"
     },
     "completeSelfServiceRecoveryFlowWithLinkMethod": {
-      "description": "CompleteSelfServiceRecoveryFlowWithLinkMethod CompleteSelfServiceRecoveryFlowWithLinkMethod CompleteSelfServiceRecoveryFlowWithLinkMethod CompleteSelfServiceRecoveryFlowWithLinkMethod CompleteSelfServiceRecoveryFlowWithLinkMethod CompleteSelfServiceRecoveryFlowWithLinkMethod CompleteSelfServiceRecoveryFlowWithLinkMethod CompleteSelfServiceRecoveryFlowWithLinkMethod CompleteSelfServiceRecoveryFlowWithLinkMethod CompleteSelfServiceRecoveryFlowWithLinkMethod CompleteSelfServiceRecoveryFlowWithLinkMethod CompleteSelfServiceRecoveryFlowWithLinkMethod complete self service recovery flow with link method",
+      "description": "CompleteSelfServiceRecoveryFlowWithLinkMethod CompleteSelfServiceRecoveryFlowWithLinkMethod CompleteSelfServiceRecoveryFlowWithLinkMethod CompleteSelfServiceRecoveryFlowWithLinkMethod CompleteSelfServiceRecoveryFlowWithLinkMethod CompleteSelfServiceRecoveryFlowWithLinkMethod CompleteSelfServiceRecoveryFlowWithLinkMethod CompleteSelfServiceRecoveryFlowWithLinkMethod CompleteSelfServiceRecoveryFlowWithLinkMethod CompleteSelfServiceRecoveryFlowWithLinkMethod CompleteSelfServiceRecoveryFlowWithLinkMethod complete self service recovery flow with link method",
       "type": "object",
       "properties": {
         "csrf_token": {
@@ -1937,7 +1937,7 @@
       }
     },
     "completeSelfServiceVerificationFlowWithLinkMethod": {
-      "description": "CompleteSelfServiceVerificationFlowWithLinkMethod CompleteSelfServiceVerificationFlowWithLinkMethod CompleteSelfServiceVerificationFlowWithLinkMethod CompleteSelfServiceVerificationFlowWithLinkMethod CompleteSelfServiceVerificationFlowWithLinkMethod CompleteSelfServiceVerificationFlowWithLinkMethod CompleteSelfServiceVerificationFlowWithLinkMethod CompleteSelfServiceVerificationFlowWithLinkMethod CompleteSelfServiceVerificationFlowWithLinkMethod CompleteSelfServiceVerificationFlowWithLinkMethod CompleteSelfServiceVerificationFlowWithLinkMethod CompleteSelfServiceVerificationFlowWithLinkMethod complete self service verification flow with link method",
+      "description": "CompleteSelfServiceVerificationFlowWithLinkMethod CompleteSelfServiceVerificationFlowWithLinkMethod CompleteSelfServiceVerificationFlowWithLinkMethod CompleteSelfServiceVerificationFlowWithLinkMethod CompleteSelfServiceVerificationFlowWithLinkMethod CompleteSelfServiceVerificationFlowWithLinkMethod CompleteSelfServiceVerificationFlowWithLinkMethod CompleteSelfServiceVerificationFlowWithLinkMethod CompleteSelfServiceVerificationFlowWithLinkMethod CompleteSelfServiceVerificationFlowWithLinkMethod CompleteSelfServiceVerificationFlowWithLinkMethod complete self service verification flow with link method",
       "type": "object",
       "properties": {
         "csrf_token": {
@@ -1967,7 +1967,7 @@
       }
     },
     "formField": {
-      "description": "Field represents a HTML Form Field",
+      "description": "FormField FormField FormField FormField Field represents a HTML Form Field",
       "type": "object",
       "required": [
         "name",
@@ -2013,7 +2013,7 @@
     "genericError": {
       "description": "Error responses are sent when an error (e.g. unauthorized, bad request, ...) occurred.",
       "type": "object",
-      "title": "GenericError GenericError Error response",
+      "title": "GenericError Error response",
       "properties": {
         "error": {
           "$ref": "#/definitions/genericErrorPayload"
@@ -2021,7 +2021,7 @@
       }
     },
     "genericErrorPayload": {
-      "description": "GenericErrorPayload GenericErrorPayload GenericErrorPayload GenericErrorPayload GenericErrorPayload GenericErrorPayload GenericErrorPayload GenericErrorPayload GenericErrorPayload GenericErrorPayload GenericErrorPayload GenericErrorPayload generic error payload",
+      "description": "GenericErrorPayload GenericErrorPayload GenericErrorPayload GenericErrorPayload GenericErrorPayload GenericErrorPayload GenericErrorPayload GenericErrorPayload GenericErrorPayload GenericErrorPayload GenericErrorPayload generic error payload",
       "type": "object",
       "properties": {
         "code": {
@@ -2059,6 +2059,7 @@
       }
     },
     "healthNotReadyStatus": {
+      "description": "HealthNotReadyStatus health not ready status",
       "type": "object",
       "properties": {
         "errors": {
@@ -2071,7 +2072,7 @@
       }
     },
     "healthStatus": {
-      "description": "HealthStatus health status",
+      "description": "HealthStatus HealthStatus health status",
       "type": "object",
       "properties": {
         "status": {
@@ -2132,11 +2133,10 @@
       }
     },
     "loginFlowMethod": {
-      "description": "LoginFlowMethod login flow method",
-      "type": "object",
-      "required": [
-        "method",
-        "config"
+      "type": "object",
+      "required": [
+        "config",
+        "method"
       ],
       "properties": {
         "config": {
@@ -2249,11 +2249,7 @@
       }
     },
     "recoveryFlowMethod": {
-<<<<<<< HEAD
-      "description": "RecoveryFlowMethod RecoveryFlowMethod RecoveryFlowMethod recovery flow method",
-=======
       "description": "RecoveryFlowMethod RecoveryFlowMethod recovery flow method",
->>>>>>> b28aea86
       "type": "object",
       "required": [
         "method",
@@ -2270,11 +2266,7 @@
       }
     },
     "recoveryFlowMethodConfig": {
-<<<<<<< HEAD
-      "description": "RecoveryFlowMethodConfig RecoveryFlowMethodConfig recovery flow method config",
-=======
       "description": "RecoveryFlowMethodConfig recovery flow method config",
->>>>>>> b28aea86
       "type": "object",
       "required": [
         "action",
@@ -2299,14 +2291,13 @@
       }
     },
     "recoveryLink": {
-      "description": "RecoveryLink RecoveryLink RecoveryLink recovery link",
       "type": "object",
       "required": [
         "recovery_link"
       ],
       "properties": {
         "expires_at": {
-          "description": "Recovery Link Expires At\n\nThe timestamp when the recovery link expires.\nFormat: date-time\nFormat: date-time\nFormat: date-time",
+          "description": "Recovery Link Expires At\n\nThe timestamp when the recovery link expires.",
           "type": "string",
           "format": "date-time"
         },
@@ -2379,11 +2370,12 @@
       }
     },
     "registrationFlowMethodConfig": {
+      "description": "RegistrationFlowMethodConfig RegistrationFlowMethodConfig registration flow method config",
       "type": "object",
       "required": [
         "action",
-        "fields",
-        "method"
+        "method",
+        "fields"
       ],
       "properties": {
         "action": {
@@ -2410,11 +2402,11 @@
       }
     },
     "registrationViaApiResponse": {
-      "description": "RegistrationViaAPIResponse The Response for Registration Flows via API",
-      "type": "object",
-      "required": [
-        "session_token",
-        "identity"
+      "description": "The Response for Registration Flows via API",
+      "type": "object",
+      "required": [
+        "identity",
+        "session_token"
       ],
       "properties": {
         "identity": {
@@ -2430,7 +2422,7 @@
       }
     },
     "revokeSession": {
-      "description": "RevokeSession RevokeSession RevokeSession RevokeSession RevokeSession RevokeSession RevokeSession RevokeSession RevokeSession RevokeSession RevokeSession RevokeSession revoke session",
+      "description": "RevokeSession RevokeSession RevokeSession RevokeSession RevokeSession RevokeSession RevokeSession RevokeSession RevokeSession RevokeSession RevokeSession revoke session",
       "type": "object",
       "required": [
         "session_token"
@@ -2443,13 +2435,14 @@
       }
     },
     "session": {
-      "type": "object",
-      "required": [
+      "description": "Session session",
+      "type": "object",
+      "required": [
+        "id",
+        "expires_at",
         "authenticated_at",
-        "expires_at",
-        "id",
-        "identity",
-        "issued_at"
+        "issued_at",
+        "identity"
       ],
       "properties": {
         "active": {
@@ -2457,10 +2450,12 @@
           "type": "boolean"
         },
         "authenticated_at": {
+          "description": "authenticated at",
           "type": "string",
           "format": "date-time"
         },
         "expires_at": {
+          "description": "expires at",
           "type": "string",
           "format": "date-time"
         },
@@ -2471,6 +2466,7 @@
           "$ref": "#/definitions/Identity"
         },
         "issued_at": {
+          "description": "issued at",
           "type": "string",
           "format": "date-time"
         }
@@ -2549,12 +2545,11 @@
       }
     },
     "settingsFlowMethodConfig": {
-      "description": "SettingsFlowMethodConfig SettingsFlowMethodConfig SettingsFlowMethodConfig settings flow method config",
       "type": "object",
       "required": [
         "action",
-        "method",
-        "fields"
+        "fields",
+        "method"
       ],
       "properties": {
         "action": {
@@ -2574,11 +2569,7 @@
       }
     },
     "settingsViaApiResponse": {
-<<<<<<< HEAD
-      "description": "SettingsViaAPIResponse SettingsViaAPIResponse SettingsViaAPIResponse SettingsViaAPIResponse The Response for Settings Flows via API",
-=======
       "description": "SettingsViaAPIResponse SettingsViaAPIResponse SettingsViaAPIResponse The Response for Settings Flows via API",
->>>>>>> b28aea86
       "type": "object",
       "required": [
         "flow",
@@ -2659,7 +2650,7 @@
       }
     },
     "verificationFlowMethodConfig": {
-      "description": "VerificationFlowMethodConfig VerificationFlowMethodConfig verification flow method config",
+      "description": "VerificationFlowMethodConfig verification flow method config",
       "type": "object",
       "required": [
         "action",
@@ -2684,10 +2675,6 @@
       }
     },
     "version": {
-<<<<<<< HEAD
-      "description": "Version version",
-=======
->>>>>>> b28aea86
       "type": "object",
       "properties": {
         "version": {
