--- conflicted
+++ resolved
@@ -15,39 +15,28 @@
 
       beforeEach(() => {
         identity = gen.identity()
-        cy.register(identity)
-<<<<<<< HEAD
-        cy.deleteMail({atLeast: 1}) // clean up registration email
-=======
-        cy.deleteMail({ atLeast: 1 }) // clean up registration email
->>>>>>> 3eb87bc4
+      cy.register(identity)
+      cy.deleteMail({ atLeast: 1 }) // clean up registration email
 
         cy.login(identity)
         cy.visit(APP_URL + '/settings')
       })
 
-      it('should update the verify address and request a verification email', () => {
-        const email = `not-${identity.email}`
-        cy.get('input[name="traits.email"]').clear().type(email)
-        cy.get('button[value="profile"]').click()
-        cy.get('.container').should(
-          'contain.text',
-          'Your changes have been saved!'
-        )
-<<<<<<< HEAD
-        cy.get('input[name="traits.email"]').should(
-          'contain.value',
-          email
-        )
-        cy.session().then(assertVerifiableAddress({isVerified: false, email}))
+    it('should update the verify address and request a verification email', () => {
+      const email = `not-${identity.email}`
+      cy.get('input[name="traits.email"]').clear().type(email)
+      cy.get('button[value="profile"]').click()
+      cy.get('.container').should(
+        'contain.text',
+        'Your changes have been saved!'
+      )
+      cy.get('input[name="traits.email"]').should(
+        'contain.value',
+        email
+      )
+      cy.session().then(assertVerifiableAddress({ isVerified: false, email }))
 
-        cy.verifyEmail({expect: {email}})
-=======
-        cy.get('input[name="traits.email"]').should('contain.value', email)
-        cy.session().then(assertVerifiableAddress({ isVerified: false, email }))
-
-        cy.verifyEmail({ expect: { email } })
->>>>>>> 3eb87bc4
+      cy.verifyEmail({expect: {email}})
 
         cy.location('pathname').should('eq', '/')
       })
