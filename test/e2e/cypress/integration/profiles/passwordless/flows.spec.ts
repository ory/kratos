--- conflicted
+++ resolved
@@ -1,10 +1,4 @@
-<<<<<<< HEAD
-// Copyright © 2022 Ory Corp
-
-import { appPrefix, gen } from "../../../helpers"
-=======
 import { appPrefix, gen, website } from "../../../helpers"
->>>>>>> 154b61b9
 import { routes as express } from "../../../helpers/express"
 import { routes as react } from "../../../helpers/react"
 
