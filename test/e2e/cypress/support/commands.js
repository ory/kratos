// ***********************************************
// This example commands.js shows you how to
// create various custom commands and overwrite
// existing commands.
//
// For more comprehensive examples of custom
// commands please read more here:
// https://on.cypress.io/custom-commands
// ***********************************************
//
//
// -- This is a parent command --
// Cypress.Commands.add("login", (email, password) => { ... })
//
//
// -- This is a child command --
// Cypress.Commands.add("drag", { prevSubject: 'element'}, (subject, options) => { ... })
//
//
// -- This is a dual command --
// Cypress.Commands.add("dismiss", { prevSubject: 'optional'}, (subject, options) => { ... })
//
//
// -- This will overwrite an existing command --
// Cypress.Commands.overwrite("visit", (originalFn, url, options) => { ... })
import {
  APP_URL,
  assertVerifiableAddress,
  gen,
  KRATOS_ADMIN,
  KRATOS_PUBLIC,
  MAIL_API,
  MOBILE_URL,
  parseHtml,
  pollInterval,
  privilegedLifespan
} from '../helpers'
import dayjs from 'dayjs'

const YAML = require('yamljs')

const configFile = 'test/e2e/kratos.generated.yml'

const mergeFields = (form, fields) => {
  const result = {}
  form.nodes.forEach(({ attributes, type }) => {
    if (type === 'input') {
      result[attributes.name] = attributes.value
    }
  })

  return { ...result, ...fields }
}

const updateConfigFile = (cb) => {
  cy.readFile(configFile).then((contents) => {
    let config = YAML.parse(contents)
    config = cb(config)
    cy.writeFile(configFile, YAML.stringify(config))
  })
  cy.wait(100)
}

let previousProfile = ''
Cypress.Commands.add('useConfigProfile', (profile) => {
  if (profile === previousProfile) {
    return
  }

  cy.readFile(`test/e2e/kratos.${profile}.yml`).then((contents) =>
    cy.writeFile(configFile, contents)
  )
  cy.wait(100)
})

Cypress.Commands.add('shortPrivilegedSessionTime', ({} = {}) => {
  updateConfigFile((config) => {
    config.selfservice.flows.settings.privileged_session_max_age = '1ms'
    return config
  })
})

Cypress.Commands.add('longPrivilegedSessionTime', ({} = {}) => {
  updateConfigFile((config) => {
    config.selfservice.flows.settings.privileged_session_max_age = '1m'
    return config
  })
})
Cypress.Commands.add('longVerificationLifespan', ({} = {}) => {
  updateConfigFile((config) => {
    config.selfservice.flows.verification.lifespan = '1m'
    return config
  })
})
Cypress.Commands.add('shortVerificationLifespan', ({} = {}) => {
  updateConfigFile((config) => {
    config.selfservice.flows.verification.lifespan = '4s'
    return config
  })
})
Cypress.Commands.add('longRecoveryLifespan', ({} = {}) => {
  updateConfigFile((config) => {
    config.selfservice.flows.recovery.lifespan = '1m'
    return config
  })
})
Cypress.Commands.add('dontLoginUserAfterRegistration', ({} = {}) => {
  updateConfigFile((config) => {
    delete config.selfservice.flows.registration.after['password']
    return config
  })
})
Cypress.Commands.add('enableLoginForVerifiedAddressOnly', ({} = {}) => {
  updateConfigFile((config) => {
    config.selfservice.flows.login['after'] = {password: {hooks: [{hook: 'require_verified_address'}]}}
    return config
  })
})

Cypress.Commands.add('shortRecoveryLifespan', ({} = {}) => {
  updateConfigFile((config) => {
    config.selfservice.flows.recovery.lifespan = '4s'
    return config
  })
})

Cypress.Commands.add(
  'register',
  ({
    email = gen.email(),
    password = gen.password(),
    query = {},
    fields = {}
  } = {}) => {
    const urlRedirects = [];

    cy.on('url:changed', (url) => {
      urlRedirects.push(url);
    });

    console.log('Creating user account: ', { email, password })

    // see https://github.com/cypress-io/cypress/issues/408
    cy.visit(APP_URL)
    cy.clearCookies()

<<<<<<< HEAD
    cy.get('a[href*="/auth/registration"]').click()

    cy.then(() => {
        expect(urlRedirects).to.have.length(2)
        expect(urlRedirects[1]).to.contain(APP_URL + '/auth/registration?flow=')
=======
    //
    // cy.request({
    //   url: APP_URL + '/self-service/registration/browser',
    //   followRedirect: false,
    //   headers: {
    //     'Accept': 'application/json'
    //   },
    //   qs: query
    // })
    cy.request({
      url: APP_URL + '/self-service/registration/browser',
      followRedirect: false,
      headers: {
        Accept: 'application/json'
      },
      qs: query
    })
      .then(({ body, status }) => {
        expect(status).to.eq(200)
        const form = body.ui
        return cy.request({
          method: form.method,
          body: mergeFields(form, {
            ...fields,
            'traits.email': email,
            password,
            method: 'password'
          }),
          url: form.action,
          followRedirect: false
        })
      })
      .then(({ body }) => {
        expect(body.identity.traits.email).to.contain(email)
>>>>>>> 3ed64acc
      })

    cy.get("form")
    cy.get('input[name="traits.email"]').type(email)
    cy.get('input[name="password"]').type(password)
    cy.get('input[name="traits.website"]').type('http://ory.sh')
    cy.get('button[value="password"]').click()

    cy.then(() => {
      expect(urlRedirects).to.have.length(3)
      expect(urlRedirects[2]).to.not.contain(APP_URL + '/auth/registration?flow=')
    })

    console.log('Registration sequence completed: ', { email, password })
  }
)

Cypress.Commands.add(
  'registerApi',
  ({ email = gen.email(), password = gen.password(), fields = {} } = {}) =>
    cy
      .request({
        url: APP_URL + '/self-service/registration/api'
      })
      .then(({ body }) => {
        const form = body.ui
        return cy.request({
          method: form.method,
          body: mergeFields(form, {
            ...fields,
            'traits.email': email,
            password,
            method: 'password'
          }),
          url: form.action
        })
      })
      .then(({ body }) => {
        expect(body.identity.traits.email).to.contain(email)
      })
)

Cypress.Commands.add(
  'registerOidc',
  ({
    email,
    website,
    scopes,
    rememberLogin = true,
    rememberConsent = true,
    acceptLogin = true,
    acceptConsent = true,
    expectSession = true
  }) => {
    cy.visit(APP_URL + '/auth/registration')

    cy.get('button[value="hydra"]').click()

    cy.get('#username').type(email)
    if (rememberLogin) {
      cy.get('#remember').click()
    }
    if (acceptLogin) {
      cy.get('#accept').click()
    } else {
      cy.get('#reject').click()
    }

    if (scopes) {
      scopes.forEach((scope) => {
        cy.get('#' + scope).click()
      })
    } else {
      cy.get('input[name="scope"]').each(($el) => cy.wrap($el).click())
    }

    if (website) {
      cy.get('#website').clear().type(website)
    }

    if (rememberConsent) {
      cy.get('#remember').click()
    }
    if (acceptConsent) {
      cy.get('#accept').click()
    } else {
      cy.get('#reject').click()
    }

    if (expectSession) {
      cy.session()
    } else {
      cy.noSession()
    }
  }
)

Cypress.Commands.add('loginOidc', ({ expectSession = true }) => {
  cy.visit(APP_URL + '/auth/login')
  cy.get('button[value="hydra"]').click()
  if (expectSession) {
    cy.session()
  } else {
    cy.noSession()
  }
})

Cypress.Commands.add('login', ({ email, password, expectSession = true }) => {
  if (expectSession) {
    console.log('Singing in user: ', { email, password })
  } else {
    console.log('Attempting user sign in: ', { email, password })
  }

  // see https://github.com/cypress-io/cypress/issues/408
  cy.visit(APP_URL)
  cy.clearCookies()

  cy.longPrivilegedSessionTime()
  cy.request({
    url: APP_URL + '/self-service/login/browser',
    followRedirect: false,
    failOnStatusCode: false,
    headers: {
      Accept: 'application/json'
    }
  })
    .then(({ body, status }) => {
      expect(status).to.eq(200)
      const form = body.ui
      return cy.request({
        method: form.method,
        body: mergeFields(form, {
          password_identifier: email,
          password,
          method: 'password'
        }),
        headers: {
          Accept: 'application/json'
        },
        url: form.action,
        followRedirect: false,
        failOnStatusCode: false
      })
    })
    .then(({ status }) => {
      console.log('Login sequence completed: ', { email, password })
      if (expectSession) {
        expect(status).to.eq(200)
        return cy.session()
      } else {
        expect(status).to.not.eq(200)
        return cy.noSession()
      }
    })
})

Cypress.Commands.add('loginMobile', ({ email, password }) => {
  cy.visit(MOBILE_URL)
  cy.get('input[data-testid="password_identifier"]').type(email)
  cy.get('input[data-testid="password"]').type(password)
  cy.get('div[data-testid="submit-form"]').click()
})

Cypress.Commands.add('logout', () => {
  cy.get('.logout a').click()
  cy.noSession()
})

Cypress.Commands.add(
  'reauth',
  ({
    expect: { email },
    type: { email: temail, password: tpassword } = {}
  }) => {
    cy.url().should('include', '/auth/login')
    cy.get('input[name="password_identifier"]').should('have.value', email)
    if (temail) {
      cy.get('input[name="password_identifier"]').clear().type(temail)
    }
    if (tpassword) {
      cy.get('input[name="password"]').clear().type(tpassword)
    }
    cy.longPrivilegedSessionTime()
    cy.get('button[value="password"]').click()
  }
)

Cypress.Commands.add('deleteMail', ({ atLeast = 0 } = {}) => {
  let tries = 0
  let count = 0
  const req = () =>
    cy
      .request('DELETE', `${MAIL_API}/mail`, { pruneCode: 'all' })
      .then(({ body }) => {
        count += parseInt(body)
        if (count < atLeast && tries < 100) {
          cy.log(
            `Expected at least ${atLeast} messages but deleteted only ${count} so far (body: ${body})`
          )
          tries++
          cy.wait(pollInterval)
          return req()
        }

        return Promise.resolve()
      })

  return req()
})

Cypress.Commands.add('session', () =>
  cy.request('GET', `${KRATOS_PUBLIC}/sessions/whoami`).then((response) => {
    expect(response.body.id).to.not.be.empty
    expect(dayjs().isBefore(dayjs(response.body.expires_at))).to.be.true

    // Add a grace second for MySQL which does not support millisecs.
    expect(dayjs().isAfter(dayjs(response.body.issued_at).subtract(1, 's'))).to
      .be.true
    expect(
      dayjs().isAfter(dayjs(response.body.authenticated_at).subtract(1, 's'))
    ).to.be.true
    expect(response.body.identity).to.exist
    return response.body
  })
)

Cypress.Commands.add('noSession', () =>
  cy
    .request({
      method: 'GET',
      url: `${KRATOS_PUBLIC}/sessions/whoami`,
      failOnStatusCode: false
    })
    .then((request) => {
      expect(request.status).to.eq(401)
      return request
    })
)
Cypress.Commands.add('getIdentityByEmail', ({ email }) =>
  cy
    .request({
      method: 'GET',
      url: `${KRATOS_ADMIN}/identities`,
      failOnStatusCode: false
    })
    .then((response) => {
      expect(response.status).to.eq(200)
      return response.body.find((identity) => identity.traits.email === email)
    })
)

Cypress.Commands.add(
  'performEmailVerification',
  ({ expect: { email, redirectTo } = {} } = {}) =>
    cy.getMail().then((message) => {
      expect(message.subject.trim()).to.equal(
        'Please verify your email address'
      )
      expect(message.fromAddress.trim()).to.equal('no-reply@ory.kratos.sh')
      expect(message.toAddresses).to.have.length(1)
      expect(message.toAddresses[0].trim()).to.equal(email)

      const link = parseHtml(message.body).querySelector('a')
      expect(link).to.not.be.null
      expect(link.href).to.contain(APP_URL)

      if (redirectTo) {
        cy.request({ url: link.href, followRedirect: false }).should(
          (response) => {
            expect(response.status).to.eq(302)
            expect(response.redirectedToUrl).to.eq(redirectTo)
          }
        )
      } else {
        cy.visit(link.href)
        cy.location('pathname').should('not.contain', 'verify')
      }
    })
)

Cypress.Commands.add(
  'verifyEmail',
  ({ expect: { email, redirectTo } = {} } = {}) =>
    cy.performEmailVerification({ expect: { email, redirectTo } }).then(() => {
      cy.session().should(assertVerifiableAddress({ email, isVerified: true }))
    })
)

// Uses the verification email but waits so that it expires
Cypress.Commands.add(
  'recoverEmailButExpired',
  ({ expect: { email } = {} } = {}) =>
    cy.getMail().then((message) => {
      expect(message.subject.trim()).to.equal('Recover access to your account')
      expect(message.toAddresses[0].trim()).to.equal(email)

      const link = parseHtml(message.body).querySelector('a')
      expect(link).to.not.be.null
      expect(link.href).to.contain(APP_URL)

      cy.longRecoveryLifespan()
      cy.visit(link.href)
    })
)

Cypress.Commands.add('recoverEmail', ({ expect: { email } = {} } = {}) =>
  cy.getMail().then((message) => {
    expect(message.subject.trim()).to.equal('Recover access to your account')
    expect(message.fromAddress.trim()).to.equal('no-reply@ory.kratos.sh')
    expect(message.toAddresses).to.have.length(1)
    expect(message.toAddresses[0].trim()).to.equal(email)

    const link = parseHtml(message.body).querySelector('a')
    expect(link).to.not.be.null
    expect(link.href).to.contain(APP_URL)

    cy.visit(link.href)
  })
)

// Uses the verification email but waits so that it expires
Cypress.Commands.add(
  'verifyEmailButExpired',
  ({ expect: { email } = {} } = {}) =>
    cy.getMail().then((message) => {
      expect(message.subject.trim()).to.equal(
        'Please verify your email address'
      )
      expect(message.fromAddress.trim()).to.equal('no-reply@ory.kratos.sh')
      expect(message.toAddresses).to.have.length(1)
      expect(message.toAddresses[0].trim()).to.equal(email)

      const link = parseHtml(message.body).querySelector('a')
      cy.session().should((session) => {
        assertVerifiableAddress({ isVerified: false, email: email })(session)
        // specified in base...
      })

      cy.longVerificationLifespan()
      cy.visit(link.href)
      cy.location('pathname').should('include', 'verify')
      cy.location('search').should('not.be.empty', 'request')
      cy.get('.messages .message').should(
        'contain.text',
        'verification flow expired'
      )

      cy.session().should(
        assertVerifiableAddress({ isVerified: false, email: email })
      )
    })
)

// Uses the verification email but waits so that it expires
Cypress.Commands.add('waitForPrivilegedSessionToExpire', () => {
  cy.session().should((session) => {
    expect(session.authenticated_at).to.not.be.empty
    cy.wait(
      dayjs(session.authenticated_at).add(privilegedLifespan).diff(dayjs()) +
        100
    )
  })
})

Cypress.Commands.add('getMail', ({ removeMail = true } = {}) => {
  let tries = 0
  const req = () =>
    cy.request(`${MAIL_API}/mail`).then((response) => {
      expect(response.body).to.have.property('mailItems')
      const count = response.body.mailItems.length
      if (count === 0 && tries < 100) {
        tries++
        cy.wait(pollInterval)
        return req()
      }

      expect(count).to.equal(1)
      if (removeMail) {
        return cy
          .deleteMail({ atLeast: count })
          .then(() => Promise.resolve(response.body.mailItems[0]))
      }

      return Promise.resolve(response.body.mailItems[0])
    })

  return req()
})<|MERGE_RESOLUTION|>--- conflicted
+++ resolved
@@ -144,48 +144,11 @@
     cy.visit(APP_URL)
     cy.clearCookies()
 
-<<<<<<< HEAD
     cy.get('a[href*="/auth/registration"]').click()
 
     cy.then(() => {
         expect(urlRedirects).to.have.length(2)
         expect(urlRedirects[1]).to.contain(APP_URL + '/auth/registration?flow=')
-=======
-    //
-    // cy.request({
-    //   url: APP_URL + '/self-service/registration/browser',
-    //   followRedirect: false,
-    //   headers: {
-    //     'Accept': 'application/json'
-    //   },
-    //   qs: query
-    // })
-    cy.request({
-      url: APP_URL + '/self-service/registration/browser',
-      followRedirect: false,
-      headers: {
-        Accept: 'application/json'
-      },
-      qs: query
-    })
-      .then(({ body, status }) => {
-        expect(status).to.eq(200)
-        const form = body.ui
-        return cy.request({
-          method: form.method,
-          body: mergeFields(form, {
-            ...fields,
-            'traits.email': email,
-            password,
-            method: 'password'
-          }),
-          url: form.action,
-          followRedirect: false
-        })
-      })
-      .then(({ body }) => {
-        expect(body.identity.traits.email).to.contain(email)
->>>>>>> 3ed64acc
       })
 
     cy.get("form")
