--- conflicted
+++ resolved
@@ -204,15 +204,9 @@
   ! nc -zv localhost 4433
 
   ls -la .
-<<<<<<< HEAD
-  for profile in email mobile oidc recovery verification mfa spa webhooks; do
-    yq -v merge test/e2e/profiles/kratos.base.yml "test/e2e/profiles/${profile}/.kratos.yml" > test/e2e/kratos.${profile}.yml
-    cp -v test/e2e/kratos.email.yml test/e2e/kratos.generated.yml
-=======
-  for profile in email mobile oidc recovery verification mfa spa network passwordless; do
+  for profile in email mobile oidc recovery verification mfa spa network passwordless webhooks; do
     yq ea '. as $item ireduce ({}; . * $item )' test/e2e/profiles/kratos.base.yml "test/e2e/profiles/${profile}/.kratos.yml" > test/e2e/kratos.${profile}.yml
     cp test/e2e/kratos.email.yml test/e2e/kratos.generated.yml
->>>>>>> 93a1ae4f
   done
 
   (modd -f test/e2e/modd.conf >"${base}/test/e2e/kratos.e2e.log" 2>&1 &)
