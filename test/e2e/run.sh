--- conflicted
+++ resolved
@@ -207,17 +207,6 @@
 
   (modd -f test/e2e/modd.conf >"${base}/test/e2e/kratos.e2e.log" 2>&1 &)
 
-<<<<<<< HEAD
-  npm run wait-on -- -v -l -t 300000 http-get://127.0.0.1:4434/health/ready \
-    http-get://127.0.0.1:4455/health/ready \
-    http-get://127.0.0.1:4445/health/ready \
-    http-get://127.0.0.1:4446/ \
-    http-get://127.0.0.1:4456/health/alive \
-    http-get://127.0.0.1:4457/ \
-    http-get://127.0.0.1:4437/mail \
-    http-get://127.0.0.1:4458/ \
-    http-get://127.0.0.1:8080/health
-=======
   npm run wait-on -- -v -l -t 300000 http-get://localhost:4434/health/ready \
     http-get://localhost:4455/health/ready \
     http-get://localhost:4445/health/ready \
@@ -225,8 +214,8 @@
     http-get://localhost:4456/health/alive \
     http-get://localhost:4457/ \
     http-get://localhost:4437/mail \
-    http-get://localhost:4458/
->>>>>>> 94a37416
+    http-get://localhost:4458/ \
+    http-get://127.0.0.1:8080/health
 
   if [[ $dev == "yes" ]]; then
     (cd test/e2e; npm run test:watch --)
