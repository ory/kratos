<<<<<<< HEAD
test/e2e/mock/webhook/*.go {
    indir: ./test/e2e/mock/webhook
    prep: go build -o ../../.bin/webhook .
    daemon +sigterm: ../../.bin/webhook
}

**/*.go !**/*_test.go !test/e2e/mock/**/*.go {
    prep: go build -tags sqlite -o test/e2e/.bin/kratos .
=======
**/*.go !**/*_test.go {
    prep: go build -tags sqlite,json1 -o test/e2e/.bin/kratos .
>>>>>>> 94a37416
    prep: test/e2e/.bin/kratos migrate sql -e --yes
    daemon +sigterm: test/e2e/.bin/kratos serve --watch-courier --dev -c test/e2e/kratos.generated.yml
}<|MERGE_RESOLUTION|>--- conflicted
+++ resolved
@@ -1,16 +1,11 @@
-<<<<<<< HEAD
 test/e2e/mock/webhook/*.go {
     indir: ./test/e2e/mock/webhook
     prep: go build -o ../../.bin/webhook .
     daemon +sigterm: ../../.bin/webhook
 }
 
-**/*.go !**/*_test.go !test/e2e/mock/**/*.go {
-    prep: go build -tags sqlite -o test/e2e/.bin/kratos .
-=======
 **/*.go !**/*_test.go {
     prep: go build -tags sqlite,json1 -o test/e2e/.bin/kratos .
->>>>>>> 94a37416
     prep: test/e2e/.bin/kratos migrate sql -e --yes
     daemon +sigterm: test/e2e/.bin/kratos serve --watch-courier --dev -c test/e2e/kratos.generated.yml
 }