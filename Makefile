--- conflicted
+++ resolved
@@ -14,15 +14,7 @@
 				  github.com/go-swagger/go-swagger/cmd/swagger \
 				  golang.org/x/tools/cmd/goimports \
 				  github.com/mikefarah/yq \
-<<<<<<< HEAD
-				  github.com/bufbuild/buf/cmd/buf \
-					github.com/grpc-ecosystem/grpc-gateway/v2/protoc-gen-grpc-gateway \
-					github.com/grpc-ecosystem/grpc-gateway/v2/protoc-gen-openapiv2 \
-					google.golang.org/protobuf/cmd/protoc-gen-go \
-					google.golang.org/grpc/cmd/protoc-gen-go-grpc
-=======
 				  github.com/mattn/goveralls
->>>>>>> 43c80b5e
 
 define make-go-dependency
   # go install is responsible for not re-building when the code hasn't changed
@@ -93,33 +85,20 @@
 
 # Generates the SDK
 .PHONY: sdk
-<<<<<<< HEAD
-sdk: # .bin/swagger .bin/cli node_modules
-		swagger generate spec -m -o .schema/api.swagger.json -x github.com/ory/kratos-client-go
-		cli dev swagger sanitize ./.schema/api.swagger.json
-		swagger validate ./.schema/api.swagger.json
-=======
 sdk: .bin/swagger .bin/cli node_modules
 		swagger generate spec -m -o spec/swagger.json -x github.com/ory/kratos-client-go
 		cli dev swagger sanitize ./spec/swagger.json
 		swagger validate ./spec/swagger.json
->>>>>>> 43c80b5e
 		CIRCLE_PROJECT_USERNAME=ory CIRCLE_PROJECT_REPONAME=kratos \
 				cli dev openapi migrate \
 					-p https://raw.githubusercontent.com/ory/x/master/healthx/openapi/patch.yaml \
 					-p file://.schema/openapi/patches/meta.yaml \
 					-p file://.schema/openapi/patches/schema.yaml \
-<<<<<<< HEAD
-					.schema/api.swagger.json .schema/api.openapi.json
-
-		npm run openapi-generator-cli -- generate -i ".schema/api.openapi.json" \
-=======
 					spec/swagger.json spec/openapi.json
 
 		rm -rf internal/httpclient/models internal/httpclient/clients
 		mkdir -p internal/httpclient/
 		npm run openapi-generator-cli -- generate -i "spec/openapi.json" \
->>>>>>> 43c80b5e
 				-g go \
 				-o "internal/httpclient" \
 				--git-user-id ory \
@@ -180,23 +159,4 @@
 
 .PHONY: migratest-refresh
 migratest-refresh:
-<<<<<<< HEAD
-		cd persistence/sql/migratest; go test -tags sqlite,refresh -short .
-
-.PHONY: pack
-pack: .bin/pkger
-		pkger -exclude node_modules -exclude docs -exclude .git -exclude .github -exclude .bin -exclude test -exclude script -exclude contrib
-
-.PHONY: buf-tools
-buf-tools: .bin/buf .bin/protoc-gen-grpc-gateway .bin/protoc-gen-openapiv2 .bin/protoc-gen-go .bin/protoc-gen-go-grpc
-
-.PHONY: buf-lint
-buf-lint: buf-tools
-		buf lint
-
-.PHONY: buf-gen
-buf-gen: buf-tools
-		buf generate
-=======
-		cd persistence/sql/migratest; go test -tags sqlite,refresh -short .
->>>>>>> 43c80b5e
+		cd persistence/sql/migratest; go test -tags sqlite,refresh -short .