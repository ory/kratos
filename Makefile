SHELL=/bin/bash -o pipefail

EXECUTABLES = docker-compose docker node npm go
K := $(foreach exec,$(EXECUTABLES),\
        $(if $(shell which $(exec)),some string,$(error "No $(exec) in PATH")))

export GO111MODULE := on
export PATH := $(pwd)/.bin:${PATH}

deps:
ifneq ("v0", $(shell cat .bin/.lock))
		curl -sfL https://install.goreleaser.com/github.com/golangci/golangci-lint.sh | sh -s -- -b .bin/ v1.24.0
		go build -o .bin/go-acc github.com/ory/go-acc
		go build -o .bin/goreturns github.com/sqs/goreturns
		go build -o .bin/listx github.com/ory/x/tools/listx
		go build -o .bin/mockgen github.com/golang/mock/mockgen
		go build -o .bin/swagger github.com/go-swagger/go-swagger/cmd/swagger
		go build -o .bin/goimports golang.org/x/tools/cmd/goimports
		go build -o .bin/swagutil github.com/ory/sdk/swagutil
		go build -o .bin/packr2 github.com/gobuffalo/packr/v2/packr2
<<<<<<< HEAD
		go build -o .bin/yq github.com/mikefarah/yq
		npm ci
=======
		npm i
>>>>>>> 0b6fa48e
		echo "v0" > .bin/.lock
endif

.PHONY: docs
docs:
		cd docs; npm i; npm run build

.PHONY: lint
lint: deps
		which golangci-lint
		GO111MODULE=on golangci-lint run -v ./...

.PHONY: cover
cover:
		go test ./... -coverprofile=cover.out
		go tool cover -func=cover.out

.PHONE: mocks
mocks: deps
		mockgen -mock_names Manager=MockLoginExecutorDependencies -package internal -destination internal/hook_login_executor_dependencies.go github.com/ory/kratos/selfservice loginExecutorDependencies

.PHONY: install
install: deps
		packr2
		GO111MODULE=on go install -tags sqlite .
		packr2 clean

.PHONY: test-resetdb
test-resetdb:
		docker kill kratos_test_database_mysql || true
		docker kill kratos_test_database_postgres || true
		docker kill kratos_test_database_cockroach || true
		docker rm -f kratos_test_database_mysql || true
		docker rm -f kratos_test_database_postgres || true
		docker rm -f kratos_test_database_cockroach || true
		docker run --rm --name kratos_test_database_mysql -p 3444:3306 -e MYSQL_ROOT_PASSWORD=secret -d mysql:5.7
		docker run --rm --name kratos_test_database_postgres -p 3445:5432 -e POSTGRES_PASSWORD=secret -e POSTGRES_DB=postgres -d postgres:9.6
		docker run --rm --name kratos_test_database_cockroach -p 3446:26257 -d cockroachdb/cockroach:v2.1.6 start --insecure

.PHONY: test
test: test-resetdb
		source script/test-envs.sh && go test -tags sqlite -count=1 ./...

# Generates the SDKs
.PHONY: sdk
sdk: deps
		swagger generate spec -m -o .schema/api.swagger.json -x internal/httpclient
		swagutil sanitize ./.schema/api.swagger.json
		swagger validate ./.schema/api.swagger.json
		swagger flatten --with-flatten=remove-unused -o ./.schema/api.swagger.json ./.schema/api.swagger.json
		swagger validate ./.schema/api.swagger.json
		rm -rf internal/httpclient
		mkdir -p internal/httpclient
		swagger generate client -f ./.schema/api.swagger.json -t internal/httpclient -A Ory_Kratos
		make format

.PHONY: quickstart
quickstart:
		docker pull oryd/kratos:latest-sqlite
		docker pull oryd/kratos-selfservice-ui-node:latest
		docker-compose -f quickstart.yml -f quickstart-standalone.yml up --build --force-recreate

.PHONY: quickstart-dev
quickstart-dev:
		docker build -f .docker/Dockerfile-build -t oryd/kratos:latest-sqlite .
		docker-compose -f quickstart.yml -f quickstart-standalone.yml up --build --force-recreate

# Formats the code
.PHONY: format
format: deps
<<<<<<< HEAD
		goreturns -w -local github.com/ory $$($$(go env GOPATH)/bin/listx .)
		npm run format
=======
		goreturns -w -local github.com/ory $$(listx .)
>>>>>>> 0b6fa48e

# Runs tests in short mode, without database adapters
.PHONY: docker
docker:
		docker build -f .docker/Dockerfile-build -t oryd/kratos:latest .

.PHONY: test-e2e
test-e2e: test-resetdb
		source script/test-envs.sh
		test/e2e/run.sh sqlite
		test/e2e/run.sh postgres
		test/e2e/run.sh cockroach
		test/e2e/run.sh mysql<|MERGE_RESOLUTION|>--- conflicted
+++ resolved
@@ -18,12 +18,8 @@
 		go build -o .bin/goimports golang.org/x/tools/cmd/goimports
 		go build -o .bin/swagutil github.com/ory/sdk/swagutil
 		go build -o .bin/packr2 github.com/gobuffalo/packr/v2/packr2
-<<<<<<< HEAD
 		go build -o .bin/yq github.com/mikefarah/yq
 		npm ci
-=======
-		npm i
->>>>>>> 0b6fa48e
 		echo "v0" > .bin/.lock
 endif
 
@@ -94,12 +90,8 @@
 # Formats the code
 .PHONY: format
 format: deps
-<<<<<<< HEAD
-		goreturns -w -local github.com/ory $$($$(go env GOPATH)/bin/listx .)
+		goreturns -w -local github.com/ory listx .)
 		npm run format
-=======
-		goreturns -w -local github.com/ory $$(listx .)
->>>>>>> 0b6fa48e
 
 # Runs tests in short mode, without database adapters
 .PHONY: docker
