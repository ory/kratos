--- conflicted
+++ resolved
@@ -35,11 +35,7 @@
 		clidoc .
 
 .bin/ory: Makefile
-<<<<<<< HEAD
 		bash <(curl https://raw.githubusercontent.com/ory/cli/master/install.sh) -b .bin v0.0.60
-=======
-		bash <(curl https://raw.githubusercontent.com/ory/cli/master/install.sh) -b .bin v0.0.59
->>>>>>> d200c089
 		touch -a -m .bin/ory
 
 node_modules: package.json Makefile
