--- conflicted
+++ resolved
@@ -35,11 +35,7 @@
 		clidoc .
 
 .bin/ory: Makefile
-<<<<<<< HEAD
-		bash <(curl https://raw.githubusercontent.com/ory/meta/master/install.sh) -b .bin ory v0.0.86
-=======
 		bash <(curl https://raw.githubusercontent.com/ory/meta/master/install.sh) -d -b .bin ory v0.1.0
->>>>>>> 37093456
 		touch -a -m .bin/ory
 
 node_modules: package.json Makefile
